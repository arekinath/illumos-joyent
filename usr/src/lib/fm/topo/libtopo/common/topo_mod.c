--- conflicted
+++ resolved
@@ -1025,11 +1025,7 @@
 	nvlist_free(fmri);
 
 	/* Just inherit the parent's FRU */
-<<<<<<< HEAD
-	if (topo_node_fru_set(slotnode, NULL, NULL, &err) != 0) {
-=======
 	if (topo_node_fru_set(slotnode, NULL, 0, &err) != 0) {
->>>>>>> 5cffb260
 		topo_mod_dprintf(mod, "failed to set FRU on %s: %s", UFM,
 		    topo_strerror(err));
 		(void) topo_mod_seterrno(mod, err);
@@ -1157,11 +1153,7 @@
 	nvlist_free(fmri);
 
 	/* Just inherit the parent's FRU */
-<<<<<<< HEAD
-	if (topo_node_fru_set(ufmnode, NULL, NULL, &err) != 0) {
-=======
 	if (topo_node_fru_set(ufmnode, NULL, 0, &err) != 0) {
->>>>>>> 5cffb260
 		topo_mod_dprintf(mod, "failed to set FRU on %s: %s", UFM,
 		    topo_strerror(err));
 		(void) topo_mod_seterrno(mod, err);
