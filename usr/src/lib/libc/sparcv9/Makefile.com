--- conflicted
+++ resolved
@@ -20,13 +20,9 @@
 #
 #
 # Copyright (c) 1989, 2010, Oracle and/or its affiliates. All rights reserved.
-<<<<<<< HEAD
-=======
 # Copyright (c) 2015, Joyent, Inc.  All rights reserved.
->>>>>>> fca543ca
 # Copyright (c) 2013, OmniTI Computer Consulting, Inc. All rights reserved.
 # Copyright 2013 Garrett D'Amore <garrett@damore.org>
-# Copyright (c) 2014, Joyent, Inc.  All rights reserved.
 #
 # Copyright 2011 Nexenta Systems, Inc.  All rights reserved.
 # Use is subject to license terms.
