--- conflicted
+++ resolved
@@ -20,11 +20,8 @@
 #
 #
 # Copyright (c) 1989, 2010, Oracle and/or its affiliates. All rights reserved.
-<<<<<<< HEAD
+# Copyright (c) 2013, OmniTI Computer Consulting, Inc. All rights reserved.
 # Copyright (c) 2012, Joyent, Inc.  All rights reserved.
-=======
-# Copyright (c) 2013, OmniTI Computer Consulting, Inc. All rights reserved.
->>>>>>> 5dbfd19a
 #
 # Copyright 2011 Nexenta Systems, Inc.  All rights reserved.
 # Use is subject to license terms.
