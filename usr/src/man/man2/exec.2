'\" te
.\" Copyright (c) 2008, Sun Microsystems, Inc.  All Rights Reserved.
.\" Copyright 2015, Joyent, Inc.
.\" Copyright 1989 AT&T.
.\" Portions Copyright (c) 1992, X/Open Company Limited.  All Rights Reserved.
.\" Sun Microsystems, Inc. gratefully acknowledges The Open Group for permission to reproduce portions of its copyrighted documentation. Original documentation from The Open Group can be obtained online at
.\" http://www.opengroup.org/bookstore/.
.\" The Institute of Electrical and Electronics Engineers and The Open Group, have given us permission to reprint portions of their documentation. In the following statement, the phrase "this text" refers to portions of the system documentation. Portions of this text are reprinted and reproduced in electronic form in the Sun OS Reference Manual, from IEEE Std 1003.1, 2004 Edition, Standard for Information Technology -- Portable Operating System Interface (POSIX), The Open Group Base Specifications Issue 6, Copyright (C) 2001-2004 by the Institute of Electrical and Electronics Engineers, Inc and The Open Group. In the event of any discrepancy between these versions and the original IEEE and The Open Group Standard, the original IEEE and The Open Group Standard is the referee document. The original Standard can be obtained online at http://www.opengroup.org/unix/online.html.
.\"  This notice shall appear on any product containing this material.
.\" The contents of this file are subject to the terms of the Common Development and Distribution License (the "License").  You may not use this file except in compliance with the License.
.\" You can obtain a copy of the license at usr/src/OPENSOLARIS.LICENSE or http://www.opensolaris.org/os/licensing.  See the License for the specific language governing permissions and limitations under the License.
.\" When distributing Covered Code, include this CDDL HEADER in each file and include the License file at usr/src/OPENSOLARIS.LICENSE.  If applicable, add the following below this CDDL HEADER, with the fields enclosed by brackets "[]" replaced with your own identifying information: Portions Copyright [yyyy] [name of copyright owner]
.TH EXEC 2 "Oct 27, 2015"
.SH NAME
exec, execl, execle, execlp, execv, execve, execvp \- execute a file
.SH SYNOPSIS
.LP
.nf
#include <unistd.h>

\fBint\fR \fBexecl\fR(\fBconst char *\fR\fIpath\fR, \fBconst char *\fR\fIarg0\fR, \fB\&...
     /* const char *\fR\fIargn\fR, \fB(char *)0 */);\fR
.fi

.LP
.nf
\fBint\fR \fBexecv\fR(\fBconst char *\fR\fIpath\fR, \fBchar *const\fR \fIargv[]\fR);
.fi

.LP
.nf
\fBint\fR \fBexecle\fR(\fBconst char *\fR\fIpath\fR, \fBconst char *\fR\fIarg0\fR, \fB\&...
     /* const char *\fR\fIargn\fR, \fB(char *)0\fR,\fBchar *const\fR \fIenvp\fR[]*/);
.fi

.LP
.nf
\fBint\fR \fBexecve\fR(\fBconst char *\fR\fIpath\fR, \fBchar *const\fR \fIargv[]\fR,
     \fBchar *const\fR \fIenvp[]\fR);
.fi

.LP
.nf
\fBint\fR \fBexeclp\fR(\fBconst char *\fR\fIfile\fR, \fBconst char *\fR\fIarg0\fR, \fB\&...
     /* const char *\fR\fIargn\fR, \fB(char *)0 */);\fR
.fi

.LP
.nf
\fBint\fR \fBexecvp\fR(\fBconst char *\fR\fIfile\fR, \fBchar *const\fR \fIargv[]\fR);
.fi

.SH DESCRIPTION
.LP
Each of the functions in the \fBexec\fR family replaces the current process
image with a new process image. The new image is constructed from a regular,
executable file called the \fBnew process image file\fR. This file is either an
executable object file or a file of data for an interpreter. There is no return
from a successful call to one of these functions because the calling process
image is overlaid by the new process image.
.sp
.LP
An interpreter file begins with a line of the form
.sp
.in +2
.nf
#! pathname [\fIarg\fR]
.fi
.in -2

.sp
.LP
where \fIpathname\fR is the path of the interpreter, and \fIarg\fR is an
optional argument. When an interpreter file is executed, the system invokes the
specified interpreter. The pathname specified in the interpreter file is passed
as \fIarg0\fR to the interpreter. If \fIarg\fR was specified in the interpreter
file, it is passed as \fIarg1\fR to the interpreter. The remaining arguments to
the interpreter are \fIarg0\fR through \fIargn\fR of the originally exec'd
file. The interpreter named by \fIpathname\fR may also be an interpreter file.
There can be up to four nested interpreter files before the final interpreter.
<<<<<<< HEAD
=======
The setid bits on nested interpreters are silently ignored.
>>>>>>> 93cf283a
.sp
.LP
When a C-language program is executed as a result of this call, it is entered
as a C-language function call as follows:
.sp
.in +2
.nf
int main (int argc, char *argv[]);
.fi
.in -2

.sp
.LP
where \fIargc\fR is the argument count and \fIargv\fR is an array of character
pointers to the arguments themselves. In addition, the following variable:
.sp
.in +2
.nf
extern char **environ;
.fi
.in -2

.sp
.LP
is initialized as a pointer to an array of character pointers to the
environment strings. The \fIargv\fR and \fIenviron\fR arrays are each
terminated by a null pointer. The null pointer terminating the \fIargv\fR array
is not counted in \fIargc\fR.
.sp
.LP
The value of \fIargc\fR is non-negative, and if greater than 0, \fIargv\fR[0]
points to a string containing the name of the file. If \fIargc\fR is 0,
\fIargv\fR[0] is a null pointer, in which case there are no arguments.
Applications should verify that \fIargc\fR is greater than 0 or that
\fIargv\fR[0] is not a null pointer before dereferencing \fIargv\fR[0].
.sp
.LP
The arguments specified by a program with one of the \fBexec\fR functions are
passed on to the new process image in the \fBmain()\fR arguments.
.sp
.LP
The \fIpath\fR argument points to a path name that identifies the new process
image file.
.sp
.LP
The \fIfile\fR argument is used to construct a pathname that identifies the new
process image file. If the \fIfile\fR argument contains a slash character, it
is used as the pathname for this file. Otherwise, the path prefix for this file
is obtained by a search of the directories passed in the \fBPATH\fR environment
variable (see \fBenviron\fR(5)). The environment is supplied typically by the
shell. If the process image file is not a valid executable object file,
\fBexeclp()\fR and \fBexecvp()\fR use the contents of that file as standard
input to the shell. In this case, the shell becomes the new process image. The
standard to which the caller conforms determines which shell is used. See
\fBstandards\fR(5).
.sp
.LP
The arguments represented by \fIarg0\fR\&.\|.\|. are pointers to
null-terminated character strings. These strings constitute the argument list
available to the new process image. The list is terminated by a null pointer.
The \fIarg0\fR argument should point to a filename that is associated with the
process being started by one of the \fBexec\fR functions.
.sp
.LP
The \fIargv\fR argument is an array of character pointers to null-terminated
strings. The last member of this array must be a null pointer. These strings
constitute the argument list available to the new process image. The value in
\fIargv\fR[0] should point to a filename that is associated with the process
being started by one of the \fBexec\fR functions.
.sp
.LP
The \fIenvp\fR argument is an array of character pointers to null-terminated
strings. These strings constitute the environment for the new process image.
The \fIenvp\fR array is terminated by a null pointer. For \fBexecl()\fR,
\fBexecv()\fR, \fBexecvp()\fR, and \fBexeclp()\fR, the C-language run-time
start-off routine places a pointer to the environment of the calling process in
the global object \fBextern char **environ\fR, and it is used to pass the
environment of the calling process to the new process image.
.sp
.LP
The number of bytes available for the new process's combined argument and
environment lists is \fBARG_MAX\fR. It is implementation-dependent whether null
terminators, pointers, and/or any alignment bytes are included in this total.
.sp
.LP
File descriptors open in the calling process image remain open in the new
process image, except for those whose close-on-exec flag \fBFD_CLOEXEC\fR is
set; see \fBfcntl\fR(2). For those file descriptors that remain open, all
attributes of the open file description, including file locks, remain
unchanged.
.sp
.LP
The preferred hardware address translation size (see \fBmemcntl\fR(2)) for the
stack and heap of the new process image are set to the default system page
size.
.sp
.LP
Directory streams open in the calling process image are closed in the new
process image.
.sp
.LP
The state of conversion descriptors and message catalogue descriptors in the
new process image is undefined. For the new process, the equivalent of:
.sp
.in +2
.nf
setlocale(LC_ALL, "C")
.fi
.in -2

.sp
.LP
is executed at startup.
.sp
.LP
Signals set to the default action (\fBSIG_DFL\fR) in the calling process image
are set to the default action in the new process image (see \fBsignal\fR(3C)).
Signals set to be ignored (\fBSIG_IGN\fR) by the calling process image are set
to be ignored by the new process image. Signals set to be caught by the calling
process image are set to the default action in the new process image (see
\fBsignal.h\fR(3HEAD)). After a successful call to any of the \fBexec\fR
functions, alternate signal stacks are not preserved and the \fBSA_ONSTACK\fR
flag is cleared for all signals.
.sp
.LP
After a successful call to any of the \fBexec\fR functions, any functions
previously registered by \fBatexit\fR(3C) are no longer registered.
.sp
.LP
The saved resource limits in the new process image are set to be a copy of the
process's corresponding hard and soft resource limits.
.sp
.LP
If the \fBST_NOSUID\fR bit is set for the file system containing the new
process image file, then the effective user \fBID\fR and effective group
\fBID\fR are unchanged in the new process image. If the set-user-\fBID\fR mode
bit of the new process image file is set (see \fBchmod\fR(2)), the effective
user \fBID\fR of the new process image is set to the owner \fBID\fR of the new
process image file. Similarly, if the set-group-\fBID\fR mode bit of the new
process image file is set, the effective group \fBID\fR of the new process
image is set to the group \fBID\fR of the new process image file. The real user
\fBID\fR and real group \fBID\fR of the new process image remain the same as
those of the calling process image. The effective user ID and effective group
ID of the new process image are saved (as the saved set-user-ID and the saved
set-group-ID for use by \fBsetuid\fR(2).
.sp
.LP
The privilege sets are changed according to the following rules:
.RS +4
.TP
1.
The inheritable set, I, is intersected with the limit set, L.  This
mechanism enforces the limit set for processes.
.RE
.RS +4
.TP
2.
The effective set, E, and the permitted set, P, are made equal to the new
inheritable set.
.RE
.sp
.LP
The system attempts to set the privilege-aware state to non-PA both before
performing any modifications to the process IDs and privilege sets as well as
after completing the transition to new UIDs and privilege sets, following the
rules outlined in \fBprivileges\fR(5).
.sp
.LP
If the {\fBPRIV_PROC_OWNER\fR} privilege is asserted in the effective set, the
set-user-ID and set-group-ID bits will be honored when the process is being
controlled by \fBptrace\fR(3C). Additional restriction can apply when the
traced process has an effective UID of 0. See \fBprivileges\fR(5).
.sp
.LP
Any shared memory segments attached to the calling process image will not be
attached to the new process image (see \fBshmop\fR(2)). Any mappings
established through \fBmmap()\fR are not preserved across an \fBexec\fR. Memory
mappings created in the process are unmapped before the address space is
rebuilt for the new process image. See \fBmmap\fR(2).
.sp
.LP
Memory locks established by the calling process via calls to \fBmlockall\fR(3C)
or \fBmlock\fR(3C) are removed. If locked pages in the address space of the
calling process are also mapped into the address spaces the locks established
by the other processes will be unaffected by the call by this process to the
\fBexec\fR function. If the \fBexec\fR function fails, the effect on memory
locks is unspecified.
.sp
.LP
If \fB_XOPEN_REALTIME\fR is defined and has a value other than \(mi1, any named
semaphores open in the calling process are closed as if by appropriate calls to
\fBsem_close\fR(3C)
.sp
.LP
Profiling is disabled for the new process; see \fBprofil\fR(2).
.sp
.LP
Timers created by the calling process with \fBtimer_create\fR(3C) are deleted
before replacing the current process image with the new process image.
.sp
.LP
For the \fBSCHED_FIFO\fR and \fBSCHED_RR\fR scheduling policies, the policy and
priority settings are not changed by a call to an \fBexec\fR function.
.sp
.LP
All open message queue descriptors in the calling process are closed, as
described in \fBmq_close\fR(3C).
.sp
.LP
Any outstanding asynchronous I/O operations may be cancelled. Those
asynchronous I/O operations that are not canceled will complete as if the
\fBexec\fR function had not yet occurred, but any associated signal
notifications are suppressed. It is unspecified whether the \fBexec\fR function
itself blocks awaiting such I/O completion. In no event, however, will the new
process image created by the \fBexec\fR function be affected by the presence of
outstanding asynchronous I/O operations at the time the \fBexec\fR function is
called.
.sp
.LP
All active contract templates are cleared (see \fBcontract\fR(4)).
.sp
.LP
The new process also inherits the following attributes from the calling
process:
.RS +4
.TP
.ie t \(bu
.el o
controlling terminal
.RE
.RS +4
.TP
.ie t \(bu
.el o
current working directory
.RE
.RS +4
.TP
.ie t \(bu
.el o
file-locks (see \fBfcntl\fR(2) and \fBlockf\fR(3C))
.RE
.RS +4
.TP
.ie t \(bu
.el o
file mode creation mask (see \fBumask\fR(2))
.RE
.RS +4
.TP
.ie t \(bu
.el o
file size limit (see \fBulimit\fR(2))
.RE
.RS +4
.TP
.ie t \(bu
.el o
limit privilege set
.RE
.RS +4
.TP
.ie t \(bu
.el o
nice value (see \fBnice\fR(2))
.RE
.RS +4
.TP
.ie t \(bu
.el o
parent process \fBID\fR
.RE
.RS +4
.TP
.ie t \(bu
.el o
pending signals (see \fBsigpending\fR(2))
.RE
.RS +4
.TP
.ie t \(bu
.el o
privilege debugging flag (see \fBprivileges\fR(5) and \fBgetpflags\fR(2))
.RE
.RS +4
.TP
.ie t \(bu
.el o
process \fBID\fR
.RE
.RS +4
.TP
.ie t \(bu
.el o
process contract (see \fBcontract\fR(4) and \fBprocess\fR(4))
.RE
.RS +4
.TP
.ie t \(bu
.el o
process group \fBID\fR
.RE
.RS +4
.TP
.ie t \(bu
.el o
process signal mask (see \fBsigprocmask\fR(2))
.RE
.RS +4
.TP
.ie t \(bu
.el o
processor bindings (see \fBprocessor_bind\fR(2))
.RE
.RS +4
.TP
.ie t \(bu
.el o
processor set bindings (see \fBpset_bind\fR(2))
.RE
.RS +4
.TP
.ie t \(bu
.el o
project \fBID\fR
.RE
.RS +4
.TP
.ie t \(bu
.el o
real group \fBID\fR
.RE
.RS +4
.TP
.ie t \(bu
.el o
real user \fBID\fR
.RE
.RS +4
.TP
.ie t \(bu
.el o
resource limits (see \fBgetrlimit\fR(2))
.RE
.RS +4
.TP
.ie t \(bu
.el o
root directory
.RE
.RS +4
.TP
.ie t \(bu
.el o
scheduler class and priority (see \fBpriocntl\fR(2))
.RE
.RS +4
.TP
.ie t \(bu
.el o
\fBsemadj\fR values (see \fBsemop\fR(2))
.RE
.RS +4
.TP
.ie t \(bu
.el o
session membership (see \fBexit\fR(2) and \fBsignal\fR(3C))
.RE
.RS +4
.TP
.ie t \(bu
.el o
supplementary group \fBIDs\fR
.RE
.RS +4
.TP
.ie t \(bu
.el o
task \fBID\fR
.RE
.RS +4
.TP
.ie t \(bu
.el o
time left until an alarm clock signal (see \fBalarm\fR(2))
.RE
.RS +4
.TP
.ie t \(bu
.el o
\fBtms_utime\fR, \fBtms_stime\fR, \fBtms_cutime\fR, and \fBtms_cstime\fR (see
\fBtimes\fR(2))
.RE
.RS +4
.TP
.ie t \(bu
.el o
trace flag (see \fBptrace\fR(3C) request 0)
.RE
.sp
.LP
A call to any \fBexec\fR function from a process with more than one thread
results in all threads being terminated and the new executable image being
loaded and executed. No destructor functions will be called.
.sp
.LP
Upon successful completion, each of the functions in the \fBexec\fR family
marks for update the \fBst_atime\fR field of the file.  If an \fBexec\fR
function failed but was able to locate the \fBprocess image file\fR, whether
the \fBst_atime\fR field is marked for update is unspecified. Should the
function succeed, the process image file is considered to have been opened with
\fBopen\fR(2). The corresponding \fBclose\fR(2) is considered to occur at a
time after this open, but before process termination or successful completion
of a subsequent call to one of the \fBexec\fR functions. The \fIargv\fR[\|] and
\fIenvp\fR[\|] arrays of pointers and the strings to which those arrays point
will not be modified by a call to one of the \fBexec\fR functions, except as a
consequence of replacing the process image.
.sp
.LP
The saved resource limits in the new process image are set to be a copy of the
process's corresponding hard and soft limits.
.SH RETURN VALUES
.LP
If a function in the \fBexec\fR family returns to the calling process image, an
error has occurred; the return value is \fB\(mi1\fR and \fBerrno\fR is set to
indicate the error.
.SH ERRORS
.LP
The \fBexec\fR functions will fail if:
.sp
.ne 2
.na
\fB\fBE2BIG\fR\fR
.ad
.RS 16n
The number of bytes in the new process's argument list is greater than the
system-imposed limit of {\fBARG_MAX\fR} bytes. The argument list limit is sum
of the size of the argument list plus the size of the environment's exported
shell variables.
.RE

.sp
.ne 2
.na
\fB\fBEACCES\fR\fR
.ad
.RS 16n
Search permission is denied for a directory listed in the new process file's
path prefix.
.sp
The new process file is not an ordinary file.
.sp
The new process file mode denies execute permission.
.sp
The {\fBFILE_DAC_SEARCH\fR} privilege overrides the restriction on directory
searches.
.sp
The {\fBFILE_DAC_EXECUTE\fR} privilege overrides the lack of execute
permission.
.RE

.sp
.ne 2
.na
\fB\fBEAGAIN\fR\fR
.ad
.RS 16n
Total amount of system memory available when reading using raw I/O is
temporarily insufficient.
.RE

.sp
.ne 2
.na
\fB\fBEFAULT\fR\fR
.ad
.RS 16n
An argument points to an illegal address.
.RE

.sp
.ne 2
.na
\fB\fBEINVAL\fR\fR
.ad
.RS 16n
The new process image file has the appropriate permission and has a recognized
executable binary format, but the system does not support execution of a file
with this format.
.RE

.sp
.ne 2
.na
\fB\fBEINTR\fR\fR
.ad
.RS 16n
A signal was caught during the execution of one of the functions in the
\fIexec\fR family.
.RE

.sp
.ne 2
.na
\fB\fBELOOP\fR\fR
.ad
.RS 16n
Too many symbolic links were encountered in translating \fIpath\fR or
\fIfile\fR, or too many nested interpreter files.
.RE

.sp
.ne 2
.na
\fB\fBENAMETOOLONG\fR\fR
.ad
.RS 16n
The length of the \fIfile\fR or \fIpath\fR argument exceeds {\fBPATH_MAX\fR},
or the length of a \fIfile\fR or \fIpath\fR component exceeds {\fBNAME_MAX\fR}
while {\fB_POSIX_NO_TRUNC\fR} is in effect.
.RE

.sp
.ne 2
.na
\fB\fBENOENT\fR\fR
.ad
.RS 16n
One or more components of the new process path name of the file do not exist or
is a null pathname.
.RE

.sp
.ne 2
.na
\fB\fBENOLINK\fR\fR
.ad
.RS 16n
The \fIpath\fR argument points to a remote machine and the link to that machine
is no longer active.
.RE

.sp
.ne 2
.na
\fB\fBENOTDIR\fR\fR
.ad
.RS 16n
A component of the new process path of the file prefix is not a directory.
.RE

.sp
.LP
The \fBexec\fR functions, except for \fBexeclp()\fR and \fBexecvp()\fR, will
fail if:
.sp
.ne 2
.na
\fB\fBENOEXEC\fR\fR
.ad
.RS 11n
The new process image file has the appropriate access permission but is not in
the proper format.
.RE

.sp
.LP
The \fBexec\fR functions may fail if:
.sp
.ne 2
.na
\fB\fBENAMETOOLONG\fR\fR
.ad
.RS 16n
Pathname resolution of a symbolic link produced an intermediate result whose
length exceeds {\fBPATH_MAX\fR}.
.RE

.sp
.ne 2
.na
\fB\fBENOMEM\fR\fR
.ad
.RS 16n
The new process image requires more memory than is allowed by the hardware or
system-imposed by memory management constraints. See \fBbrk\fR(2).
.RE

.sp
.ne 2
.na
\fB\fBETXTBSY\fR\fR
.ad
.RS 16n
The new process image file is a pure procedure (shared text) file that is
currently open for writing by some process.
.RE

.SH USAGE
.LP
As the state of conversion descriptors and message catalogue descriptors in the
new process image is undefined, portable applications should not rely on their
use and should close them prior to calling one of the \fBexec\fR functions.
.sp
.LP
Applications that require other than the default POSIX locale should call
\fBsetlocale\fR(3C) with the appropriate parameters to establish the locale of
thenew process.
.sp
.LP
The \fIenviron\fR array should not be accessed directly by the application.
.SH ATTRIBUTES
.LP
See \fBattributes\fR(5) for descriptions of the following attributes:
.sp

.sp
.TS
box;
c | c
l | l .
ATTRIBUTE TYPE	ATTRIBUTE VALUE
_
Interface Stability	Committed
_
MT-Level	See below.
_
Standard	See \fBstandards\fR(5).
.TE

.sp
.LP
The \fBexecle()\fR and \fBexecve()\fR fucntions are Async-Signal-Safe.
.SH SEE ALSO
.LP
\fBksh\fR(1), \fBps\fR(1), \fBsh\fR(1), \fBalarm\fR(2), \fBbrk\fR(2),
\fBchmod\fR(2), \fBexit\fR(2), \fBfcntl\fR(2), \fBfork\fR(2),
\fBgetpflags\fR(2), \fBgetrlimit\fR(2), \fBmemcntl\fR(2), \fBmmap\fR(2),
\fBnice\fR(2), \fBpriocntl\fR(2), \fBprofil\fR(2), \fBsemop\fR(2),
\fBshmop\fR(2), \fBsigpending\fR(2), \fBsigprocmask\fR(2), \fBtimes\fR(2),
\fBumask\fR(2), \fBlockf\fR(3C), \fBptrace\fR(3C), \fBsetlocale\fR(3C),
\fBsignal\fR(3C), \fBsystem\fR(3C), \fBtimer_create\fR(3C), \fBa.out\fR(4),
\fBcontract\fR(4), \fBprocess\fR(4), \fBattributes\fR(5), \fBenviron\fR(5),
\fBprivileges\fR(5), \fBstandards\fR(5)
.SH WARNINGS
.LP
If a program is \fBsetuid\fR to a user \fBID\fR other than the superuser, and
the program is executed when the real user \fBID\fR is super-user, then the
program has some of the powers of a super-user as well.<|MERGE_RESOLUTION|>--- conflicted
+++ resolved
@@ -78,10 +78,7 @@
 the interpreter are \fIarg0\fR through \fIargn\fR of the originally exec'd
 file. The interpreter named by \fIpathname\fR may also be an interpreter file.
 There can be up to four nested interpreter files before the final interpreter.
-<<<<<<< HEAD
-=======
 The setid bits on nested interpreters are silently ignored.
->>>>>>> 93cf283a
 .sp
 .LP
 When a C-language program is executed as a result of this call, it is entered
