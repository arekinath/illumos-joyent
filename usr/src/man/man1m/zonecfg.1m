'\" te
.\" Copyright (c) 2004, 2009 Sun Microsystems, Inc. All Rights Reserved.
.\" Copyright 2015 Joyent, Inc.
.\" The contents of this file are subject to the terms of the Common Development and Distribution License (the "License"). You may not use this file except in compliance with the License. You can obtain a copy of the license at usr/src/OPENSOLARIS.LICENSE or http://www.opensolaris.org/os/licensing.
.\" See the License for the specific language governing permissions and limitations under the License. When distributing Covered Code, include this CDDL HEADER in each file and include the License file at usr/src/OPENSOLARIS.LICENSE. If applicable, add the following below this CDDL HEADER, with the
.\" fields enclosed by brackets "[]" replaced with your own identifying information: Portions Copyright [yyyy] [name of copyright owner]
<<<<<<< HEAD
.TH ZONECFG 1M "Nov 4, 2015"
=======
.TH ZONECFG 1M "Jun 6, 2016"
>>>>>>> d2a70789
.SH NAME
zonecfg \- set up zone configuration
.SH SYNOPSIS
.LP
.nf
\fBzonecfg\fR {\fB-z\fR \fIzonename\fR | \fB-u\fR \fIuuid\fR}
.fi

.LP
.nf
\fBzonecfg\fR {\fB-z\fR \fIzonename\fR | \fB-u\fR \fIuuid\fR} \fIsubcommand\fR
.fi

.LP
.nf
\fBzonecfg\fR {\fB-z\fR \fIzonename\fR | \fB-u\fR \fIuuid\fR} \fB-f\fR \fIcommand_file\fR
.fi

.LP
.nf
\fBzonecfg\fR help
.fi

.SH DESCRIPTION
.LP
The \fBzonecfg\fR utility creates and modifies the configuration of a zone.
Zone configuration consists of a number of resources and properties.
.sp
.LP
To simplify the user interface, \fBzonecfg\fR uses the concept of a scope. The
default scope is global.
.sp
.LP
The following synopsis of the \fBzonecfg\fR command is for interactive usage:
.sp
.in +2
.nf
{\fB-z\fR \fIzonename\fR | \fB-u\fR \fIuuid\fR}
zonecfg {\fB-z\fR \fIzonename | \fB-u\fR \fIuuid} subcommand\fR
.fi
.in -2
.sp

.sp
.LP
Parameters changed through \fBzonecfg\fR do not affect a running zone. The zone
must be rebooted for the changes to take effect.
.sp
.LP
In addition to creating and modifying a zone, the \fBzonecfg\fR utility can
also be used to persistently specify the resource management settings for the
global zone.
.sp
.LP
In the following text, "rctl" is used as an abbreviation for "resource
control". See \fBresource_controls\fR(5).
.sp
.LP
Every zone is configured with an associated brand. The brand determines the
user-level environment used within the zone, as well as various behaviors for
the zone when it is installed, boots, or is shutdown. Once a zone has been
installed the brand cannot be changed. The default brand is determined by the
installed distribution in the global zone. Some brands do not support all of
the \fBzonecfg\fR properties and resources. See the brand-specific man page for
more details on each brand. For an overview of brands, see the \fBbrands\fR(5)
man page.
.SS "Resources"
.LP
The following resource types are supported:
.sp
.ne 2
.na
\fB\fBattr\fR\fR
.ad
.sp .6
.RS 4n
Generic attribute.
.RE

.sp
.ne 2
.na
\fB\fBcapped-cpu\fR\fR
.ad
.sp .6
.RS 4n
Limits for CPU usage.
.RE

.sp
.ne 2
.na
\fB\fBcapped-memory\fR\fR
.ad
.sp .6
.RS 4n
Limits for physical, swap, and locked memory.
.RE

.sp
.ne 2
.na
\fB\fBdataset\fR\fR
.ad
.sp .6
.RS 4n
\fBZFS\fR dataset.
.RE

.sp
.ne 2
.na
\fB\fBdedicated-cpu\fR\fR
.ad
.sp .6
.RS 4n
Subset of the system's processors dedicated to this zone while it is running.
.RE

.sp
.ne 2
.na
\fB\fBdevice\fR\fR
.ad
.sp .6
.RS 4n
Device.
.RE

.sp
.ne 2
.na
\fB\fBfs\fR\fR
.ad
.sp .6
.RS 4n
file-system
.RE

.sp
.ne 2
.na
\fB\fBnet\fR\fR
.ad
.sp .6
.RS 4n
Network interface.
.RE

.sp
.ne 2
.na
\fB\fBrctl\fR\fR
.ad
.sp .6
.RS 4n
Resource control.
.RE

<<<<<<< HEAD
=======
.sp
.ne 2
.na
\fB\fBsecurity-flags\fR\fR
.ad
.sp .6
.RS 4n
Process security flag settings.
.RE

>>>>>>> d2a70789
.SS "Properties"
.LP
Each resource type has one or more properties. There are also some global
properties, that is, properties of the configuration as a whole, rather than of
some particular resource.
.sp
.LP
The following properties are supported:
.sp
.ne 2
.na
\fB(global)\fR
.ad
.sp .6
.RS 4n
\fBzonename\fR
.RE

.sp
.ne 2
.na
\fB(global)\fR
.ad
.sp .6
.RS 4n
\fBzonepath\fR
.RE

.sp
.ne 2
.na
\fB(global)\fR
.ad
.sp .6
.RS 4n
\fBautoboot\fR
.RE

.sp
.ne 2
.na
\fB(global)\fR
.ad
.sp .6
.RS 4n
\fBbootargs\fR
.RE

.sp
.ne 2
.na
\fB(global)\fR
.ad
.sp .6
.RS 4n
\fBpool\fR
.RE

.sp
.ne 2
.na
\fB(global)\fR
.ad
.sp .6
.RS 4n
\fBlimitpriv\fR
.RE

.sp
.ne 2
.na
\fB(global)\fR
.ad
.sp .6
.RS 4n
\fBbrand\fR
.RE

.sp
.ne 2
.na
\fB(global)\fR
.ad
.sp .6
.RS 4n
\fBcpu-shares\fR
.RE

.sp
.ne 2
.na
\fB(global)\fR
.ad
.sp .6
.RS 4n
\fBhostid\fR
.RE

.sp
.ne 2
.na
\fB(global)\fR
.ad
.sp .6
.RS 4n
\fBmax-lwps\fR
.RE

.sp
.ne 2
.na
\fB(global)\fR
.ad
.sp .6
.RS 4n
\fBmax-msg-ids\fR
.RE

.sp
.ne 2
.na
\fB(global)\fR
.ad
.sp .6
.RS 4n
\fBmax-sem-ids\fR
.RE

.sp
.ne 2
.na
\fB(global)\fR
.ad
.sp .6
.RS 4n
\fBmax-shm-ids\fR
.RE

.sp
.ne 2
.na
\fB(global)\fR
.ad
.sp .6
.RS 4n
\fBmax-shm-memory\fR
.RE

.sp
.ne 2
.na
\fB(global)\fR
.ad
.sp .6
.RS 4n
\fBscheduling-class\fR
.RE

.sp
.ne 2
.na
.B (global)
.ad
.sp .6
.RS 4n
.B fs-allowed
.RE

.sp
.ne 2
.na
\fB(global)\fR
.ad
.sp .6
.RS 4n
\fBzfs-io-priority\fR
.RE

.sp
.ne 2
.na
\fB\fBfs\fR\fR
.ad
.sp .6
.RS 4n
\fBdir\fR, \fBspecial\fR, \fBraw\fR, \fBtype\fR, \fBoptions\fR
.RE

.sp
.ne 2
.na
\fB\fBnet\fR\fR
.ad
.sp .6
.RS 4n
\fBaddress\fR, \fBallowed-address\fR, \fBdefrouter\fR, \fBglobal-nic\fR, \fBmac-addr\fR, \fBphysical\fR, \fBproperty\fR, \fBvlan-id\fR
.RE

.sp
.ne 2
.na
\fB\fBdevice\fR\fR
.ad
.sp .6
.RS 4n
\fBmatch\fR
.RE

.sp
.ne 2
.na
\fB\fBrctl\fR\fR
.ad
.sp .6
.RS 4n
\fBname\fR, \fBvalue\fR
.RE

.sp
.ne 2
.na
\fB\fBattr\fR\fR
.ad
.sp .6
.RS 4n
\fBname\fR, \fBtype\fR, \fBvalue\fR
.RE

.sp
.ne 2
.na
\fB\fBdataset\fR\fR
.ad
.sp .6
.RS 4n
\fBname\fR
.RE

.sp
.ne 2
.na
\fB\fBdedicated-cpu\fR\fR
.ad
.sp .6
.RS 4n
\fBncpus\fR, \fBimportance\fR
.RE

.sp
.ne 2
.na
\fB\fBcapped-memory\fR\fR
.ad
.sp .6
.RS 4n
\fBphysical\fR, \fBswap\fR, \fBlocked\fR
.RE

.sp
.ne 2
.na
\fB\fBcapped-cpu\fR\fR
.ad
.sp .6
.RS 4n
\fBncpus\fR
.RE

.sp
.ne 2
.na
\fB\fBsecurity-flags\fB\fB
.ad
.sp .6
.RS 4n
\fBlower\fR, \fBdefault\fR, \fBupper\fR.
.RE

.sp
.LP
As for the property values which are paired with these names, they are either
simple, complex, or lists. The type allowed is property-specific. Simple values
are strings, optionally enclosed within quotation marks. Complex values have
the syntax:
.sp
.in +2
.nf
(<\fIname\fR>=<\fIvalue\fR>,<\fIname\fR>=<\fIvalue\fR>,...)
.fi
.in -2
.sp

.sp
.LP
where each <\fIvalue\fR> is simple, and the <\fIname\fR> strings are unique
within a given property. Lists have the syntax:
.sp
.in +2
.nf
[<\fIvalue\fR>,...]
.fi
.in -2
.sp

.sp
.LP
where each <\fIvalue\fR> is either simple or complex. A list of a single value
(either simple or complex) is equivalent to specifying that value without the
list syntax. That is, "foo" is equivalent to "[foo]". A list can be empty
(denoted by "[]").
.sp
.LP
In interpreting property values, \fBzonecfg\fR accepts regular expressions as
specified in \fBfnmatch\fR(5). See \fBEXAMPLES\fR.
.sp
.LP
The property types are described as follows:
.sp
.ne 2
.na
\fBglobal: \fBzonename\fR\fR
.ad
.sp .6
.RS 4n
The name of the zone.
.RE

.sp
.ne 2
.na
\fBglobal: \fBzonepath\fR\fR
.ad
.sp .6
.RS 4n
Path to zone's file system.
.RE

.sp
.ne 2
.na
\fBglobal: \fBautoboot\fR\fR
.ad
.sp .6
.RS 4n
Boolean indicating that a zone should be booted automatically at system boot.
Note that if the zones service is disabled, the zone will not autoboot,
regardless of the setting of this property. You enable the zones service with a
\fBsvcadm\fR command, such as:
.sp
.in +2
.nf
# \fBsvcadm enable svc:/system/zones:default\fR
.fi
.in -2
.sp

Replace \fBenable\fR with \fBdisable\fR to disable the zones service. See
\fBsvcadm\fR(1M).
.RE

.sp
.ne 2
.na
\fBglobal: \fBbootargs\fR\fR
.ad
.sp .6
.RS 4n
Arguments (options) to be passed to the zone bootup, unless options are
supplied to the "\fBzoneadm boot\fR" command, in which case those take
precedence. The valid arguments are described in \fBzoneadm\fR(1M).
.RE

.sp
.ne 2
.na
\fBglobal: \fBpool\fR\fR
.ad
.sp .6
.RS 4n
Name of the resource pool that this zone must be bound to when booted. This
property is incompatible with the \fBdedicated-cpu\fR resource.
.RE

.sp
.ne 2
.na
\fBglobal: \fBlimitpriv\fR\fR
.ad
.sp .6
.RS 4n
The maximum set of privileges any process in this zone can obtain. The property
should consist of a comma-separated privilege set specification as described in
\fBpriv_str_to_set\fR(3C). Privileges can be excluded from the resulting set by
preceding their names with a dash (-) or an exclamation point (!). The special
privilege string "zone" is not supported in this context. If the special string
"default" occurs as the first token in the property, it expands into a safe set
of privileges that preserve the resource and security isolation described in
\fBzones\fR(5). A missing or empty property is equivalent to this same set of
safe privileges.
.sp
The system administrator must take extreme care when configuring privileges for
a zone. Some privileges cannot be excluded through this mechanism as they are
required in order to boot a zone. In addition, there are certain privileges
which cannot be given to a zone as doing so would allow processes inside a zone
to unduly affect processes in other zones. \fBzoneadm\fR(1M) indicates when an
invalid privilege has been added or removed from a zone's privilege set when an
attempt is made to either "boot" or "ready" the zone.
.sp
See \fBprivileges\fR(5) for a description of privileges. The command "\fBppriv
-l\fR" (see \fBppriv\fR(1)) produces a list of all Solaris privileges. You can
specify privileges as they are displayed by \fBppriv\fR. In
\fBprivileges\fR(5), privileges are listed in the form
PRIV_\fIprivilege_name\fR. For example, the privilege \fIsys_time\fR, as you
would specify it in this property, is listed in \fBprivileges\fR(5) as
\fBPRIV_SYS_TIME\fR.
.RE

.sp
.ne 2
.na
\fBglobal: \fBbrand\fR\fR
.ad
.sp .6
.RS 4n
The zone's brand type.
.RE

.sp
.ne 2
.na
\fBglobal: \fBip-type\fR\fR
.ad
.sp .6
.RS 4n
A zone can either share the IP instance with the global zone, which is the
default, or have its own exclusive instance of IP.
.sp
This property takes the values \fBshared\fR and \fBexclusive\fR.
.RE

.sp
.ne 2
.na
\fBglobal: \fBhostid\fR\fR
.ad
.sp .6
.RS 4n
A zone can emulate a 32-bit host identifier to ease system consolidation. A
zone's \fBhostid\fR property is empty by default, meaning that the zone does
not emulate a host identifier. Zone host identifiers must be hexadecimal values
between 0 and FFFFFFFE. A \fB0x\fR or \fB0X\fR prefix is optional. Both
uppercase and lowercase hexadecimal digits are acceptable.
.RE

.sp
.ne 2
.na
\fB\fBfs\fR: dir, special, raw, type, options\fR
.ad
.sp .6
.RS 4n
Values needed to determine how, where, and so forth to mount file systems. See
\fBmount\fR(1M), \fBmount\fR(2), \fBfsck\fR(1M), and \fBvfstab\fR(4).
.RE

.sp
.ne 2
.na
\fB\fBinherit-pkg-dir\fR: dir\fR
.ad
.sp .6
.RS 4n
The directory path.
.RE

.sp
.ne 2
.na
\fB\fBnet\fR: address, allowed-address, defrouter, global-nic, mac-addr, physical, property, vlan-id\fR
.ad
.sp .6
.RS 4n
The network address and physical interface name of the network interface. The
network address is one of:
.RS +4
.TP
.ie t \(bu
.el o
a valid IPv4 address, optionally followed by "\fB/\fR" and a prefix length;
.RE
.RS +4
.TP
.ie t \(bu
.el o
a valid IPv6 address, which must be followed by "\fB/\fR" and a prefix length;
.RE
.RS +4
.TP
.ie t \(bu
.el o
a host name which resolves to an IPv4 address.
.RE
Note that host names that resolve to IPv6 addresses are not supported.
.sp
The physical interface name is the network interface name.
.sp
The default router is specified similarly to the network address except that it
must not be followed by a \fB/\fR (slash) and a network prefix length.
.sp
A zone can be configured to be either exclusive-IP or shared-IP. For a
shared-IP zone, you must set both the physical and address properties; setting
the default router is optional. The interface specified in the physical
property must be plumbed in the global zone prior to booting the non-global
zone. However, if the interface is not used by the global zone, it should be
configured \fBdown\fR in the global zone, and the default router for the
interface should be specified here.
.sp
The global-nic is used for exclusive stack zones which will use a VNIC on-demand.  When the zone boots, a VNIC named using the physical property will be created on the global NIC.  If provided, the mac-addr and vlan-id will be set on this VNIC.
.sp
The \fBproperty\fR setting is a resource which can be used to set arbitrary name/value pairs on the network.  These name/value pairs are made available to the zone's brand, which can use them as needed to set up the network interface.
.sp
For an exclusive-IP zone, the physical property must be set and the address and
default router properties cannot be set.
.RE

.sp
.ne 2
.na
\fB\fBdevice\fR: match\fR
.ad
.sp .6
.RS 4n
Device name to match.
.RE

.sp
.ne 2
.na
\fB\fBrctl\fR: name, value\fR
.ad
.sp .6
.RS 4n
The name and \fIpriv\fR/\fIlimit\fR/\fIaction\fR triple of a resource control.
See \fBprctl\fR(1) and \fBrctladm\fR(1M). The preferred way to set rctl values
is to use the global property name associated with a specific rctl.
.RE

.sp
.ne 2
.na
\fB\fBattr\fR: name, type, value\fR
.ad
.sp .6
.RS 4n
The name, type and value of a generic attribute. The \fBtype\fR must be one of
\fBint\fR, \fBuint\fR, \fBboolean\fR or \fBstring\fR, and the value must be of
that type. \fBuint\fR means unsigned , that is, a non-negative integer.
.RE

.sp
.ne 2
.na
\fB\fBdataset\fR: name\fR
.ad
.sp .6
.RS 4n
The name of a \fBZFS\fR dataset to be accessed from within the zone. See
\fBzfs\fR(1M).
.RE

.sp
.ne 2
.na
\fBglobal: \fBcpu-shares\fR\fR
.ad
.sp .6
.RS 4n
The number of Fair Share Scheduler (FSS) shares to allocate to this zone. This
property is incompatible with the \fBdedicated-cpu\fR resource. This property
is the preferred way to set the \fBzone.cpu-shares\fR rctl.
.RE

.sp
.ne 2
.na
\fBglobal: \fBmax-lwps\fR\fR
.ad
.sp .6
.RS 4n
The maximum number of LWPs simultaneously available to this zone. This property
is the preferred way to set the \fBzone.max-lwps\fR rctl.
.RE

.sp
.ne 2
.na
\fBglobal: \fBmax-msg-ids\fR\fR
.ad
.sp .6
.RS 4n
The maximum number of message queue IDs allowed for this zone. This property is
the preferred way to set the \fBzone.max-msg-ids\fR rctl.
.RE

.sp
.ne 2
.na
\fBglobal: \fBmax-sem-ids\fR\fR
.ad
.sp .6
.RS 4n
The maximum number of semaphore IDs allowed for this zone. This property is the
preferred way to set the \fBzone.max-sem-ids\fR rctl.
.RE

.sp
.ne 2
.na
\fBglobal: \fBmax-shm-ids\fR\fR
.ad
.sp .6
.RS 4n
The maximum number of shared memory IDs allowed for this zone. This property is
the preferred way to set the \fBzone.max-shm-ids\fR rctl.
.RE

.sp
.ne 2
.na
\fBglobal: \fBmax-shm-memory\fR\fR
.ad
.sp .6
.RS 4n
The maximum amount of shared memory allowed for this zone. This property is the
preferred way to set the \fBzone.max-shm-memory\fR rctl. A scale (K, M, G, T)
can be applied to the value for this number (for example, 1M is one megabyte).
.RE

.sp
.ne 2
.na
\fBglobal: \fBscheduling-class\fR\fR
.ad
.sp .6
.RS 4n
Specifies the scheduling class used for processes running in a zone. When this
property is not specified, the scheduling class is established as follows:
.RS +4
.TP
.ie t \(bu
.el o
If the \fBcpu-shares\fR property or equivalent rctl is set, the scheduling
class \fBFSS\fR is used.
.RE
.RS +4
.TP
.ie t \(bu
.el o
If neither \fBcpu-shares\fR nor the equivalent rctl is set and the zone's pool
property references a pool that has a default scheduling class, that class is
used.
.RE
.RS +4
.TP
.ie t \(bu
.el o
Under any other conditions, the system default scheduling class is used.
.RE
.sp
If the \fBFX\fR scheduling class is specified, then the optional
\fBfixed-hi-pri\fR attribute can be set to \fBtrue\fR. This causes all of the
processes in the zone to run at the highest \fBFX\fR priority. By default
processes under \fBFX\fR run at the lowest priority. See \fBpriocntl\fR(2)
for details on each scheduling class.
.RE


.sp
.ne 2
.na
\fB\fBdedicated-cpu\fR: ncpus, importance\fR
.ad
.sp .6
.RS 4n
The number of CPUs that should be assigned for this zone's exclusive use. The
zone will create a pool and processor set when it boots. See \fBpooladm\fR(1M)
and \fBpoolcfg\fR(1M) for more information on resource pools. The \fBncpu\fR
property can specify a single value or a range (for example, 1-4) of
processors. The \fBimportance\fR property is optional; if set, it will specify
the \fBpset.importance\fR value for use by \fBpoold\fR(1M). If this resource is
used, there must be enough free processors to allocate to this zone when it
boots or the zone will not boot. The processors assigned to this zone will not
be available for the use of the global zone or other zones. This resource is
incompatible with both the \fBpool\fR and \fBcpu-shares\fR properties. Only a
single instance of this resource can be added to the zone.
.RE

.sp
.ne 2
.na
\fB\fBcapped-memory\fR: physical, swap, locked\fR
.ad
.sp .6
.RS 4n
The caps on the memory that can be used by this zone. A scale (K, M, G, T) can
be applied to the value for each of these numbers (for example, 1M is one
megabyte). Each of these properties is optional but at least one property must
be set when adding this resource. Only a single instance of this resource can
be added to the zone. The \fBphysical\fR property sets the \fBmax-rss\fR for
this zone. This will be enforced by \fBrcapd\fR(1M) running in the global zone.
The \fBswap\fR property is the preferred way to set the \fBzone.max-swap\fR
rctl. The \fBlocked\fR property is the preferred way to set the
\fBzone.max-locked-memory\fR rctl.
.RE

.sp
.ne 2
.na
\fB\fBcapped-cpu\fR: ncpus\fR
.ad
.sp .6
.RS 4n
Sets a limit on the amount of CPU time that can be used by a zone. The unit
used translates to the percentage of a single CPU that can be used by all user
threads in a zone, expressed as a fraction (for example, \fB\&.75\fR) or a
mixed number (whole number and fraction, for example, \fB1.25\fR). An
\fBncpu\fR value of \fB1\fR means 100% of a CPU, a value of \fB1.25\fR means
125%, \fB\&.75\fR mean 75%, and so forth. When projects within a capped zone
have their own caps, the minimum value takes precedence.
.sp
The \fBcapped-cpu\fR property is an alias for \fBzone.cpu-cap\fR resource
control and is related to the \fBzone.cpu-cap\fR resource control. See
\fBresource_controls\fR(5).
.RE

.sp
.ne 2
.na
\fB\fBsecurity-flags\fR: lower, default, upper\fR
.ad
.sp .6
.RS 4n
Set the process security flags associated with the zone.  The \fBlower\fR and
\fBupper\fR fields set the limits, the \fBdefault\fR field is set of flags all
zone processes inherit.
.RE

.sp
.ne 2
.na
\fBglobal: \fBfs-allowed\fR\fR
.ad
.sp .6
.RS 4n
A comma-separated list of additional filesystems that may be mounted within
the zone; for example "ufs,pcfs". By default, only hsfs(7fs) and network
filesystems can be mounted. If the first entry in the list is "-" then
that disables all of the default filesystems. If any filesystems are listed
after "-" then only those filesystems can be mounted.

This property does not apply to filesystems mounted into the zone via "add fs"
or "add dataset".

WARNING: allowing filesystem mounts other than the default may allow the zone
administrator to compromise the system with a malicious filesystem image, and
is not supported.
.RE

.sp
.ne 2
.na
\fBglobal: \fBzfs-io-priority\fR\fR
.ad
.sp .6
.RS 4n
Specifies a priority for this zone's ZFS I/O. The priority is used by the ZFS I/O scheduler as in input to determine how to schedule I/O across zones. By default all zones have a priority of 1. The value can be increased for zones whose I/O is more critical. This property is the preferred way to set the \fBzone.zfs-io-priority\fR rctl.
.RE

.sp
.LP
The following table summarizes resources, property-names, and types:
.sp
.in +2
.nf
resource          property-name   type
(global)          zonename        simple
(global)          zonepath        simple
(global)          autoboot        simple
(global)          bootargs        simple
(global)          pool            simple
(global)          limitpriv       simple
(global)          brand           simple
(global)          ip-type         simple
(global)          hostid          simple
(global)          cpu-shares      simple
(global)          max-lwps        simple
(global)          max-msg-ids     simple
(global)          max-sem-ids     simple
(global)          max-shm-ids     simple
(global)          max-shm-memory  simple
(global)          scheduling-class simple
(global)          zfs-io-priority simple
fs                dir             simple
                   special         simple
                   raw             simple
                   type            simple
                   options         list of simple
net               address         simple
                   allowed-address simple
                   defrouter       simple
                   global-nic      simple
                   mac-addr        simple
                   physical        simple
                   property        list of complex
                    name            simple
                    value           simple
                   vlan-id         simple
device            match           simple
rctl              name            simple
                   value           list of complex
attr              name            simple
                   type            simple
                   value           simple
dataset           name            simple
dedicated-cpu     ncpus           simple or range
                   importance      simple

capped-memory     physical        simple with scale
                   swap            simple with scale
                   locked          simple with scale

capped-cpu        ncpus           simple
security-flags	  lower           simple
                   default        simple
                   upper          simple
.fi
.in -2
.sp

.sp
.LP
To further specify things, the breakdown of the complex property "value" of the
"rctl" resource type, it consists of three name/value pairs, the names being
"priv", "limit" and "action", each of which takes a simple value. The "name"
property of an "attr" resource is syntactically restricted in a fashion similar
but not identical to zone names: it must begin with an alphanumeric, and can
contain alphanumerics plus the hyphen (\fB-\fR), underscore (\fB_\fR), and dot
(\fB\&.\fR) characters. Attribute names beginning with "zone" are reserved for
use by the system. Finally, the "autoboot" global property must have a value of
"true" or "false".
.SS "Using Kernel Statistics to Monitor CPU Caps"
.LP
Using the kernel statistics (\fBkstat\fR(3KSTAT)) module \fBcaps\fR, the system
maintains information for all capped projects and zones. You can access this
information by reading kernel statistics (\fBkstat\fR(3KSTAT)), specifying
\fBcaps\fR as the \fBkstat\fR module name. The following command displays
kernel statistics for all active CPU caps:
.sp
.in +2
.nf
# \fBkstat caps::'/cpucaps/'\fR
.fi
.in -2
.sp

.sp
.LP
A \fBkstat\fR(1M) command running in a zone displays only CPU caps relevant for
that zone and for projects in that zone. See \fBEXAMPLES\fR.
.sp
.LP
The following are cap-related arguments for use with \fBkstat\fR(1M):
.sp
.ne 2
.na
\fB\fBcaps\fR\fR
.ad
.sp .6
.RS 4n
The \fBkstat\fR module.
.RE

.sp
.ne 2
.na
\fB\fBproject_caps\fR or \fBzone_caps\fR\fR
.ad
.sp .6
.RS 4n
\fBkstat\fR class, for use with the \fBkstat\fR \fB-c\fR option.
.RE

.sp
.ne 2
.na
\fB\fBcpucaps_project_\fR\fIid\fR or \fBcpucaps_zone_\fR\fIid\fR\fR
.ad
.sp .6
.RS 4n
\fBkstat\fR name, for use with the \fBkstat\fR \fB-n\fR option. \fIid\fR is the
project or zone identifier.
.RE

.sp
.LP
The following fields are displayed in response to a \fBkstat\fR(1M) command
requesting statistics for all CPU caps.
.sp
.ne 2
.na
\fB\fBmodule\fR\fR
.ad
.sp .6
.RS 4n
In this usage of \fBkstat\fR, this field will have the value \fBcaps\fR.
.RE

.sp
.ne 2
.na
\fB\fBname\fR\fR
.ad
.sp .6
.RS 4n
As described above, \fBcpucaps_project_\fR\fIid\fR or
\fBcpucaps_zone_\fR\fIid\fR
.RE

.sp
.ne 2
.na
\fB\fBabove_sec\fR\fR
.ad
.sp .6
.RS 4n
Total time, in seconds, spent above the cap.
.RE

.sp
.ne 2
.na
\fB\fBbelow_sec\fR\fR
.ad
.sp .6
.RS 4n
Total time, in seconds, spent below the cap.
.RE

.sp
.ne 2
.na
\fB\fBmaxusage\fR\fR
.ad
.sp .6
.RS 4n
Maximum observed CPU usage.
.RE

.sp
.ne 2
.na
\fB\fBnwait\fR\fR
.ad
.sp .6
.RS 4n
Number of threads on cap wait queue.
.RE

.sp
.ne 2
.na
\fB\fBusage\fR\fR
.ad
.sp .6
.RS 4n
Current aggregated CPU usage for all threads belonging to a capped project or
zone, in terms of a percentage of a single CPU.
.RE

.sp
.ne 2
.na
\fB\fBvalue\fR\fR
.ad
.sp .6
.RS 4n
The cap value, in terms of a percentage of a single CPU.
.RE

.sp
.ne 2
.na
\fB\fBzonename\fR\fR
.ad
.sp .6
.RS 4n
Name of the zone for which statistics are displayed.
.RE

.sp
.LP
See \fBEXAMPLES\fR for sample output from a \fBkstat\fR command.
.SH OPTIONS
.LP
The following options are supported:
.sp
.ne 2
.na
\fB\fB-f\fR \fIcommand_file\fR\fR
.ad
.sp .6
.RS 4n
Specify the name of \fBzonecfg\fR command file. \fIcommand_file\fR is a text
file of \fBzonecfg\fR subcommands, one per line.
.RE

.sp
.ne 2
.na
\fB\fB-z\fR \fIzonename\fR\fR
.ad
.sp .6
.RS 4n
Specify the name of a zone. Zone names are case sensitive. Zone names must
begin with an alphanumeric character and can contain alphanumeric characters,
the underscore (\fB_\fR) the hyphen (\fB-\fR), and the dot (\fB\&.\fR). The
name \fBglobal\fR and all names beginning with \fBSUNW\fR are reserved and
cannot be used.
.RE

<<<<<<< HEAD
.sp
.ne 2
.na
\fB\fB-u\fR \fIuuid\fR\fR
.ad
.sp .6
.RS 4n
Specify the uuid of a zone instead of the Zone name.
.RE

=======
>>>>>>> d2a70789
.SH SUBCOMMANDS
.LP
You can use the \fBadd\fR and \fBselect\fR subcommands to select a specific
resource, at which point the scope changes to that resource. The \fBend\fR and
\fBcancel\fR subcommands are used to complete the resource specification, at
which time the scope is reverted back to global. Certain subcommands, such as
\fBadd\fR, \fBremove\fR and \fBset\fR, have different semantics in each scope.
.sp
.LP
\fBzonecfg\fR supports a semicolon-separated list of subcommands. For example:
.sp
.in +2
.nf
# \fBzonecfg -z myzone "add net; set physical=myvnic; end"\fR
.fi
.in -2
.sp

.sp
.LP
Subcommands which can result in destructive actions or loss of work have an
\fB-F\fR option to force the action. If input is from a terminal device, the
user is prompted when appropriate if such a command is given without the
\fB-F\fR option otherwise, if such a command is given without the \fB-F\fR
option, the action is disallowed, with a diagnostic message written to standard
error.
.sp
.LP
The following subcommands are supported:
.sp
.ne 2
.na
\fB\fBadd\fR \fIresource-type\fR (global scope)\fR
.ad
.br
.na
\fB\fBadd\fR \fIproperty-name property-value\fR (resource scope)\fR
.ad
.sp .6
.RS 4n
In the global scope, begin the specification for a given resource type. The
scope is changed to that resource type.
.sp
In the resource scope, add a property of the given name with the given value.
The syntax for property values varies with different property types. In
general, it is a simple value or a list of simple values enclosed in square
brackets, separated by commas (\fB[foo,bar,baz]\fR). See \fBPROPERTIES\fR.
.RE

.sp
.ne 2
.na
\fB\fBcancel\fR\fR
.ad
.sp .6
.RS 4n
End the resource specification and reset scope to global. Abandons any
partially specified resources. \fBcancel\fR is only applicable in the resource
scope.
.RE

.sp
.ne 2
.na
\fB\fBclear\fR \fIproperty-name\fR\fR
.ad
.sp .6
.RS 4n
Clear the value for the property.
.RE

.sp
.ne 2
.na
\fB\fBcommit\fR\fR
.ad
.sp .6
.RS 4n
Commit the current configuration from memory to stable storage. The
configuration must be committed to be used by \fBzoneadm\fR. Until the
in-memory configuration is committed, you can remove changes with the
\fBrevert\fR subcommand. The \fBcommit\fR operation is attempted automatically
upon completion of a \fBzonecfg\fR session. Since a configuration must be
correct to be committed, this operation automatically does a verify.
.RE

.sp
.ne 2
.na
\fB\fBcreate [\fR\fB-F\fR\fB] [\fR \fB-a\fR \fIpath\fR |\fB-b\fR \fB|\fR \fB-t\fR \fItemplate\fR\fB] [\fR\fB-X\fR\fB]\fR\fR
.ad
.sp .6
.RS 4n
Create an in-memory configuration for the specified zone. Use \fBcreate\fR to
begin to configure a new zone. See \fBcommit\fR for saving this to stable
storage.
.sp
If you are overwriting an existing configuration, specify the \fB-F\fR option
to force the action. Specify the \fB-t\fR \fItemplate\fR option to create a
configuration identical to \fItemplate\fR, where \fItemplate\fR is the name of
a configured zone.
.sp
Use the \fB-a\fR \fIpath\fR option to facilitate configuring a detached zone on
a new host. The \fIpath\fR parameter is the zonepath location of a detached
zone that has been moved on to this new host. Once the detached zone is
configured, it should be installed using the "\fBzoneadm attach\fR" command
(see \fBzoneadm\fR(1M)). All validation of the new zone happens during the
\fBattach\fR process, not during zone configuration.
.sp
Use the \fB-b\fR option to create a blank configuration. Without arguments,
\fBcreate\fR applies the Sun default settings.
.sp
Use the \fB-X\fR option to facilitate creating a zone whose XML definition already exists on the host. The zone will be atomically added to the zone index file.
.RE

.sp
.ne 2
.na
\fB\fBdelete [\fR\fB-F\fR\fB]\fR\fR
.ad
.sp .6
.RS 4n
Delete the specified configuration from memory and stable storage. This action
is instantaneous, no commit is necessary. A deleted configuration cannot be
reverted.
.sp
Specify the \fB-F\fR option to force the action.
.RE

.sp
.ne 2
.na
\fB\fBend\fR\fR
.ad
.sp .6
.RS 4n
End the resource specification. This subcommand is only applicable in the
resource scope. \fBzonecfg\fR checks to make sure the current resource is
completely specified. If so, it is added to the in-memory configuration (see
\fBcommit\fR for saving this to stable storage) and the scope reverts to
global. If the specification is incomplete, it issues an appropriate error
message.
.RE

.sp
.ne 2
.na
\fB\fBexport [\fR\fB-f\fR \fIoutput-file\fR\fB]\fR\fR
.ad
.sp .6
.RS 4n
Print configuration to standard output. Use the \fB-f\fR option to print the
configuration to \fIoutput-file\fR. This option produces output in a form
suitable for use in a command file.
.RE

.sp
.ne 2
.na
\fB\fBhelp [usage] [\fIsubcommand\fR] [syntax] [\fR\fIcommand-name\fR\fB]\fR\fR
.ad
.sp .6
.RS 4n
Print general help or help about given topic.
.RE

.sp
.ne 2
.na
\fB\fBinfo zonename | zonepath | autoboot | brand | pool | limitpriv\fR\fR
.ad
.br
.na
\fB\fBinfo [\fR\fIresource-type\fR
\fB[\fR\fIproperty-name\fR\fB=\fR\fIproperty-value\fR\fB]*]\fR\fR
.ad
.sp .6
.RS 4n
Display information about the current configuration. If \fIresource-type\fR is
specified, displays only information about resources of the relevant type. If
any \fIproperty-name\fR value pairs are specified, displays only information
about resources meeting the given criteria. In the resource scope, any
arguments are ignored, and \fBinfo\fR displays information about the resource
which is currently being added or modified.
.RE

.sp
.ne 2
.na
\fB\fBremove\fR [\fR\fB-F\fR\fB] \fIresource-type\fR\fB [\fR\fIproperty-name\fR\fB=\fR\fIproperty-value\fR\fB]* \fR(global scope)\fR
.br
\fB\fBremove\fR \fR\fIproperty-name\fR\fB \fR\fIproperty-value\fR\fB \fR(resource scope)\fR
.ad
.sp .6
.RS 4n
In the global scope, removes the specified resource. The \fB[]\fR syntax means
0 or more property name-value pairs. If you want to only remove a
single instance of the resource, you must specify enough property name-value
pairs for the resource to be uniquely identified. If no property name-value
pairs are specified, all instances will be removed. If there is more than one
pair specified, a confirmation is required, unless you use the \fB-F\fR
option. Likewise, the \fB-F\fR option can be used to remove a resource that
does not exist (that is, no error will occur). In the resource scope, remove
the specified name-value pair.
.RE

.sp
.ne 2
.na
\fB\fBselect\fR \fIresource-type\fR
\fB{\fR\fIproperty-name\fR\fB=\fR\fIproperty-value\fR\fB}\fR\fR
.ad
.sp .6
.RS 4n
Select the resource of the given type which matches the given
\fIproperty-name\fR \fIproperty-value\fR pair criteria, for modification. This
subcommand is applicable only in the global scope. The scope is changed to that
resource type. The \fB{}\fR syntax means 1 or more of whatever is inside the
curly braces. You must specify enough \fIproperty -name property-value\fR pairs
for the resource to be uniquely identified.
.RE

.sp
.ne 2
.na
\fB\fBset\fR \fIproperty-name\fR\fB=\fR\fIproperty\fR\fB-\fR\fIvalue\fR\fR
.ad
.sp .6
.RS 4n
Set a given property name to the given value. Some properties (for example,
\fBzonename\fR and \fBzonepath\fR) are global while others are
resource-specific. This subcommand is applicable in both the global and
resource scopes.
.RE

.sp
.ne 2
.na
\fB\fBverify\fR\fR
.ad
.sp .6
.RS 4n
Verify the current configuration for correctness:
.RS +4
.TP
.ie t \(bu
.el o
All resources have all of their required properties specified.
.RE
.RS +4
.TP
.ie t \(bu
.el o
A \fBzonepath\fR is specified.
.RE
.RE

.sp
.ne 2
.na
\fB\fBrevert\fR \fB[\fR\fB-F\fR\fB]\fR\fR
.ad
.sp .6
.RS 4n
Revert the configuration back to the last committed state. The \fB-F\fR option
can be used to force the action.
.RE

.sp
.ne 2
.na
\fB\fBexit [\fR\fB-F\fR\fB]\fR\fR
.ad
.sp .6
.RS 4n
Exit the \fBzonecfg\fR session. A commit is automatically attempted if needed.
You can also use an \fBEOF\fR character to exit \fBzonecfg\fR. The \fB-F\fR
option can be used to force the action.
.RE

.SH EXAMPLES
.LP
\fBExample 1 \fRCreating the Environment for a New Zone
.sp
.LP
In the following example, \fBzonecfg\fR creates the environment for a new zone.
\fB/usr/local\fR is loopback mounted from the global zone into
\fB/opt/local\fR. \fB/opt/sfw\fR is loopback mounted from the global zone,
three logical network interfaces are added, and a limit on the number of
fair-share scheduler (FSS) CPU shares for a zone is set using the \fBrctl\fR
resource type. The example also shows how to select a given resource for
modification.

.sp
.in +2
.nf
example# \fBzonecfg -z myzone3\fR
my-zone3: No such zone configured
Use 'create' to begin configuring a new zone.
zonecfg:myzone3> \fBcreate\fR
zonecfg:myzone3> \fBset zonepath=/export/home/my-zone3\fR
zonecfg:myzone3> \fBset autoboot=true\fR
zonecfg:myzone3> \fBadd fs\fR
zonecfg:myzone3:fs> \fBset dir=/usr/local\fR
zonecfg:myzone3:fs> \fBset special=/opt/local\fR
zonecfg:myzone3:fs> \fBset type=lofs\fR
zonecfg:myzone3:fs> \fBadd options [ro,nodevices]\fR
zonecfg:myzone3:fs> \fBend\fR
zonecfg:myzone3> \fBadd fs\fR
zonecfg:myzone3:fs> \fBset dir=/mnt\fR
zonecfg:myzone3:fs> \fBset special=/dev/dsk/c0t0d0s7\fR
zonecfg:myzone3:fs> \fBset raw=/dev/rdsk/c0t0d0s7\fR
zonecfg:myzone3:fs> \fBset type=ufs\fR
zonecfg:myzone3:fs> \fBend\fR
zonecfg:myzone3> \fBadd net\fR
zonecfg:myzone3:net> \fBset address=192.168.0.1/24\fR
zonecfg:myzone3:net> \fBset physical=eri0\fR
zonecfg:myzone3:net> \fBend\fR
zonecfg:myzone3> \fBadd net\fR
zonecfg:myzone3:net> \fBset address=192.168.1.2/24\fR
zonecfg:myzone3:net> \fBset physical=eri0\fR
zonecfg:myzone3:net> \fBend\fR
zonecfg:myzone3> \fBadd net\fR
zonecfg:myzone3:net> \fBset address=192.168.2.3/24\fR
zonecfg:myzone3:net> \fBset physical=eri0\fR
zonecfg:myzone3:net> \fBend\fR
zonecfg:my-zone3> \fBset cpu-shares=5\fR
zonecfg:my-zone3> \fBadd capped-memory\fR
zonecfg:my-zone3:capped-memory> \fBset physical=50m\fR
zonecfg:my-zone3:capped-memory> \fBset swap=100m\fR
zonecfg:my-zone3:capped-memory> \fBend\fR
zonecfg:myzone3> \fBexit\fR
.fi
.in -2
.sp

.LP
\fBExample 2 \fRCreating a Non-Native Zone
.sp
.LP
The following example creates a new Linux zone:

.sp
.in +2
.nf
example# \fBzonecfg -z lxzone\fR
lxzone: No such zone configured
Use 'create' to begin configuring a new zone
zonecfg:lxzone> \fBcreate -t SUNWlx\fR
zonecfg:lxzone> \fBset zonepath=/export/zones/lxzone\fR
zonecfg:lxzone> \fBset autoboot=true\fR
zonecfg:lxzone> \fBexit\fR
.fi
.in -2
.sp

.LP
\fBExample 3 \fRCreating an Exclusive-IP Zone
.sp
.LP
The following example creates a zone that is granted exclusive access to
\fBbge1\fR and \fBbge33000\fR and that is isolated at the IP layer from the
other zones configured on the system.

.sp
.LP
The IP addresses and routing is configured inside the new zone using
\fBsysidtool\fR(1M).

.sp
.in +2
.nf
example# \fBzonecfg -z excl\fR
excl: No such zone configured
Use 'create' to begin configuring a new zone
zonecfg:excl> \fBcreate\fR
zonecfg:excl> \fBset zonepath=/export/zones/excl\fR
zonecfg:excl> \fBset ip-type=exclusive\fR
zonecfg:excl> \fBadd net\fR
zonecfg:excl:net> \fBset physical=bge1\fR
zonecfg:excl:net> \fBend\fR
zonecfg:excl> \fBadd net\fR
zonecfg:excl:net> \fBset physical=bge33000\fR
zonecfg:excl:net> \fBend\fR
zonecfg:excl> \fBexit\fR
.fi
.in -2
.sp

.LP
\fBExample 4 \fRAssociating a Zone with a Resource Pool
.sp
.LP
The following example shows how to associate an existing zone with an existing
resource pool:

.sp
.in +2
.nf
example# \fBzonecfg -z myzone\fR
zonecfg:myzone> \fBset pool=mypool\fR
zonecfg:myzone> \fBexit\fR
.fi
.in -2
.sp

.sp
.LP
For more information about resource pools, see \fBpooladm\fR(1M) and
\fBpoolcfg\fR(1M).

.LP
\fBExample 5 \fRChanging the Name of a Zone
.sp
.LP
The following example shows how to change the name of an existing zone:

.sp
.in +2
.nf
example# \fBzonecfg -z myzone\fR
zonecfg:myzone> \fBset zonename=myzone2\fR
zonecfg:myzone2> \fBexit\fR
.fi
.in -2
.sp

.LP
\fBExample 6 \fRChanging the Privilege Set of a Zone
.sp
.LP
The following example shows how to change the set of privileges an existing
zone's processes will be limited to the next time the zone is booted. In this
particular case, the privilege set will be the standard safe set of privileges
a zone normally has along with the privilege to change the system date and
time:

.sp
.in +2
.nf
example# \fBzonecfg -z myzone\fR
zonecfg:myzone> \fBset limitpriv="default,sys_time"\fR
zonecfg:myzone2> \fBexit\fR
.fi
.in -2
.sp

.LP
\fBExample 7 \fRSetting the \fBzone.cpu-shares\fR Property for the Global Zone
.sp
.LP
The following command sets the \fBzone.cpu-shares\fR property for the global
zone:

.sp
.in +2
.nf
example# \fBzonecfg -z global\fR
zonecfg:global> \fBset cpu-shares=5\fR
zonecfg:global> \fBexit\fR
.fi
.in -2
.sp

.LP
\fBExample 8 \fRUsing Pattern Matching
.sp
.LP
The following commands illustrate \fBzonecfg\fR support for pattern matching.
In the zone \fBflexlm\fR, enter:

.sp
.in +2
.nf
zonecfg:flexlm> \fBadd device\fR
zonecfg:flexlm:device> \fBset match="/dev/cua/a00[2-5]"\fR
zonecfg:flexlm:device> \fBend\fR
.fi
.in -2
.sp

.sp
.LP
In the global zone, enter:

.sp
.in +2
.nf
global# \fBls /dev/cua\fR
a     a000  a001  a002  a003  a004  a005  a006  a007  b
.fi
.in -2
.sp

.sp
.LP
In the zone \fBflexlm\fR, enter:

.sp
.in +2
.nf
flexlm# \fBls /dev/cua\fR
a002  a003  a004  a005
.fi
.in -2
.sp

.LP
\fBExample 9 \fRSetting a Cap for a Zone to Three CPUs
.sp
.LP
The following sequence uses the \fBzonecfg\fR command to set the CPU cap for a
zone to three CPUs.

.sp
.in +2
.nf
zonecfg:myzone> \fBadd capped-cpu\fR
zonecfg:myzone>capped-cpu> \fBset ncpus=3\fR
zonecfg:myzone>capped-cpu>capped-cpu> \fBend\fR
.fi
.in -2
.sp

.sp
.LP
The preceding sequence, which uses the capped-cpu property, is equivalent to
the following sequence, which makes use of the \fBzone.cpu-cap\fR resource
control.

.sp
.in +2
.nf
zonecfg:myzone> \fBadd rctl\fR
zonecfg:myzone:rctl> \fBset name=zone.cpu-cap\fR
zonecfg:myzone:rctl> \fBadd value (priv=privileged,limit=300,action=none)\fR
zonecfg:myzone:rctl> \fBend\fR
.fi
.in -2
.sp

.LP
\fBExample 10 \fRUsing \fBkstat\fR to Monitor CPU Caps
.sp
.LP
The following command displays information about all CPU caps.

.sp
.in +2
.nf
# \fBkstat -n /cpucaps/\fR
module: caps                            instance: 0
name:   cpucaps_project_0               class:    project_caps
        above_sec                       0
        below_sec                       2157
        crtime                          821.048183159
        maxusage                        2
        nwait                           0
        snaptime                        235885.637253027
        usage                           0
        value                           18446743151372347932
        zonename                        global

module: caps                            instance: 0
name:   cpucaps_project_1               class:    project_caps
        above_sec                       0
        below_sec                       0
        crtime                          225339.192787265
        maxusage                        5
        nwait                           0
        snaptime                        235885.637591677
        usage                           5
        value                           18446743151372347932
        zonename                        global

module: caps                            instance: 0
name:   cpucaps_project_201             class:    project_caps
        above_sec                       0
        below_sec                       235105
        crtime                          780.37961782
        maxusage                        100
        nwait                           0
        snaptime                        235885.637789687
        usage                           43
        value                           100
        zonename                        global

module: caps                            instance: 0
name:   cpucaps_project_202             class:    project_caps
        above_sec                       0
        below_sec                       235094
        crtime                          791.72983782
        maxusage                        100
        nwait                           0
        snaptime                        235885.637967512
        usage                           48
        value                           100
        zonename                        global

module: caps                            instance: 0
name:   cpucaps_project_203             class:    project_caps
        above_sec                       0
        below_sec                       235034
        crtime                          852.104401481
        maxusage                        75
        nwait                           0
        snaptime                        235885.638144304
        usage                           47
        value                           100
        zonename                        global

module: caps                            instance: 0
name:   cpucaps_project_86710           class:    project_caps
        above_sec                       22
        below_sec                       235166
        crtime                          698.441717859
        maxusage                        101
        nwait                           0
        snaptime                        235885.638319871
        usage                           54
        value                           100
        zonename                        global

module: caps                            instance: 0
name:   cpucaps_zone_0                  class:    zone_caps
        above_sec                       100733
        below_sec                       134332
        crtime                          821.048177123
        maxusage                        207
        nwait                           2
        snaptime                        235885.638497731
        usage                           199
        value                           200
        zonename                        global

module: caps                            instance: 1
name:   cpucaps_project_0               class:    project_caps
        above_sec                       0
        below_sec                       0
        crtime                          225360.256448422
        maxusage                        7
        nwait                           0
        snaptime                        235885.638714404
        usage                           7
        value                           18446743151372347932
        zonename                        test_001

module: caps                            instance: 1
name:   cpucaps_zone_1                  class:    zone_caps
        above_sec                       2
        below_sec                       10524
        crtime                          225360.256440278
        maxusage                        106
        nwait                           0
        snaptime                        235885.638896443
        usage                           7
        value                           100
        zonename                        test_001
.fi
.in -2
.sp

.LP
\fBExample 11 \fRDisplaying CPU Caps for a Specific Zone or Project
.sp
.LP
Using the \fBkstat\fR \fB-c\fR and \fB-i\fR options, you can display CPU caps
for a specific zone or project, as below. The first command produces a display
for a specific project, the second for the same project within zone 1.

.sp
.in +2
.nf
# \fBkstat -c project_caps\fR

# \fBkstat -c project_caps -i 1\fR
.fi
.in -2
.sp

.SH EXIT STATUS
.LP
The following exit values are returned:
.sp
.ne 2
.na
\fB\fB0\fR\fR
.ad
.sp .6
.RS 4n
Successful completion.
.RE

.sp
.ne 2
.na
\fB\fB1\fR\fR
.ad
.sp .6
.RS 4n
An error occurred.
.RE

.sp
.ne 2
.na
\fB\fB2\fR\fR
.ad
.sp .6
.RS 4n
Invalid usage.
.RE

.SH ATTRIBUTES
.LP
See \fBattributes\fR(5) for descriptions of the following attributes:
.sp

.sp
.TS
box;
c | c
l | l .
ATTRIBUTE TYPE	ATTRIBUTE VALUE
_
Interface Stability	Volatile
.TE

.SH SEE ALSO
.LP
\fBppriv\fR(1), \fBprctl\fR(1), \fBzlogin\fR(1), \fBkstat\fR(1M),
\fBmount\fR(1M), \fBpooladm\fR(1M), \fBpoolcfg\fR(1M), \fBpoold\fR(1M),
\fBrcapd\fR(1M), \fBrctladm\fR(1M), \fBsvcadm\fR(1M), \fBsysidtool\fR(1M),
\fBzfs\fR(1M), \fBzoneadm\fR(1M), \fBpriocntl\fR(2), \fBpriv_str_to_set\fR(3C),
\fBkstat\fR(3KSTAT), \fBvfstab\fR(4), \fBattributes\fR(5), \fBbrands\fR(5),
\fBfnmatch\fR(5), \fBlx\fR(5), \fBprivileges\fR(5), \fBresource_controls\fR(5),
\fBsecurity-flags\fR(5), \fBzones\fR(5)
.sp
.LP
\fISystem Administration Guide: Solaris Containers-Resource Management, and
Solaris Zones\fR
.SH NOTES
.LP
All character data used by \fBzonecfg\fR must be in US-ASCII encoding.<|MERGE_RESOLUTION|>--- conflicted
+++ resolved
@@ -4,11 +4,7 @@
 .\" The contents of this file are subject to the terms of the Common Development and Distribution License (the "License"). You may not use this file except in compliance with the License. You can obtain a copy of the license at usr/src/OPENSOLARIS.LICENSE or http://www.opensolaris.org/os/licensing.
 .\" See the License for the specific language governing permissions and limitations under the License. When distributing Covered Code, include this CDDL HEADER in each file and include the License file at usr/src/OPENSOLARIS.LICENSE. If applicable, add the following below this CDDL HEADER, with the
 .\" fields enclosed by brackets "[]" replaced with your own identifying information: Portions Copyright [yyyy] [name of copyright owner]
-<<<<<<< HEAD
-.TH ZONECFG 1M "Nov 4, 2015"
-=======
 .TH ZONECFG 1M "Jun 6, 2016"
->>>>>>> d2a70789
 .SH NAME
 zonecfg \- set up zone configuration
 .SH SYNOPSIS
@@ -168,8 +164,6 @@
 Resource control.
 .RE
 
-<<<<<<< HEAD
-=======
 .sp
 .ne 2
 .na
@@ -180,7 +174,6 @@
 Process security flag settings.
 .RE
 
->>>>>>> d2a70789
 .SS "Properties"
 .LP
 Each resource type has one or more properties. There are also some global
@@ -1211,7 +1204,6 @@
 cannot be used.
 .RE
 
-<<<<<<< HEAD
 .sp
 .ne 2
 .na
@@ -1222,8 +1214,6 @@
 Specify the uuid of a zone instead of the Zone name.
 .RE
 
-=======
->>>>>>> d2a70789
 .SH SUBCOMMANDS
 .LP
 You can use the \fBadd\fR and \fBselect\fR subcommands to select a specific
