--- conflicted
+++ resolved
@@ -355,16 +355,6 @@
 	 	spell.1				\
 	 	split.1				\
 	 	srchtxt.1			\
-<<<<<<< HEAD
-=======
-		ssh.sunssh.1			\
-		ssh-add.sunssh.1			\
-		ssh-agent.sunssh.1			\
-		ssh-http-proxy-connect.sunssh.1	\
-		ssh-keygen.sunssh.1		\
-		ssh-keyscan.sunssh.1		\
-		ssh-socks5-proxy-connect.sunssh.1	\
->>>>>>> 75614fd9
 	 	strchg.1			\
 	 	strings.1			\
 	 	strip.1				\
@@ -535,13 +525,6 @@
 		source.1	\
 		sparc.1		\
 		spellin.1	\
-		ssh.1		\
-		ssh-add.1	\
-		ssh-agent.1	\
-		ssh-http-proxy-connect.1	\
-		ssh-keygen.1	\
-		ssh-keyscan.1	\
-		ssh-socks5-proxy-connect.1	\
 		stop.1		\
 		strconf.1	\
 		sun.1		\
@@ -739,13 +722,6 @@
 
 scp.1				:= LINKSRC = scp.sunssh.1
 sftp.1				:= LINKSRC = sftp.sunssh.1
-ssh.1				:= LINKSRC = ssh.sunssh.1
-ssh-add.1			:= LINKSRC = ssh-add.sunssh.1
-ssh-agent.1			:= LINKSRC = ssh-agent.sunssh.1
-ssh-http-proxy-connect.1	:= LINKSRC = ssh-http-proxy-connect.sunssh.1
-ssh-keygen.1			:= LINKSRC = ssh-keygen.sunssh.1
-ssh-keyscan.1			:= LINKSRC = ssh-keyscan.sunssh.1
-ssh-socks5-proxy-connect.1	:= LINKSRC = ssh-socks5-proxy-connect.sunssh.1
 
 strconf.1	:= LINKSRC = strchg.1
 
