--- conflicted
+++ resolved
@@ -5,60 +5,6 @@
 .\" The contents of this file are subject to the terms of the Common Development and Distribution License (the "License").  You may not use this file except in compliance with the License.
 .\" You can obtain a copy of the license at usr/src/OPENSOLARIS.LICENSE or http://www.opensolaris.org/os/licensing.  See the License for the specific language governing permissions and limitations under the License.
 .\" When distributing Covered Code, include this CDDL HEADER in each file and include the License file at usr/src/OPENSOLARIS.LICENSE.  If applicable, add the following below this CDDL HEADER, with the fields enclosed by brackets "[]" replaced with your own identifying information: Portions Copyright [yyyy] [name of copyright owner]
-<<<<<<< HEAD
-.Dd "August 22, 2018"
-.Dt PROC 4
-.Os
-.Sh NAME
-.Nm proc
-.Nd /proc, the process file system
-.Sh DESCRIPTION
-.Pa /proc
-is a file system that provides access to the state of each process
-and light-weight process (lwp) in the system.
-The name of each entry in the
-.Pa /proc
-directory is a decimal number corresponding to a process-ID.
-These entries are themselves subdirectories.
-Access to process state is provided by additional files contained within each
-subdirectory; the hierarchy is described more completely below.
-In this document,
-.Dq Pa /proc file
-refers to a non-directory file within the hierarchy rooted at
-.Pa /proc .
-The owner of each
-.Pa /proc
-file and subdirectory is determined by the user-ID of the process.
-.Pp
-.Pa /proc
-can be mounted on any mount point, in addition to the standard
-.Pa /proc
-mount point, and can be mounted several places at once.
-Such additional mounts are allowed in order to facilitate the confinement of
-processes to subtrees of the file system via
-.Xr chroot 2
-and yet allow such processes access to commands like
-.Xr ps 1 .
-.Pp
-Standard system calls are used to access
-.Pa /proc
-files:
-.Xr open 2 ,
-.Xr close 2 ,
-.Xr read 2 ,
-and
-.Xr write 2
-(including
-.Xr readv 2 ,
-.Xr writev 2 ,
-.Xr pread 2 ,
-and
-.Xr pwrite 2 ) .
-Most files describe process state and can only be opened for reading.
-.Pa ctl
-and
-.Pa lwpctl
-=======
 .TH PROC 4 "August 22, 2018"
 .SH NAME
 proc \- /proc, the process file system
@@ -86,7 +32,6 @@
 \fBclose\fR(2), \fBread\fR(2), and \fBwrite\fR(2) (including \fBreadv\fR(2),
 \fBwritev\fR(2), \fBpread\fR(2), and \fBpwrite\fR(2)). Most files describe
 process state and can only be opened for reading. \fBctl\fR and \fBlwpctl\fR
->>>>>>> bc4c0ff1
 (control) files permit manipulation of process state and can only be opened for
 writing.
 .Pa as
@@ -1675,28 +1620,6 @@
 Write-only control file.
 The messages written to this file affect the specific
 lwp rather than the representative lwp, as is the case for the process's
-<<<<<<< HEAD
-.Pa ctl
-file.
-.Ss lwpname
-A buffer of
-.Dv THREAD_NAME_MAX
-bytes representing the LWP name; the buffer is
-zero-filled if the thread name is shorter than the buffer.
-If no thread name is set, the buffer contains the empty string.
-A read with a buffer shorter than
-.Dv THREAD_NAME_MAX
-bytes is not guaranteed
-to be NUL-terminated.
-Writing to this file will set the LWP name for the specific lwp.
-This file may not be present in older operating system versions.
-.Dv THREAD_NAME_MAX
-may increase in the future; clients should be prepared for this.
-.Ss lwpstatus
-lwp-specific state information.
-This file contains the
-.Vt lwpstatus
-=======
 \fBctl\fR file.
 .SS lwpname
 A buffer of \fBTHREAD_NAME_MAX\fR bytes representing the LWP name; the buffer is
@@ -1709,7 +1632,6 @@
 .SS "lwpstatus"
 .LP
 lwp-specific state information. This file contains the \fBlwpstatus\fR
->>>>>>> bc4c0ff1
 structure for the specific lwp as described above for the representative lwp in
 the process's
 .Pa status
