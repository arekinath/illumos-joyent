--- conflicted
+++ resolved
@@ -698,13 +698,8 @@
     smbios_slot_peer_t **peerp)
 {
 	const smb_struct_t *stp = smb_lookup_id(shp, id);
-<<<<<<< HEAD
-	smbios_slot_peer_t *peer;
-	const smb_slot_t *slotp;
-=======
 	const smb_slot_t *slotp = (const smb_slot_t *)stp->smbst_hdr;
 	smbios_slot_peer_t *peer;
->>>>>>> cf840871
 	size_t minlen;
 	uint_t i;
 
@@ -714,11 +709,6 @@
 	if (stp->smbst_hdr->smbh_type != SMB_TYPE_SLOT)
 		return (smb_set_errno(shp, ESMB_TYPE));
 
-<<<<<<< HEAD
-	slotp = (const smb_slot_t *)stp->smbst_hdr;
-
-=======
->>>>>>> cf840871
 	if (stp->smbst_hdr->smbh_len <= offsetof(smb_slot_t, smbsl_npeers) ||
 	    slotp->smbsl_npeers == 0) {
 		*npeers = 0;
