--- conflicted
+++ resolved
@@ -15,9 +15,6 @@
 # Copyright 2019 OmniOS Community Edition (OmniOSce) Association.
 #
 
-<<<<<<< HEAD
-include 	Makefile.com
-=======
 PROG=		man
 LINKS=		apropos whatis catman
 LIBLINKS =	makewhatis
@@ -25,7 +22,6 @@
 MANIFEST=	update-man-index.xml
 SVCMETHOD=	update-man-index
 
->>>>>>> 067a68e3
 include		$(SRC)/cmd/Makefile.cmd
 
 ROOTMANIFESTDIR=	$(ROOTSVCSYSTEM)
