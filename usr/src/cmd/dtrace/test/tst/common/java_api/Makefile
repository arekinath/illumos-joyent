#
# CDDL HEADER START
#
# The contents of this file are subject to the terms of the
# Common Development and Distribution License (the "License").
# You may not use this file except in compliance with the License.
#
# You can obtain a copy of the license at usr/src/OPENSOLARIS.LICENSE
# or http://www.opensolaris.org/os/licensing.
# See the License for the specific language governing permissions
# and limitations under the License.
#
# When distributing Covered Code, include this CDDL HEADER in each
# file and include the License file at usr/src/OPENSOLARIS.LICENSE.
# If applicable, add the following below this CDDL HEADER, with the
# fields enclosed by brackets "[]" replaced with your own identifying
# information: Portions Copyright [yyyy] [name of copyright owner]
#
# CDDL HEADER END
#

#
# Copyright 2008 Sun Microsystems, Inc.  All rights reserved.
# Use is subject to license terms.
#

include $(SRC)/Makefile.master

ROOTOPTPKG = $(ROOT)/opt/SUNWdtrt
JAR_DSTDIR = $(ROOTOPTPKG)/tst/common/java_api
JAR_SRCDIR = $(SRC)/cmd/dtrace/test/tst/common/java_api

# Use the proto dtrace.jar if it exists, otherwise use whatever is
# installed on the system. It should be possible to build
# usr/src/cmd/dtrace/test independently, even if only on systems that
# have a compatible dtrace.jar installed.
DTRACE_JAR=usr/share/lib/java/dtrace.jar
PROTO_DTRACE_JAR=$(ROOT)/$(DTRACE_JAR)
INSTALLED_DTRACE_JAR=/$(DTRACE_JAR)
CLASSPATH=$(PROTO_DTRACE_JAR):$(INSTALLED_DTRACE_JAR)
SRCDIR=src
CLASSDIR=classes
MANIFESTDIR=manifest
MANIFEST=$(MANIFESTDIR)/test.jar-manifest
TEST_JAR=$(JAR_SRCDIR)/test.jar
PROTO_TEST_JAR=$(JAR_DSTDIR)/test.jar

default: $(TEST_JAR)

clean:
	$(RM) $(CLASSDIR)/*.class

clobber: clean
	$(RM) $(TEST_JAR)

all: default

lint:

install: all $(PROTO_TEST_JAR)

<<<<<<< HEAD
JFLAGS= -g -cp $(CLASSPATH) -d $(CLASSDIR) -deprecation
JFLAGS += -target 1.5
JFLAGS += -Xlint -Xlint:-path
=======
JFLAGS= -g -cp $(CLASSPATH) -d $(CLASSDIR)
JFLAGS += -source 1.5 -target 1.6 -Xlint:all,-options,-rawtypes
>>>>>>> 7e893281
COMPILE.java=$(JAVAC) $(JFLAGS)

$(TEST_JAR): $(SRCDIR)/*.java
	@mkdir -p $(CLASSDIR)
	$(COMPILE.java) $(SRCDIR)/*.java
	$(JAR) -cmf $(MANIFEST) $(TEST_JAR) -C $(CLASSDIR) .

$(PROTO_TEST_JAR): $(JAR_DSTDIR)

$(JAR_DSTDIR):
	$(INS.dir)

$(JAR_DSTDIR)/%: $(JAR_SRCDIR)/%
	$(INS.file)<|MERGE_RESOLUTION|>--- conflicted
+++ resolved
@@ -59,14 +59,8 @@
 
 install: all $(PROTO_TEST_JAR)
 
-<<<<<<< HEAD
-JFLAGS= -g -cp $(CLASSPATH) -d $(CLASSDIR) -deprecation
-JFLAGS += -target 1.5
-JFLAGS += -Xlint -Xlint:-path
-=======
 JFLAGS= -g -cp $(CLASSPATH) -d $(CLASSDIR)
 JFLAGS += -source 1.5 -target 1.6 -Xlint:all,-options,-rawtypes
->>>>>>> 7e893281
 COMPILE.java=$(JAVAC) $(JFLAGS)
 
 $(TEST_JAR): $(SRCDIR)/*.java
