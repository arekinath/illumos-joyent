/*
 * CDDL HEADER START
 *
 * The contents of this file are subject to the terms of the
 * Common Development and Distribution License (the "License").
 * You may not use this file except in compliance with the License.
 *
 * You can obtain a copy of the license at usr/src/OPENSOLARIS.LICENSE
 * or http://www.opensolaris.org/os/licensing.
 * See the License for the specific language governing permissions
 * and limitations under the License.
 *
 * When distributing Covered Code, include this CDDL HEADER in each
 * file and include the License file at usr/src/OPENSOLARIS.LICENSE.
 * If applicable, add the following below this CDDL HEADER, with the
 * fields enclosed by brackets "[]" replaced with your own identifying
 * information: Portions Copyright [yyyy] [name of copyright owner]
 *
 * CDDL HEADER END
 */
/*
 * Copyright 2009 Sun Microsystems, Inc.  All rights reserved.
 * Use is subject to license terms.
 *
 * Copyright 2013 Joshua M. Clulow <josh@sysmgr.org>
 * Copyright 2013 Joyent, Inc.  All rights reserved.
 * Copyright (c) 2014 Gary Mills
 * Copyright (c) 2016 by Delphix. All rights reserved.
 * Copyright 2019 OmniOS Community Edition (OmniOSce) Association.
 */

/*	Copyright (c) 1984, 1986, 1987, 1988, 1989 AT&T	*/
/*	  All Rights Reserved	*/

/*	Copyright (c) 1987, 1988 Microsoft Corporation	*/
/*	  All Rights Reserved	*/

#include <sys/contract/process.h>
#include <sys/ctfs.h>
#include <sys/param.h>
#include <sys/resource.h>
#include <sys/stat.h>
#include <sys/task.h>
#include <sys/time.h>
#include <sys/types.h>
#include <sys/utsname.h>
#include <sys/wait.h>

#include <security/pam_appl.h>

#include <alloca.h>
#include <ctype.h>
#include <deflt.h>
#include <dirent.h>
#include <errno.h>
#include <fcntl.h>
#include <grp.h>
#include <libcontract.h>
#include <libcontract_priv.h>
#include <limits.h>
#include <locale.h>
#include <poll.h>
#include <project.h>
#include <pwd.h>
#include <signal.h>
#include <stdarg.h>
#include <stdio.h>
#include <stdlib.h>
#include <string.h>
#include <stropts.h>
#include <time.h>
#include <unistd.h>
#include <libzoneinfo.h>

#include "cron.h"

/*
 * #define	DEBUG
 */

#define	MAIL		"/usr/bin/mail"	/* mail program to use */
#define	CONSOLE		"/dev/console"	/* where messages go when cron dies */

#define	TMPINFILE	"/tmp/crinXXXXXX"  /* file to put stdin in for cmd  */
#define	TMPDIR		"/tmp"
#define	PFX		"crout"
#define	TMPOUTFILE	"/tmp/croutXXXXXX" /* file to place stdout, stderr */

#define	INMODE		00400		/* mode for stdin file	*/
#define	OUTMODE		00600		/* mode for stdout file */
#define	ISUID		S_ISUID		/* mode for verifing at jobs */

#define	INFINITY	2147483647L	/* upper bound on time	*/
#define	CUSHION		180L
#define	ZOMB		100		/* proc slot used for mailing output */

#define	JOBF		'j'
#define	NICEF		'n'
#define	USERF		'u'
#define	WAITF		'w'

#define	BCHAR		'>'
#define	ECHAR		'<'

#define	DEFAULT		0
#define	LOAD		1
#define	QBUFSIZ		80

/* Defined actions for crabort() routine */
#define	NO_ACTION	000
#define	REMOVE_FIFO	001
#define	CONSOLE_MSG	002

#define	BADCD		"can't change directory to the crontab directory."
#define	NOREADDIR	"can't read the crontab directory."

#define	BADJOBOPEN	"unable to read your at job."
#define	BADSHELL	"because your login shell \
isn't /usr/bin/sh, you can't use cron."

#define	BADSTAT		"can't access your crontab or at-job file. Resubmit it."
#define	BADPROJID	"can't set project id for your job."
#define	CANTCDHOME	"can't change directory to %s.\
\nYour commands will not be executed."
#define	CANTEXECSH	"unable to exec the shell, %s, for one of your \
commands."
#define	CANT_STR_LEN (sizeof (CANTEXECSH) > sizeof (CANTCDHOME) ? \
	sizeof (CANTEXECSH) : sizeof (CANTCDHOME))
#define	NOREAD		"can't read your crontab file.  Resubmit it."
#define	BADTYPE		"crontab or at-job file is not a regular file.\n"
#define	NOSTDIN		"unable to create a standard input file for \
one of your crontab commands. \
\nThat command was not executed."

#define	NOTALLOWED	"you are not authorized to use cron.  Sorry."
#define	STDERRMSG	"\n\n********************************************\
*****\nCron: The previous message is the \
standard output and standard error \
\nof one of your cron commands.\n"

#define	STDOUTERR	"one of your commands generated output or errors, \
but cron was unable to mail you this output.\
\nRemember to redirect standard output and standard \
error for each of your commands."

#define	CLOCK_DRIFT	"clock time drifted backwards after event!\n"
#define	PIDERR		"unexpected pid returned %d (ignored)"
#define	CRONTABERR	"Subject: Your crontab file has an error in it\n\n"
#define	MALLOCERR	"out of space, cannot create new string\n"

#define	DIDFORK didfork
#define	NOFORK !didfork

#define	MAILBUFLEN	(8*1024)
#define	LINELIMIT	80
#define	MAILBINITFREE	(MAILBUFLEN - (sizeof (cte_intro) - 1) \
	    - (sizeof (cte_trail1) - 1) - (sizeof (cte_trail2) - 1) - 1)

#define	ERR_CRONTABENT	0	/* error in crontab file entry */
#define	ERR_UNIXERR	1	/* error in some system call */
#define	ERR_CANTEXECCRON 2	/* error setting up "cron" job environment */
#define	ERR_CANTEXECAT	3	/* error setting up "at" job environment */
#define	ERR_NOTREG	4	/* error not a regular file */

#define	PROJECT		"project="

#define	MAX_LOST_CONTRACTS	2048	/* reset if this many failed abandons */

#define	FORMAT	"%a %b %e %H:%M:%S %Y"
static char	timebuf[80];

static struct message msgbuf;

struct shared {
	int count;			/* usage count */
	void (*free)(void *obj);	/* routine that will free obj */
	void *obj;			/* object */
};

struct event {
	time_t time;	/* time of the event	*/
	short etype;	/* what type of event; 0=cron, 1=at	*/
	char *cmd;	/* command for cron, job name for at	*/
	struct usr *u;	/* ptr to the owner (usr) of this event	*/
	struct event *link;	/* ptr to another event for this user */
	union {
		struct { /* for crontab events */
			char *minute;	/*  (these	*/
			char *hour;	/*   fields	*/
			char *daymon;	/*   are	*/
			char *month;	/*   from	*/
			char *dayweek;	/*   crontab)	*/
			char *input;	/* ptr to stdin	*/
			struct shared *tz;	/* timezone of this event */
			struct shared *home;	/* directory for this event */
			struct shared *shell;	/* shell for this event */
		} ct;
		struct { /* for at events */
			short exists;	/* for revising at events	*/
			int eventid;	/* for el_remove-ing at events	*/
		} at;
	} of;
};

struct usr {
	char *name;	/* name of user (e.g. "root")	*/
	char *home;	/* home directory for user	*/
	uid_t uid;	/* user id	*/
	gid_t gid;	/* group id	*/
	int aruncnt;	/* counter for running jobs per uid */
	int cruncnt;	/* counter for running cron jobs per uid */
	int ctid;	/* for el_remove-ing crontab events */
	short ctexists;	/* for revising crontab events	*/
	struct event *ctevents;	/* list of this usr's crontab events */
	struct event *atevents;	/* list of this usr's at events */
	struct usr *nextusr;
};	/* ptr to next user	*/

static struct	queue
{
	int njob;	/* limit */
	int nice;	/* nice for execution */
	int nwait;	/* wait time to next execution attempt */
	int nrun;	/* number running */
}
	qd = {100, 2, 60},		/* default values for queue defs */
	qt[NQUEUE];
static struct	queue	qq;

static struct runinfo
{
	pid_t	pid;
	short	que;
	struct  usr *rusr;	/* pointer to usr struct */
	char	*outfile;	/* file where stdout & stderr are trapped */
	short	jobtype;	/* what type of event: 0=cron, 1=at */
	char	*jobname;	/* command for "cron", jobname for "at" */
	int	mailwhendone;	/* 1 = send mail even if no ouptut */
	struct runinfo *next;
}	*rthead;

static struct miscpid {
	pid_t		pid;
	struct miscpid	*next;
}	*miscpid_head;

static pid_t cron_pid;	/* own pid */
static char didfork = 0; /* flag to see if I'm process group leader */
static int msgfd;	/* file descriptor for fifo queue */
static int ecid = 1;	/* event class id for el_remove(); MUST be set to 1 */
static int delayed;	/* is job being rescheduled or did it run first time */
static int cwd;		/* current working directory */
static struct event *next_event;	/* the next event to execute	*/
static struct usr *uhead;		/* ptr to the list of users	*/

/* Variables for error handling at reading crontabs. */
static char cte_intro[] = "Line(s) with errors:\n\n";
static char cte_trail1[] = "\nMax number of errors encountered.";
static char cte_trail2[] = " Evaluation of crontab aborted.\n";
static int cte_free = MAILBINITFREE;	/* Free buffer space */
static char *cte_text = NULL;		/* Text buffer pointer */
static char *cte_lp;			/* Next free line in cte_text */
static int cte_nvalid;			/* Valid lines found */

/* user's default environment for the shell */
#define	ROOTPATH	"PATH=/usr/sbin:/usr/bin"
#define	NONROOTPATH	"PATH=/usr/bin:"

static char *Def_supath	= NULL;
static char *Def_path		= NULL;
static char path[LINE_MAX]	= "PATH=";
static char supath[LINE_MAX]	= "PATH=";
static char homedir[LINE_MAX]	= ENV_HOME;
static char logname[LINE_MAX]	= "LOGNAME=";
static char tzone[LINE_MAX]	= ENV_TZ;
static char *envinit[] = {
	homedir,
	logname,
	ROOTPATH,
	"SHELL=/usr/bin/sh",
	tzone,
	NULL
};

extern char **environ;

#define	DEFTZ		"GMT"
static	int	log = 0;
static	char	hzname[10];

static void cronend(int);
static void thaw_handler(int);
static void child_handler(int);
static void child_sigreset(void);

static void mod_ctab(char *, time_t);
static void mod_atjob(char *, time_t);
static void add_atevent(struct usr *, char *, time_t, int);
static void rm_ctevents(struct usr *);
static void cleanup(struct runinfo *rn, int r);
static void crabort(char *, int);
static void msg(char *fmt, ...);
static void ignore_msg(char *, char *, struct event *);
static void logit(int, struct runinfo *, int);
static void parsqdef(char *);
static void defaults();
static void initialize(int);
static void quedefs(int);
static int idle(long);
static struct usr *find_usr(char *);
static int ex(struct event *e);
static void read_dirs(int);
static void mail(char *, char *, int);
<<<<<<< HEAD
static char *next_field(int, int);
static void readcron(char *, struct usr *, time_t);
static void readcronfile(FILE *, struct usr *, time_t);
=======
static void readcron(struct usr *, time_t);
>>>>>>> 106e8bd4
static int next_ge(int, char *);
static void free_if_unused(struct usr *);
static void del_atjob(char *, char *);
static void del_ctab(char *);
static void resched(int);
static int msg_wait(long);
static struct runinfo *rinfo_get(pid_t);
static void rinfo_free(struct runinfo *rp);
static void mail_result(struct usr *p, struct runinfo *pr, size_t filesize);
static time_t next_time(struct event *, time_t);
static time_t get_switching_time(int, time_t);
static time_t xmktime(struct tm *);
static void process_msg(struct message *, time_t);
static void reap_child(void);
static void miscpid_insert(pid_t);
static int miscpid_delete(pid_t);
static void contract_set_template(void);
static void contract_clear_template(void);
static void contract_abandon_latest(pid_t);

static void cte_init(void);
static void cte_add(int, char *);
static void cte_valid(void);
static int cte_istoomany(void);
static void cte_sendmail(char *);

static int set_user_cred(const struct usr *, struct project *);

static struct shared *create_shared_str(char *str);
static struct shared *dup_shared(struct shared *obj);
static void rel_shared(struct shared *obj);
static void *get_obj(struct shared *obj);
/*
 * last_time is set immediately prior to exection of an event (via ex())
 * to indicate the last time an event was executed.  This was (surely)
 * it's original intended use.
 */
static time_t last_time, init_time, t_old;
static int reset_needed; /* set to 1 when cron(1M) needs to re-initialize */

static int		refresh;
static sigset_t		defmask, sigmask;

/*
 * BSM hooks
 */
extern int	audit_cron_session(char *, char *, uid_t, gid_t, char *);
extern void	audit_cron_new_job(char *, int, void *);
extern void	audit_cron_bad_user(char *);
extern void	audit_cron_user_acct_expired(char *);
extern int	audit_cron_create_anc_file(char *, char *, char *, uid_t);
extern int	audit_cron_delete_anc_file(char *, char *);
extern int	audit_cron_is_anc_name(char *);
extern int	audit_cron_mode();

static int cron_conv(int, struct pam_message **,
		struct pam_response **, void *);

static struct pam_conv pam_conv = {cron_conv, NULL};
static pam_handle_t *pamh;	/* Authentication handle */

/*
 * Function to help check a user's credentials.
 */

static int verify_user_cred(struct usr *u);

/*
 * Values returned by verify_user_cred and set_user_cred:
 */

#define	VUC_OK		0
#define	VUC_BADUSER	1
#define	VUC_NOTINGROUP	2
#define	VUC_EXPIRED	3
#define	VUC_NEW_AUTH	4

/*
 * Modes of process_anc_files function
 */
#define	CRON_ANC_DELETE	1
#define	CRON_ANC_CREATE	0

/*
 * Functions to remove a user or job completely from the running database.
 */
static void clean_out_atjobs(struct usr *u);
static void clean_out_ctab(struct usr *u);
static void clean_out_user(struct usr *u);
static void cron_unlink(char *name);
static void process_anc_files(int);

/*
 * functions in elm.c
 */
extern void el_init(int, time_t, time_t, int);
extern int el_add(void *, time_t, int);
extern void el_remove(int, int);
extern int el_empty(void);
extern void *el_first(void);
extern void el_delete(void);

static int valid_entry(char *, int);
static struct usr *create_ulist(char *, int);
static void init_cronevent(char *, char *);
static void init_atevent(char *, time_t, int, int);
static void update_atevent(struct usr *, char *, time_t, int);

int
main(int argc, char *argv[])
{
	time_t t;
	time_t ne_time;		/* amt of time until next event execution */
	time_t newtime, lastmtime = 0L;
	struct usr *u;
	struct event *e, *e2, *eprev;
	struct stat buf;
	pid_t rfork;
	struct sigaction act;

	/*
	 * reset_needed is set to 1 whenever el_add() finds out that a cron
	 * job is scheduled to be run before the time when cron(1M) daemon
	 * initialized.
	 * Other cases where a reset is needed is when ex() finds that the
	 * event to be executed is being run at the wrong time, or when idle()
	 * determines that time was reset.
	 * We immediately return to the top of the while (TRUE) loop in
	 * main() where the event list is cleared and rebuilt, and reset_needed
	 * is set back to 0.
	 */
	reset_needed = 0;

	/*
	 * Only the privileged user can run this command.
	 */
	if (getuid() != 0)
		crabort(NOTALLOWED, 0);

begin:
	(void) setlocale(LC_ALL, "");
	/* fork unless 'nofork' is specified */
	if ((argc <= 1) || (strcmp(argv[1], "nofork"))) {
		if ((rfork = fork()) != 0) {
			if (rfork == (pid_t)-1) {
				(void) sleep(30);
				goto begin;
			}
			return (0);
		}
		didfork++;
		(void) setpgrp();	/* detach cron from console */
	}

	(void) umask(022);
	(void) signal(SIGHUP, SIG_IGN);
	(void) signal(SIGINT, SIG_IGN);
	(void) signal(SIGQUIT, SIG_IGN);
	(void) signal(SIGTERM, cronend);

	defaults();
	initialize(1);
	quedefs(DEFAULT);	/* load default queue definitions */
	cron_pid = getpid();
	msg("*** cron started ***   pid = %d", cron_pid);

	/* setup THAW handler */
	act.sa_handler = thaw_handler;
	act.sa_flags = 0;
	(void) sigemptyset(&act.sa_mask);
	(void) sigaction(SIGTHAW, &act, NULL);

	/* setup CHLD handler */
	act.sa_handler = child_handler;
	act.sa_flags = 0;
	(void) sigemptyset(&act.sa_mask);
	(void) sigaddset(&act.sa_mask, SIGCLD);
	(void) sigaction(SIGCLD, &act, NULL);

	(void) sigemptyset(&defmask);
	(void) sigemptyset(&sigmask);
	(void) sigaddset(&sigmask, SIGCLD);
	(void) sigaddset(&sigmask, SIGTHAW);
	(void) sigprocmask(SIG_BLOCK, &sigmask, NULL);

	t_old = init_time;
	last_time = t_old;
	for (;;) {		/* MAIN LOOP */
		t = time(NULL);
		if ((t_old > t) || (t-last_time > CUSHION) || reset_needed) {
			reset_needed = 0;
			/*
			 * the time was set backwards or forward or
			 * refresh is requested.
			 */
			if (refresh)
				msg("re-scheduling jobs");
			else
				msg("time was reset, re-initializing");
			el_delete();
			u = uhead;
			while (u != NULL) {
				rm_ctevents(u);
				e = u->atevents;
				while (e != NULL) {
					free(e->cmd);
					e2 = e->link;
					free(e);
					e = e2;
				}
				u->atevents = NULL;
				u = u->nextusr;
			}
			(void) close(msgfd);
			initialize(0);
			t = time(NULL);
			last_time = t;
			/*
			 * reset_needed might have been set in the functions
			 * call path from initialize()
			 */
			if (reset_needed) {
				continue;
			}
		}
		t_old = t;

		if (next_event == NULL && !el_empty()) {
			next_event = (struct event *)el_first();
		}
		if (next_event == NULL) {
			ne_time = INFINITY;
		} else {
			ne_time = next_event->time - t;
#ifdef DEBUG
			cftime(timebuf, "%+", &next_event->time);
			(void) fprintf(stderr, "next_time=%ld %s\n",
			    next_event->time, timebuf);
#endif
		}
		if (ne_time > 0) {
			/*
			 * reset_needed may be set in the functions call path
			 * from idle()
			 */
			if (idle(ne_time) || reset_needed) {
				reset_needed = 1;
				continue;
			}
		}

		if (stat(QUEDEFS, &buf)) {
			msg("cannot stat QUEDEFS file");
		} else if (lastmtime != buf.st_mtime) {
			quedefs(LOAD);
			lastmtime = buf.st_mtime;
		}

		last_time = next_event->time; /* save execution time */

		/*
		 * reset_needed may be set in the functions call path
		 * from ex()
		 */
		if (ex(next_event) || reset_needed) {
			reset_needed = 1;
			continue;
		}

		switch (next_event->etype) {
		case CRONEVENT:
			/* add cronevent back into the main event list */
			if (delayed) {
				delayed = 0;
				break;
			}

			/*
			 * check if time(0)< last_time. if so, then the
			 * system clock has gone backwards. to prevent this
			 * job from being started twice, we reschedule this
			 * job for the >>next time after last_time<<, and
			 * then set next_event->time to this. note that
			 * crontab's resolution is 1 minute.
			 */

			if (last_time > time(NULL)) {
				msg(CLOCK_DRIFT);
				/*
				 * bump up to next 30 second
				 * increment
				 * 1 <= newtime <= 30
				 */
				newtime = 30 - (last_time % 30);
				newtime += last_time;

				/*
				 * get the next scheduled event,
				 * not the one that we just
				 * kicked off!
				 */
				next_event->time =
				    next_time(next_event, newtime);
				t_old = time(NULL);
			} else {
				next_event->time =
				    next_time(next_event, (time_t)0);
			}
#ifdef DEBUG
			cftime(timebuf, "%+", &next_event->time);
			(void) fprintf(stderr,
			    "pushing back cron event %s at %ld (%s)\n",
			    next_event->cmd, next_event->time, timebuf);
#endif

			switch (el_add(next_event, next_event->time,
			    (next_event->u)->ctid)) {
			case -1:
				ignore_msg("main", "cron", next_event);
				break;
			case -2: /* event time lower than init time */
				reset_needed = 1;
				break;
			}
			break;
		default:
			/* remove at or batch job from system */
			if (delayed) {
				delayed = 0;
				break;
			}
			eprev = NULL;
			e = (next_event->u)->atevents;
			while (e != NULL) {
				if (e == next_event) {
					if (eprev == NULL)
						(e->u)->atevents = e->link;
					else
						eprev->link = e->link;
					free(e->cmd);
					free(e);
					break;
				} else {
					eprev = e;
					e = e->link;
				}
			}
			break;
		}
		next_event = NULL;
	}

	/*NOTREACHED*/
}

static void
initialize(int firstpass)
{
#ifdef DEBUG
	(void) fprintf(stderr, "in initialize\n");
#endif
	if (firstpass) {
		/* for mail(1), make sure messages come from root */
		if (putenv("LOGNAME=root") != 0) {
			crabort("cannot expand env variable",
			    REMOVE_FIFO|CONSOLE_MSG);
		}
		if (access(FIFO, R_OK) == -1) {
			if (errno == ENOENT) {
				if (mknod(FIFO, S_IFIFO|0600, 0) != 0)
					crabort("cannot create fifo queue",
					    REMOVE_FIFO|CONSOLE_MSG);
			} else {
				if (NOFORK) {
					/* didn't fork... init(1M) is waiting */
					(void) sleep(60);
				}
				perror("FIFO");
				crabort("cannot access fifo queue",
				    REMOVE_FIFO|CONSOLE_MSG);
			}
		} else {
			if (NOFORK) {
				/* didn't fork... init(1M) is waiting */
				(void) sleep(60);
				/*
				 * the wait is painful, but we don't want
				 * init respawning this quickly
				 */
			}
			crabort("cannot start cron; FIFO exists", CONSOLE_MSG);
		}
	}

	if ((msgfd = open(FIFO, O_RDWR)) < 0) {
		perror("! open");
		crabort("cannot open fifo queue", REMOVE_FIFO|CONSOLE_MSG);
	}

	init_time = time(NULL);
	el_init(8, init_time, (time_t)(60*60*24), 10);

	init_time = time(NULL);
	el_init(8, init_time, (time_t)(60*60*24), 10);

	/*
	 * read directories, create users list, and add events to the
	 * main event list. Only zero user list on firstpass.
	 */
	if (firstpass)
		uhead = NULL;
	read_dirs(firstpass);
	next_event = NULL;

	if (!firstpass)
		return;

	/* stdout is log file */
	if (freopen(ACCTFILE, "a", stdout) == NULL)
		(void) fprintf(stderr, "cannot open %s\n", ACCTFILE);

	/* log should be root-only */
	(void) fchmod(1, S_IRUSR|S_IWUSR);

	/* stderr also goes to ACCTFILE */
	(void) close(fileno(stderr));
	(void) dup(1);
	/* null for stdin */
	(void) freopen("/dev/null", "r", stdin);

	contract_set_template();
}

static void
read_dirs(int first)
{
	DIR		*dir;
	struct dirent	*dp;
	char		*ptr;
	int		jobtype;
	time_t		tim;


	if (chdir(SYSCRONDIR) != -1) {
		cwd = CRON;
		if ((dir = opendir(".")) != NULL) {
			while ((dp = readdir(dir)) != NULL) {
				if (!valid_entry(dp->d_name, CRONEVENT))
					continue;
				init_cronevent(SYSCRONDIR, dp->d_name);
			}
			(void) closedir(dir);
		}
	}

	if (chdir(CRONDIR) == -1)
		crabort(BADCD, REMOVE_FIFO|CONSOLE_MSG);
	cwd = CRON;
	if ((dir = opendir(".")) == NULL)
		crabort(NOREADDIR, REMOVE_FIFO|CONSOLE_MSG);
	while ((dp = readdir(dir)) != NULL) {
		if (!valid_entry(dp->d_name, CRONEVENT))
			continue;
		init_cronevent(CRONDIR, dp->d_name);
	}
	(void) closedir(dir);

	if (chdir(ATDIR) == -1) {
		msg("cannot chdir to at directory");
		return;
	}
	if ((dir = opendir(".")) == NULL) {
		msg("cannot read at at directory");
		return;
	}
	cwd = AT;
	while ((dp = readdir(dir)) != NULL) {
		if (!valid_entry(dp->d_name, ATEVENT))
			continue;
		ptr = dp->d_name;
		if (((tim = num(&ptr)) == 0) || (*ptr != '.'))
			continue;
		ptr++;
		if (!isalpha(*ptr))
			continue;
		jobtype = *ptr - 'a';
		if (jobtype >= NQUEUE) {
			cron_unlink(dp->d_name);
			continue;
		}
		init_atevent(dp->d_name, tim, jobtype, first);
	}
	(void) closedir(dir);
}

static int
valid_entry(char *name, int type)
{
	struct stat	buf;

	if (strcmp(name, ".") == 0 ||
	    strcmp(name, "..") == 0)
		return (0);

	/* skip over ancillary file names */
	if (audit_cron_is_anc_name(name))
		return (0);

	if (stat(name, &buf)) {
		mail(name, BADSTAT, ERR_UNIXERR);
		cron_unlink(name);
		return (0);
	}
	if (!S_ISREG(buf.st_mode)) {
		mail(name, BADTYPE, ERR_NOTREG);
		cron_unlink(name);
		return (0);
	}
	if (type == ATEVENT) {
		if (!(buf.st_mode & ISUID)) {
			cron_unlink(name);
			return (0);
		}
	}
	return (1);
}

struct usr *
create_ulist(char *name, int type)
{
	struct usr	*u;

	u = xcalloc(1, sizeof (struct usr));
	u->name = xstrdup(name);
	if (type == CRONEVENT) {
		u->ctexists = TRUE;
		u->ctid = ecid++;
	} else {
		u->ctexists = FALSE;
		u->ctid = 0;
	}
	u->uid = (uid_t)-1;
	u->gid = (uid_t)-1;
	u->nextusr = uhead;
	uhead = u;
	return (u);
}

void
init_cronevent(char *basedir, char *name)
{
	struct usr	*u;

	if ((u = find_usr(name)) == NULL) {
		u = create_ulist(name, CRONEVENT);
		readcron(basedir, u, 0);
	} else {
		u->ctexists = TRUE;
		rm_ctevents(u);
		el_remove(u->ctid, 0);
		readcron(basedir, u, 0);
	}
}

void
init_atevent(char *name, time_t tim, int jobtype, int first)
{
	struct usr	*u;

	if (first) {
		u = create_ulist(name, ATEVENT);
		add_atevent(u, name, tim, jobtype);
	} else {
		if ((u = find_usr(name)) == NULL) {
			u = create_ulist(name, ATEVENT);
			add_atevent(u, name, tim, jobtype);
		} else {
			update_atevent(u, name, tim, jobtype);
		}
	}
}

static void
mod_ctab(char *name, time_t reftime)
{
	struct	passwd	*pw;
	struct	stat	buf;
	struct	usr	*u;
	char	namebuf[LINE_MAX];
	char	*pname;

	/* skip over ancillary file names */
	if (audit_cron_is_anc_name(name))
		return;

	if ((pw = getpwnam(name)) == NULL) {
		msg("No such user as %s - cron entries not created", name);
		return;
	}
	if (cwd != CRON) {
		if (snprintf(namebuf, sizeof (namebuf), "%s/%s",
		    CRONDIR, name) >= sizeof (namebuf)) {
			msg("Too long path name %s - cron entries not created",
			    namebuf);
			return;
		}
		pname = namebuf;
	} else {
		pname = name;
	}
	/*
	 * a warning message is given by the crontab command so there is
	 * no need to give one here......  use this code if you only want
	 * users with a login shell of /usr/bin/sh to use cron
	 */
#ifdef BOURNESHELLONLY
	if ((strcmp(pw->pw_shell, "") != 0) &&
	    (strcmp(pw->pw_shell, SHELL) != 0)) {
		mail(name, BADSHELL, ERR_CANTEXECCRON);
		cron_unlink(pname);
		return;
	}
#endif
	if (stat(pname, &buf)) {
		mail(name, BADSTAT, ERR_UNIXERR);
		cron_unlink(pname);
		return;
	}
	if (!S_ISREG(buf.st_mode)) {
		mail(name, BADTYPE, ERR_CRONTABENT);
		return;
	}
	if ((u = find_usr(name)) == NULL) {
#ifdef DEBUG
		(void) fprintf(stderr, "new user (%s) with a crontab\n", name);
#endif
		u = create_ulist(name, CRONEVENT);
		u->home = xmalloc(strlen(pw->pw_dir) + 1);
		(void) strcpy(u->home, pw->pw_dir);
		u->uid = pw->pw_uid;
		u->gid = pw->pw_gid;
		readcron(CRONDIR, u, reftime);
	} else {
		u->uid = pw->pw_uid;
		u->gid = pw->pw_gid;
		if (u->home != NULL) {
			if (strcmp(u->home, pw->pw_dir) != 0) {
				free(u->home);
				u->home = xmalloc(strlen(pw->pw_dir) + 1);
				(void) strcpy(u->home, pw->pw_dir);
			}
		} else {
			u->home = xmalloc(strlen(pw->pw_dir) + 1);
			(void) strcpy(u->home, pw->pw_dir);
		}
		u->ctexists = TRUE;
		if (u->ctid == 0) {
#ifdef DEBUG
			(void) fprintf(stderr, "%s now has a crontab\n",
			    u->name);
#endif
			/* user didnt have a crontab last time */
			u->ctid = ecid++;
			u->ctevents = NULL;
			readcron(CRONDIR, u, reftime);
			return;
		}
#ifdef DEBUG
		(void) fprintf(stderr, "%s has revised their crontab\n",
		    u->name);
#endif
		rm_ctevents(u);
		el_remove(u->ctid, 0);
		readcron(CRONDIR, u, reftime);
	}
}

static void
mod_atjob(char *name, time_t reftime __unused)
{
	char	*ptr;
	time_t	tim;
	struct	passwd	*pw;
	struct	stat	buf;
	struct	usr	*u;
	char	namebuf[PATH_MAX];
	char	*pname;
	int	jobtype;

	ptr = name;
	if (((tim = num(&ptr)) == 0) || (*ptr != '.'))
		return;
	ptr++;
	if (!isalpha(*ptr))
		return;
	jobtype = *ptr - 'a';

	/* check for audit ancillary file */
	if (audit_cron_is_anc_name(name))
		return;

	if (cwd != AT) {
		if (snprintf(namebuf, sizeof (namebuf), "%s/%s", ATDIR, name)
		    >= sizeof (namebuf)) {
			return;
		}
		pname = namebuf;
	} else {
		pname = name;
	}
	if (stat(pname, &buf) || jobtype >= NQUEUE) {
		cron_unlink(pname);
		return;
	}
	if (!(buf.st_mode & ISUID) || !S_ISREG(buf.st_mode)) {
		cron_unlink(pname);
		return;
	}
	if ((pw = getpwuid(buf.st_uid)) == NULL) {
		cron_unlink(pname);
		return;
	}
	/*
	 * a warning message is given by the at command so there is no
	 * need to give one here......use this code if you only want
	 * users with a login shell of /usr/bin/sh to use cron
	 */
#ifdef BOURNESHELLONLY
	if ((strcmp(pw->pw_shell, "") != 0) &&
	    (strcmp(pw->pw_shell, SHELL) != 0)) {
		mail(pw->pw_name, BADSHELL, ERR_CANTEXECAT);
		cron_unlink(pname);
		return;
	}
#endif
	if ((u = find_usr(pw->pw_name)) == NULL) {
#ifdef DEBUG
		(void) fprintf(stderr, "new user (%s) with an at job = %s\n",
		    pw->pw_name, name);
#endif
		u = create_ulist(pw->pw_name, ATEVENT);
		u->home = xstrdup(pw->pw_dir);
		u->uid = pw->pw_uid;
		u->gid = pw->pw_gid;
		add_atevent(u, name, tim, jobtype);
	} else {
		u->uid = pw->pw_uid;
		u->gid = pw->pw_gid;
		free(u->home);
		u->home = xstrdup(pw->pw_dir);
		update_atevent(u, name, tim, jobtype);
	}
}

static void
add_atevent(struct usr *u, char *job, time_t tim, int jobtype)
{
	struct event *e;

	e = xmalloc(sizeof (struct event));
	e->etype = jobtype;
	e->cmd = xmalloc(strlen(job) + 1);
	(void) strcpy(e->cmd, job);
	e->u = u;
	e->link = u->atevents;
	u->atevents = e;
	e->of.at.exists = TRUE;
	e->of.at.eventid = ecid++;
	if (tim < init_time)	/* old job */
		e->time = init_time;
	else
		e->time = tim;
#ifdef DEBUG
	(void) fprintf(stderr, "add_atevent: user=%s, job=%s, time=%ld\n",
	    u->name, e->cmd, e->time);
#endif
	if (el_add(e, e->time, e->of.at.eventid) < 0) {
		ignore_msg("add_atevent", "at", e);
	}
}

void
update_atevent(struct usr *u, char *name, time_t tim, int jobtype)
{
	struct event *e;

	e = u->atevents;
	while (e != NULL) {
		if (strcmp(e->cmd, name) == 0) {
			e->of.at.exists = TRUE;
			break;
		} else {
			e = e->link;
		}
	}
	if (e == NULL) {
#ifdef DEBUG
		(void) fprintf(stderr, "%s has a new at job = %s\n",
		    u->name, name);
#endif
			add_atevent(u, name, tim, jobtype);
	}
}

static char line[CTLINESIZE];	/* holds a line from a crontab file */
static int cursor;		/* cursor for the above line */

static int
copyfile(char *name, FILE *dp)
{
	FILE *tf;

	if ((tf = fopen(name, "r")) == NULL) {
		(void) fclose(dp);
		return (1);
	}

	while (fgets(line, CTLINESIZE, tf) != NULL) {
		if (fputs(line, dp) == EOF) {
			(void) fclose(tf);
			(void) fclose(dp);
			return (1);
		}
	}
	(void) fclose(tf);

	return (0);
}

static void
readcron(char *basedir, struct usr *u, time_t reftime)
{
	char *altpath;
	struct stat sb;
	FILE *cf;	/* cf will be a user's crontab file */
	char altnamebuf[PATH_MAX];
	char namebuf[PATH_MAX];

	if (strcmp(basedir, SYSCRONDIR) == 0)
		altpath = CRONDIR;
	else
		altpath = SYSCRONDIR;

	if (snprintf(altnamebuf, sizeof (altnamebuf), "%s/%s", altpath,
	    u->name) >= sizeof (altnamebuf))
		return;

	if (snprintf(namebuf, sizeof (namebuf), "%s/%s", basedir, u->name) >=
	    sizeof (namebuf))
		return;

	if (stat(altnamebuf, &sb) != -1) {
		/*
		 * There is a secondary crontab for this user.  We need to
		 * merge the two crontabs into a temporary file for loading.
		 */
		int fd;
		char tmpfile[PATH_MAX];

		(void) strlcpy(tmpfile, "/tmp/cronXXXXXX", sizeof (tmpfile));
		if ((fd = mkstemp(tmpfile)) == -1)
			return;

		unlink(tmpfile);
		if ((cf = fdopen(fd, "w+")) == NULL) {
			close(fd);
			return;
		}

		if (copyfile(namebuf, cf) != 0)
			return;

		if (copyfile(altnamebuf, cf) != 0)
			return;

		(void) fflush(cf);
		rewind(cf);

	} else {
		/*
		 * Only one crontab, open it directly.
		 */
		if ((cf = fopen(namebuf, "r")) == NULL) {
			mail(u->name, NOREAD, ERR_UNIXERR);
			return;
		}
	}

	readcronfile(cf, u, reftime);

	(void) fclose(cf);
}

static void
readcronfile(FILE *cf, struct usr *u, time_t reftime)
{
	/*
	 * readcron reads in a crontab file for a user (u). The list of
	 * events for user u is built, and u->events is made to point to
	 * this list. Each event is also entered into the main event
	 * list.
	 */
	struct event *e;
	int start;
	unsigned int i;
	struct shared *tz = NULL;
	struct shared *home = NULL;
	struct shared *shell = NULL;
	int lineno = 0;

	/* read the crontab file */
	cte_init();		/* Init error handling */
	while (fgets(line, CTLINESIZE, cf) != NULL) {
		char *tmp;
		/* process a line of a crontab file */
		lineno++;
		if (cte_istoomany())
			break;
		cursor = 0;
		while (line[cursor] == ' ' || line[cursor] == '\t')
			cursor++;
		if (line[cursor] == '#' || line[cursor] == '\n')
			continue;

		if (strncmp(&line[cursor], ENV_TZ,
		    strlen(ENV_TZ)) == 0) {
			if ((tmp = strchr(&line[cursor], '\n')) != NULL) {
				*tmp = '\0';
			}

			if (!isvalid_tz(&line[cursor + strlen(ENV_TZ)], NULL,
			    _VTZ_ALL)) {
				cte_add(lineno, line);
				break;
			}
			if (tz == NULL || strcmp(&line[cursor], get_obj(tz))) {
				rel_shared(tz);
				tz = create_shared_str(&line[cursor]);
			}
			continue;
		}

		if (strncmp(&line[cursor], ENV_HOME,
		    strlen(ENV_HOME)) == 0) {
			if ((tmp = strchr(&line[cursor], '\n')) != NULL) {
				*tmp = '\0';
			}
			if (home == NULL ||
			    strcmp(&line[cursor], get_obj(home))) {
				rel_shared(home);
				home = create_shared_str(
				    &line[cursor + strlen(ENV_HOME)]);
			}
			continue;
		}

		if (strncmp(&line[cursor], ENV_SHELL,
		    strlen(ENV_SHELL)) == 0) {
			if ((tmp = strchr(&line[cursor], '\n')) != NULL) {
				*tmp = '\0';
			}
			if (shell == NULL ||
			    strcmp(&line[cursor], get_obj(shell))) {
				rel_shared(shell);
				shell = create_shared_str(&line[cursor]);
			}
			continue;
		}

		e = xmalloc(sizeof (struct event));
		e->etype = CRONEVENT;

		if (next_field(0, 59, line, &cursor,
		    &e->of.ct.minute) != CFOK ||
		    next_field(0, 23, line, &cursor, &e->of.ct.hour) != CFOK ||
		    next_field(1, 31, line, &cursor,
		    &e->of.ct.daymon) != CFOK ||
		    next_field(1, 12, line, &cursor, &e->of.ct.month) != CFOK ||
		    next_field(0, 6, line, &cursor,
		    &e->of.ct.dayweek) != CFOK) {
#ifdef DEBUG
			(void) fprintf(stderr, "Error: %d %s", lineno, line);
#endif
			free(e);
			cte_add(lineno, line);
			continue;
		}
		while (line[cursor] == ' ' || line[cursor] == '\t')
			cursor++;
		if (line[cursor] == '\n' || line[cursor] == '\0')
			continue;
		/* get the command to execute	*/
		start = cursor;
again:
		while ((line[cursor] != '%') &&
		    (line[cursor] != '\n') &&
		    (line[cursor] != '\0') &&
		    (line[cursor] != '\\'))
			cursor++;
		if (line[cursor] == '\\') {
			cursor += 2;
			goto again;
		}
		e->cmd = xmalloc(cursor-start + 1);
		(void) strncpy(e->cmd, line + start, cursor-start);
		e->cmd[cursor-start] = '\0';
		/* see if there is any standard input	*/
		if (line[cursor] == '%') {
			e->of.ct.input = xmalloc(strlen(line)-cursor + 1);
			(void) strcpy(e->of.ct.input, line + cursor + 1);
			for (i = 0; i < strlen(e->of.ct.input); i++) {
				if (e->of.ct.input[i] == '%')
					e->of.ct.input[i] = '\n';
			}
		} else {
			e->of.ct.input = NULL;
		}
		/* set the timezone of this entry */
		e->of.ct.tz = dup_shared(tz);
		/* set the shell of this entry */
		e->of.ct.shell = dup_shared(shell);
		/* set the home of this entry */
		e->of.ct.home = dup_shared(home);
		/* have the event point to it's owner	*/
		e->u = u;
		/* insert this event at the front of this user's event list */
		e->link = u->ctevents;
		u->ctevents = e;
		/* set the time for the first occurance of this event	*/
		e->time = next_time(e, reftime);
		/* finally, add this event to the main event list	*/
		switch (el_add(e, e->time, u->ctid)) {
		case -1:
			ignore_msg("readcron", "cron", e);
			break;
		case -2: /* event time lower than init time */
			reset_needed = 1;
			break;
		}
		cte_valid();
#ifdef DEBUG
		cftime(timebuf, "%+", &e->time);
		(void) fprintf(stderr, "inserting cron event %s at %ld (%s)\n",
		    e->cmd, e->time, timebuf);
#endif
	}
	cte_sendmail(u->name);	/* mail errors if any to user */
	rel_shared(tz);
	rel_shared(shell);
	rel_shared(home);
}

/*
 * Below are the functions for handling of errors in crontabs. Concept is to
 * collect faulty lines and send one email at the end of the crontab
 * evaluation. If there are erroneous lines only ((cte_nvalid == 0), evaluation
 * of crontab is aborted. Otherwise reading of crontab is continued to the end
 * of the file but no further error logging appears.
 */
static void
cte_init()
{
	if (cte_text == NULL)
		cte_text = xmalloc(MAILBUFLEN);
	(void) strlcpy(cte_text, cte_intro, MAILBUFLEN);
	cte_lp = cte_text + sizeof (cte_intro) - 1;
	cte_free = MAILBINITFREE;
	cte_nvalid = 0;
}

static void
cte_add(int lineno, char *ctline)
{
	int len;
	char *p;

	if (cte_free >= LINELIMIT) {
		(void) sprintf(cte_lp, "%4d: ", lineno);
		(void) strlcat(cte_lp, ctline, LINELIMIT - 1);
		len = strlen(cte_lp);
		if (cte_lp[len - 1] != '\n') {
			cte_lp[len++] = '\n';
			cte_lp[len] = '\0';
		}
		for (p = cte_lp; *p; p++) {
			if (isprint(*p) || *p == '\n' || *p == '\t')
				continue;
			*p = '.';
		}
		cte_lp += len;
		cte_free -= len;
		if (cte_free < LINELIMIT) {
			size_t buflen = MAILBUFLEN - (cte_lp - cte_text);
			(void) strlcpy(cte_lp, cte_trail1, buflen);
			if (cte_nvalid == 0)
				(void) strlcat(cte_lp, cte_trail2, buflen);
		}
	}
}

static void
cte_valid()
{
	cte_nvalid++;
}

static int
cte_istoomany()
{
	/*
	 * Return TRUE only if all lines are faulty. So evaluation of
	 * a crontab is not aborted if at least one valid line was found.
	 */
	return (cte_nvalid == 0 && cte_free < LINELIMIT);
}

static void
cte_sendmail(char *username)
{
	if (cte_free < MAILBINITFREE)
		mail(username, cte_text, ERR_CRONTABENT);
}

/*
 * Send mail with error message to a user
 */
static void
mail(char *usrname, char *mesg, int format)
{
	/* mail mails a user a message.	*/
	FILE *pipe;
	char *temp;
	struct passwd	*ruser_ids;
	pid_t fork_val;
	int saveerrno = errno;
	struct utsname	name;

#ifdef TESTING
	return;
#endif
	(void) uname(&name);
	if ((fork_val = fork()) == (pid_t)-1) {
		msg("cron cannot fork\n");
		return;
	}
	if (fork_val == 0) {
		child_sigreset();
		contract_clear_template();
		if ((ruser_ids = getpwnam(usrname)) == NULL)
			exit(0);
		(void) setuid(ruser_ids->pw_uid);
		temp = xmalloc(strlen(MAIL) + strlen(usrname) + 2);
		(void) sprintf(temp, "%s %s", MAIL, usrname);
		pipe = popen(temp, "w");
		if (pipe != NULL) {
			(void) fprintf(pipe, "To: %s\n", usrname);
			switch (format) {
			case ERR_CRONTABENT:
				(void) fprintf(pipe, CRONTABERR);
				(void) fprintf(pipe, "Your \"crontab\" on %s\n",
				    name.nodename);
				(void) fprintf(pipe, mesg);
				(void) fprintf(pipe,
				    "\nEntries or crontab have been ignored\n");
				break;
			case ERR_UNIXERR:
				(void) fprintf(pipe, "Subject: %s\n\n", mesg);
				(void) fprintf(pipe,
				    "The error on %s was \"%s\"\n",
				    name.nodename, errmsg(saveerrno));
				break;

			case ERR_CANTEXECCRON:
				(void) fprintf(pipe,
				"Subject: Couldn't run your \"cron\" job\n\n");
				(void) fprintf(pipe,
				    "Your \"cron\" job on %s ", name.nodename);
				(void) fprintf(pipe, "couldn't be run\n");
				(void) fprintf(pipe, "%s\n", mesg);
				(void) fprintf(pipe,
				"The error was \"%s\"\n", errmsg(saveerrno));
				break;

			case ERR_CANTEXECAT:
				(void) fprintf(pipe,
				"Subject: Couldn't run your \"at\" job\n\n");
				(void) fprintf(pipe, "Your \"at\" job on %s ",
				    name.nodename);
				(void) fprintf(pipe, "couldn't be run\n");
				(void) fprintf(pipe, "%s\n", mesg);
				(void) fprintf(pipe,
				"The error was \"%s\"\n", errmsg(saveerrno));
				break;

			default:
				break;
			}
			(void) pclose(pipe);
		}
		free(temp);
		exit(0);
	}

	contract_abandon_latest(fork_val);

	if (cron_pid == getpid()) {
		miscpid_insert(fork_val);
	}
}

#define	tm_cmp(t1, t2) (\
	(t1)->tm_year == (t2)->tm_year && \
	(t1)->tm_mon == (t2)->tm_mon && \
	(t1)->tm_mday == (t2)->tm_mday && \
	(t1)->tm_hour == (t2)->tm_hour && \
	(t1)->tm_min == (t2)->tm_min)

#define	tm_setup(tp, yr, mon, dy, hr, min, dst) \
	(tp)->tm_year = yr; \
	(tp)->tm_mon = mon; \
	(tp)->tm_mday = dy; \
	(tp)->tm_hour = hr; \
	(tp)->tm_min = min; \
	(tp)->tm_isdst = dst; \
	(tp)->tm_sec = 0; \
	(tp)->tm_wday = 0; \
	(tp)->tm_yday = 0;

/*
 * modification for bugid 1104537. the second argument to next_time is
 * now the value of time(2) to be used. if this is 0, then use the
 * current time. otherwise, the second argument is the time from which to
 * calculate things. this is useful to correct situations where you've
 * gone backwards in time (I.e. the system's internal clock is correcting
 * itself backwards).
 */



static time_t
tz_next_time(struct event *e, time_t tflag)
{
	/*
	 * returns the integer time for the next occurance of event e.
	 * the following fields have ranges as indicated:
	 * PRGM  | min	hour	day of month	mon	day of week
	 * ------|-------------------------------------------------------
	 * cron  | 0-59	0-23	    1-31	1-12	0-6 (0=sunday)
	 * time  | 0-59	0-23	    1-31	0-11	0-6 (0=sunday)
	 * NOTE: this routine is hard to understand.
	 */

	struct tm *tm, ref_tm, tmp, tmp1, tmp2;
	int tm_mon, tm_mday, tm_wday, wday, m, min, h, hr, carry, day, days;
	int d1, day1, carry1, d2, day2, carry2, daysahead, mon, yr, db, wd;
	int today;
	time_t t, ref_t, t1, t2, zone_start;
	int fallback;
	extern int days_btwn(int, int, int, int, int, int);

	if (tflag == 0) {
		t = time(NULL);	/* original way of doing things	*/
	} else {
		t =  tflag;
	}

	tm = &ref_tm;	/* use a local variable and call localtime_r() */
	ref_t = t;	/* keep a copy of the reference time */

recalc:
	fallback = 0;

	(void) localtime_r(&t, tm);

	if (daylight) {
		tmp = *tm;
		tmp.tm_isdst = (tm->tm_isdst > 0 ? 0 : 1);
		t1 = xmktime(&tmp);
		/*
		 * see if we will have timezone switch over, and clock will
		 * fall back. zone_start will hold the time when it happens
		 * (ie time of PST -> PDT switch over).
		 */
		if (tm->tm_isdst != tmp.tm_isdst &&
		    (t1 - t) == (timezone - altzone) &&
		    tm_cmp(tm, &tmp)) {
			zone_start = get_switching_time(tmp.tm_isdst, t);
			fallback = 1;
		}
	}

	tm_mon = next_ge(tm->tm_mon + 1, e->of.ct.month) - 1;	/* 0-11 */
	tm_mday = next_ge(tm->tm_mday, e->of.ct.daymon);	/* 1-31 */
	tm_wday = next_ge(tm->tm_wday, e->of.ct.dayweek);	/* 0-6	*/
	today = TRUE;
	if ((strcmp(e->of.ct.daymon, "*") == 0 && tm->tm_wday != tm_wday) ||
	    (strcmp(e->of.ct.dayweek, "*") == 0 && tm->tm_mday != tm_mday) ||
	    (tm->tm_mday != tm_mday && tm->tm_wday != tm_wday) ||
	    (tm->tm_mon != tm_mon)) {
		today = FALSE;
	}
	m = tm->tm_min + (t == ref_t ? 1 : 0);
	if ((tm->tm_hour + 1) <= next_ge(tm->tm_hour, e->of.ct.hour)) {
		m = 0;
	}
	min = next_ge(m%60, e->of.ct.minute);
	carry = (min < m) ? 1 : 0;
	h = tm->tm_hour + carry;
	hr = next_ge(h%24, e->of.ct.hour);
	carry = (hr < h) ? 1 : 0;

	if (carry == 0 && today) {
		/* this event must occur today */
		tm_setup(&tmp, tm->tm_year, tm->tm_mon, tm->tm_mday,
		    hr, min, tm->tm_isdst);
		tmp1 = tmp;
		if ((t1 = xmktime(&tmp1)) == (time_t)-1) {
			return (0);
		}
		if (daylight && tmp.tm_isdst != tmp1.tm_isdst) {
			/* In case we are falling back */
			if (fallback) {
				/* we may need to run the job once more. */
				t = zone_start;
				goto recalc;
			}

			/*
			 * In case we are not in falling back period,
			 * calculate the time assuming the DST. If the
			 * date/time is not altered by mktime, it is the
			 * time to execute the job.
			 */
			tmp2 = tmp;
			tmp2.tm_isdst = tmp1.tm_isdst;
			if ((t1 = xmktime(&tmp2)) == (time_t)-1) {
				return (0);
			}
			if (tmp1.tm_isdst == tmp2.tm_isdst &&
			    tm_cmp(&tmp, &tmp2)) {
				/*
				 * We got a valid time.
				 */
				return (t1);
			} else {
				/*
				 * If the date does not match even if
				 * we assume the alternate timezone, then
				 * it must be the invalid time. eg
				 * 2am while switching 1:59am to 3am.
				 * t1 should point the time before the
				 * switching over as we've calculate the
				 * time with assuming alternate zone.
				 */
				if (tmp1.tm_isdst != tmp2.tm_isdst) {
					t = get_switching_time(tmp1.tm_isdst,
					    t1);
				} else {
					/* does this really happen? */
					t = get_switching_time(tmp1.tm_isdst,
					    t1 - abs(timezone - altzone));
				}
				if (t == (time_t)-1) {
					return (0);
				}
			}
			goto recalc;
		}
		if (tm_cmp(&tmp, &tmp1)) {
			/* got valid time */
			return (t1);
		} else {
			/*
			 * This should never happen, but just in
			 * case, we fall back to the old code.
			 */
			if (tm->tm_min > min) {
				t += (time_t)(hr-tm->tm_hour-1) * HOUR +
				    (time_t)(60-tm->tm_min + min) * MINUTE;
			} else {
				t += (time_t)(hr-tm->tm_hour) * HOUR +
				    (time_t)(min-tm->tm_min) * MINUTE;
			}
			t1 = t;
			t -= (time_t)tm->tm_sec;
			(void) localtime_r(&t, &tmp);
			if ((tm->tm_isdst == 0) && (tmp.tm_isdst > 0))
				t -= (timezone - altzone);
			return ((t <= ref_t) ? t1 : t);
		}
	}

	/*
	 * Job won't run today, however if we have a switch over within
	 * one hour and we will have one hour time drifting back in this
	 * period, we may need to run the job one more time if the job was
	 * set to run on this hour of clock.
	 */
	if (fallback) {
		t = zone_start;
		goto recalc;
	}

	min = next_ge(0, e->of.ct.minute);
	hr = next_ge(0, e->of.ct.hour);

	/*
	 * calculate the date of the next occurance of this event, which
	 * will be on a different day than the current
	 */

	/* check monthly day specification	*/
	d1 = tm->tm_mday + 1;
	day1 = next_ge((d1-1)%days_in_mon(tm->tm_mon, tm->tm_year) + 1,
	    e->of.ct.daymon);
	carry1 = (day1 < d1) ? 1 : 0;

	/* check weekly day specification	*/
	d2 = tm->tm_wday + 1;
	wday = next_ge(d2%7, e->of.ct.dayweek);
	if (wday < d2)
		daysahead = 7 - d2 + wday;
	else
		daysahead = wday - d2;
	day2 = (d1 + daysahead-1)%days_in_mon(tm->tm_mon, tm->tm_year) + 1;
	carry2 = (day2 < d1) ? 1 : 0;

	/*
	 *	based on their respective specifications, day1, and day2 give
	 *	the day of the month for the next occurance of this event.
	 */
	if ((strcmp(e->of.ct.daymon, "*") == 0) &&
	    (strcmp(e->of.ct.dayweek, "*") != 0)) {
		day1 = day2;
		carry1 = carry2;
	}
	if ((strcmp(e->of.ct.daymon, "*") != 0) &&
	    (strcmp(e->of.ct.dayweek, "*") == 0)) {
		day2 = day1;
		carry2 = carry1;
	}

	yr = tm->tm_year;
	if ((carry1 && carry2) || (tm->tm_mon != tm_mon)) {
		/* event does not occur in this month	*/
		m = tm->tm_mon + 1;
		mon = next_ge(m%12 + 1, e->of.ct.month) - 1;	/* 0..11 */
		carry = (mon < m) ? 1 : 0;
		yr += carry;
		/* recompute day1 and day2	*/
		day1 = next_ge(1, e->of.ct.daymon);
		db = days_btwn(tm->tm_mon, tm->tm_mday, tm->tm_year, mon,
		    1, yr) + 1;
		wd = (tm->tm_wday + db)%7;
		/* wd is the day of the week of the first of month mon	*/
		wday = next_ge(wd, e->of.ct.dayweek);
		if (wday < wd)
			day2 = 1 + 7 - wd + wday;
		else
			day2 = 1 + wday - wd;
		if ((strcmp(e->of.ct.daymon, "*") != 0) &&
		    (strcmp(e->of.ct.dayweek, "*") == 0))
			day2 = day1;
		if ((strcmp(e->of.ct.daymon, "*") == 0) &&
		    (strcmp(e->of.ct.dayweek, "*") != 0))
			day1 = day2;
		day = (day1 < day2) ? day1 : day2;
	} else {			/* event occurs in this month	*/
		mon = tm->tm_mon;
		if (!carry1 && !carry2)
			day = (day1 < day2) ? day1 : day2;
		else if (!carry1)
			day = day1;
		else
			day = day2;
	}

	/*
	 * now that we have the min, hr, day, mon, yr of the next event,
	 * figure out what time that turns out to be.
	 */
	tm_setup(&tmp, yr, mon, day, hr, min, -1);
	tmp2 = tmp;
	if ((t1 = xmktime(&tmp2)) == (time_t)-1) {
		return (0);
	}
	if (tm_cmp(&tmp, &tmp2)) {
		/*
		 * mktime returns clock for the current time zone. If the
		 * target date was in fallback period, it needs to be adjusted
		 * to the time comes first.
		 * Suppose, we are at Jan and scheduling job at 1:30am10/26/03.
		 * mktime returns the time in PST, but 1:30am in PDT comes
		 * first. So reverse the tm_isdst, and see if we have such
		 * time/date.
		 */
		if (daylight) {
			int dst = tmp2.tm_isdst;

			tmp2 = tmp;
			tmp2.tm_isdst = (dst > 0 ? 0 : 1);
			if ((t2 = xmktime(&tmp2)) == (time_t)-1) {
				return (0);
			}
			if (tm_cmp(&tmp, &tmp2)) {
				/*
				 * same time/date found in the opposite zone.
				 * check the clock to see which comes early.
				 */
				if (t2 > ref_t && t2 < t1) {
					t1 = t2;
				}
			}
		}
		return (t1);
	} else {
		/*
		 * mktime has set different time/date for the given date.
		 * This means that the next job is scheduled to be run on the
		 * invalid time. There are three possible invalid date/time.
		 * 1. Non existing day of the month. such as April 31th.
		 * 2. Feb 29th in the non-leap year.
		 * 3. Time gap during the DST switch over.
		 */
		d1 = days_in_mon(mon, yr);
		if ((mon != 1 && day > d1) || (mon == 1 && day > 29)) {
			/*
			 * see if we have got a specific date which
			 * is invalid.
			 */
			if (strcmp(e->of.ct.dayweek, "*") == 0 &&
			    mon == (next_ge((mon + 1)%12 + 1,
			    e->of.ct.month) - 1) &&
			    day <= next_ge(1, e->of.ct.daymon)) {
				/* job never run */
				return (0);
			}
			/*
			 * Since the day has gone invalid, we need to go to
			 * next month, and recalcuate the first occurrence.
			 * eg the cron tab such as:
			 * 0 0 1,15,31 1,2,3,4,5 * /usr/bin....
			 * 2/31 is invalid, so the next job is 3/1.
			 */
			tmp2 = tmp;
			tmp2.tm_min = 0;
			tmp2.tm_hour = 0;
			tmp2.tm_mday = 1; /* 1st day of the month */
			if (mon == 11) {
				tmp2.tm_mon = 0;
				tmp2.tm_year = yr + 1;
			} else {
				tmp2.tm_mon = mon + 1;
			}
			if ((t = xmktime(&tmp2)) == (time_t)-1) {
				return (0);
			}
		} else if (mon == 1 && day > d1) {
			/*
			 * ie 29th in the non-leap year. Forwarding the
			 * clock to Feb 29th 00:00 (March 1st), and recalculate
			 * the next time.
			 */
			tmp2 = tmp;
			tmp2.tm_min = 0;
			tmp2.tm_hour = 0;
			if ((t = xmktime(&tmp2)) == (time_t)-1) {
				return (0);
			}
		} else if (daylight) {
			/*
			 * Non existing time, eg 2am PST during summer time
			 * switch.
			 * We need to get the correct isdst which we are
			 * swithing to, by adding time difference to make sure
			 * that t2 is in the zone being switched.
			 */
			t2 = t1;
			t2 += abs(timezone - altzone);
			(void) localtime_r(&t2, &tmp2);
			zone_start = get_switching_time(tmp2.tm_isdst,
			    t1 - abs(timezone - altzone));
			if (zone_start == (time_t)-1) {
				return (0);
			}
			t = zone_start;
		} else {
			/*
			 * This should never happen, but fall back to the
			 * old code.
			 */
			days = days_btwn(tm->tm_mon,
			    tm->tm_mday, tm->tm_year, mon, day, yr);
			t += (time_t)(23-tm->tm_hour)*HOUR
			    + (time_t)(60-tm->tm_min)*MINUTE
			    + (time_t)hr*HOUR + (time_t)min*MINUTE
			    + (time_t)days*DAY;
			t1 = t;
			t -= (time_t)tm->tm_sec;
			(void) localtime_r(&t, &tmp);
			if ((tm->tm_isdst == 0) && (tmp.tm_isdst > 0))
				t -= (timezone - altzone);
			return (t <= ref_t ? t1 : t);
		}
		goto recalc;
	}
	/*NOTREACHED*/
}

static time_t
next_time(struct event *e, time_t tflag)
{
	if (e->of.ct.tz != NULL) {
		time_t ret;

		(void) putenv((char *)get_obj(e->of.ct.tz));
		tzset();
		ret = tz_next_time(e, tflag);
		(void) putenv(tzone);
		tzset();
		return (ret);
	} else {
		return (tz_next_time(e, tflag));
	}
}

/*
 * This returns TOD in time_t that zone switch will happen, and this
 * will be called when clock fallback is about to happen.
 * (ie 30minutes before the time of PST -> PDT switch. 2:00 AM PST
 * will fall back to 1:00 PDT. So this function will be called only
 * for the time between 1:00 AM PST and 2:00 PST(1:00 PST)).
 * First goes through the common time differences to see if zone
 * switch happens at those minutes later. If not, check every minutes
 * until 6 hours ahead see if it happens(We might have 45minutes
 * fallback).
 */
static time_t
get_switching_time(int to_dst, time_t t_ref)
{
	time_t t, t1;
	struct tm tmp, tmp1;
	int hints[] = { 60, 120, 30, 90, 0}; /* minutes */
	int i;

	(void) localtime_r(&t_ref, &tmp);
	tmp1 = tmp;
	tmp1.tm_sec = 0;
	tmp1.tm_min = 0;
	if ((t = xmktime(&tmp1)) == (time_t)-1)
		return ((time_t)-1);

	/* fast path */
	for (i = 0; hints[i] != 0; i++) {
		t1 = t + hints[i] * 60;
		(void) localtime_r(&t1, &tmp1);
		if (tmp1.tm_isdst == to_dst) {
			t1--;
			(void) localtime_r(&t1, &tmp1);
			if (tmp1.tm_isdst != to_dst) {
				return (t1 + 1);
			}
		}
	}

	/* ugly, but don't know other than this. */
	tmp1 = tmp;
	tmp1.tm_sec = 0;
	if ((t = xmktime(&tmp1)) == (time_t)-1)
		return ((time_t)-1);
	while (t < (t_ref + 6*60*60)) { /* 6 hours should be enough */
		t += 60; /* at least one minute, I assume */
		(void) localtime_r(&t, &tmp);
		if (tmp.tm_isdst == to_dst)
			return (t);
	}
	return ((time_t)-1);
}

static time_t
xmktime(struct tm *tmp)
{
	time_t ret;

	if ((ret = mktime(tmp)) == (time_t)-1) {
		if (errno == EOVERFLOW) {
			return ((time_t)-1);
		}
		crabort("internal error: mktime failed",
		    REMOVE_FIFO|CONSOLE_MSG);
	}
	return (ret);
}

#define	DUMMY	100

static int
next_ge(int current, char *list)
{
	/*
	 * list is a character field as in a crontab file;
	 * for example: "40, 20, 50-10"
	 * next_ge returns the next number in the list that is
	 * greater than  or equal to current. if no numbers of list
	 * are >= current, the smallest element of list is returned.
	 * NOTE: current must be in the appropriate range.
	 */

	char *ptr;
	int n, n2, min, min_gt;

	if (strcmp(list, "*") == 0)
		return (current);
	ptr = list;
	min = DUMMY;
	min_gt = DUMMY;
	for (;;) {
		if ((n = (int)num(&ptr)) == current)
			return (current);
		if (n < min)
			min = n;
		if ((n > current) && (n < min_gt))
			min_gt = n;
		if (*ptr == '-') {
			ptr++;
			if ((n2 = (int)num(&ptr)) > n) {
				if ((current > n) && (current <= n2))
					return (current);
			} else {	/* range that wraps around */
				if (current > n)
					return (current);
				if (current <= n2)
					return (current);
			}
		}
		if (*ptr == '\0')
			break;
		ptr += 1;
	}
	if (min_gt != DUMMY)
		return (min_gt);
	else
		return (min);
}

static void
free_if_unused(struct usr *u)
{
	struct usr *cur, *prev;
	/*
	 *	To make sure a usr structure is idle we must check that
	 *	there are no at jobs queued for the user; the user does
	 *	not have a crontab, and also that there are no running at
	 *	or cron jobs (since the runinfo structure also has a
	 *	pointer to the usr structure).
	 */
	if (!u->ctexists && u->atevents == NULL &&
	    u->cruncnt == 0 && u->aruncnt == 0) {
#ifdef DEBUG
		(void) fprintf(stderr, "%s removed from usr list\n", u->name);
#endif
		for (cur = uhead, prev = NULL;
		    cur != u;
		    prev = cur, cur = cur->nextusr) {
			if (cur == NULL) {
				return;
			}
		}

		if (prev == NULL)
			uhead = u->nextusr;
		else
			prev->nextusr = u->nextusr;
		free(u->name);
		free(u->home);
		free(u);
	}
}

static void
del_atjob(char *name, char *usrname)
{

	struct	event	*e, *eprev;
	struct	usr	*u;

	if ((u = find_usr(usrname)) == NULL)
		return;
	e = u->atevents;
	eprev = NULL;
	while (e != NULL) {
		if (strcmp(name, e->cmd) == 0) {
			if (next_event == e)
				next_event = NULL;
			if (eprev == NULL)
				u->atevents = e->link;
			else
				eprev->link = e->link;
			el_remove(e->of.at.eventid, 1);
			free(e->cmd);
			free(e);
			break;
		} else {
			eprev = e;
			e = e->link;
		}
	}

	free_if_unused(u);
}

static void
del_ctab(char *name)
{

	struct	usr *u;

	if ((u = find_usr(name)) == NULL)
		return;
	rm_ctevents(u);
	el_remove(u->ctid, 0);
	u->ctid = 0;
	u->ctexists = 0;

	free_if_unused(u);
}

static void
rm_ctevents(struct usr *u)
{
	struct event *e2, *e3;

	/*
	 * see if the next event (to be run by cron) is a cronevent
	 * owned by this user.
	 */

	if ((next_event != NULL) &&
	    (next_event->etype == CRONEVENT) &&
	    (next_event->u == u)) {
		next_event = NULL;
	}
	e2 = u->ctevents;
	while (e2 != NULL) {
		free(e2->cmd);
		rel_shared(e2->of.ct.tz);
		rel_shared(e2->of.ct.shell);
		rel_shared(e2->of.ct.home);
		free(e2->of.ct.minute);
		free(e2->of.ct.hour);
		free(e2->of.ct.daymon);
		free(e2->of.ct.month);
		free(e2->of.ct.dayweek);
		if (e2->of.ct.input != NULL)
			free(e2->of.ct.input);
		e3 = e2->link;
		free(e2);
		e2 = e3;
	}
	u->ctevents = NULL;
}


static struct usr *
find_usr(char *uname)
{
	struct usr *u;

	u = uhead;
	while (u != NULL) {
		if (strcmp(u->name, uname) == 0)
			return (u);
		u = u->nextusr;
	}
	return (NULL);
}

/*
 * Execute cron command or at/batch job.
 * If ever a premature return is added to this function pay attention to
 * free at_cmdfile and outfile plus jobname buffers of the runinfo structure.
 */
static int
ex(struct event *e)
{
	int r;
	int fd;
	pid_t rfork;
	FILE *atcmdfp;
	char mailvar[4];
	char *at_cmdfile = NULL;
	struct stat buf;
	struct queue *qp;
	struct runinfo *rp;
	struct project proj, *pproj = NULL;
	union {
		struct {
			char buf[PROJECT_BUFSZ];
			char buf2[PROJECT_BUFSZ];
		} p;
		char error[CANT_STR_LEN + PATH_MAX];
	} bufs;
	char *tmpfile;
	FILE *fptr;
	time_t dhltime;
	projid_t projid;
	int projflag = 0;
	char *home;
	char *sh;

	qp = &qt[e->etype];	/* set pointer to queue defs */
	if (qp->nrun >= qp->njob) {
		msg("%c queue max run limit reached", e->etype + 'a');
		resched(qp->nwait);
		return (0);
	}

	rp = rinfo_get(0); /* allocating a new runinfo struct */

	/*
	 * the tempnam() function uses malloc(3C) to allocate space for the
	 * constructed file name, and returns a pointer to this area, which
	 * is assigned to rp->outfile. Here rp->outfile is not overwritten.
	 */

	rp->outfile = tempnam(TMPDIR, PFX);
	rp->jobtype = e->etype;
	if (e->etype == CRONEVENT) {
		rp->jobname = xmalloc(strlen(e->cmd) + 1);
		(void) strcpy(rp->jobname, e->cmd);
		/* "cron" jobs only produce mail if there's output */
		rp->mailwhendone = 0;
	} else {
		at_cmdfile = xmalloc(strlen(ATDIR) + strlen(e->cmd) + 2);
		(void) sprintf(at_cmdfile, "%s/%s", ATDIR, e->cmd);
		if ((atcmdfp = fopen(at_cmdfile, "r")) == NULL) {
			if (errno == ENAMETOOLONG) {
				if (chdir(ATDIR) == 0)
					cron_unlink(e->cmd);
			} else {
				cron_unlink(at_cmdfile);
			}
			mail((e->u)->name, BADJOBOPEN, ERR_CANTEXECAT);
			free(at_cmdfile);
			rinfo_free(rp);
			return (0);
		}
		rp->jobname = xmalloc(strlen(at_cmdfile) + 1);
		(void) strcpy(rp->jobname, at_cmdfile);

		/*
		 * Skip over the first two lines.
		 */
		(void) fscanf(atcmdfp, "%*[^\n]\n");
		(void) fscanf(atcmdfp, "%*[^\n]\n");
		if (fscanf(atcmdfp, ": notify by mail: %3s%*[^\n]\n",
		    mailvar) == 1) {
			/*
			 * Check to see if we should always send mail
			 * to the owner.
			 */
			rp->mailwhendone = (strcmp(mailvar, "yes") == 0);
		} else {
			rp->mailwhendone = 0;
		}

		if (fscanf(atcmdfp, "\n: project: %d\n", &projid) == 1) {
			projflag = 1;
		}
		(void) fclose(atcmdfp);
	}

	/*
	 * we make sure that the system time
	 * hasn't drifted backwards. if it has, el_add() is now
	 * called, to make sure that the event queue is back in order,
	 * and we set the delayed flag. cron will pick up the request
	 * later on at the proper time.
	 */
	dhltime = time(NULL);
	if ((dhltime - e->time) < 0) {
		msg("clock time drifted backwards!\n");
		if (next_event->etype == CRONEVENT) {
			msg("correcting cron event\n");
			next_event->time = next_time(next_event, dhltime);
			switch (el_add(next_event, next_event->time,
			    (next_event->u)->ctid)) {
			case -1:
				ignore_msg("ex", "cron", next_event);
				break;
			case -2: /* event time lower than init time */
				reset_needed = 1;
				break;
			}
		} else { /* etype == ATEVENT */
			msg("correcting batch event\n");
			if (el_add(next_event, next_event->time,
			    next_event->of.at.eventid) < 0) {
				ignore_msg("ex", "at", next_event);
			}
		}
		delayed++;
		t_old = time(NULL);
		free(at_cmdfile);
		rinfo_free(rp);
		return (0);
	}

	if ((rfork = fork()) == (pid_t)-1) {
		reap_child();
		if ((rfork = fork()) == (pid_t)-1) {
			msg("cannot fork");
			free(at_cmdfile);
			rinfo_free(rp);
			resched(60);
			(void) sleep(30);
			return (0);
		}
	}
	if (rfork) {		/* parent process */
		contract_abandon_latest(rfork);

		++qp->nrun;
		rp->pid = rfork;
		rp->que = e->etype;
		if (e->etype != CRONEVENT)
			(e->u)->aruncnt++;
		else
			(e->u)->cruncnt++;
		rp->rusr = (e->u);
		logit(BCHAR, rp, 0);
		free(at_cmdfile);

		return (0);
	}

	child_sigreset();
	contract_clear_template();

	if (e->etype != CRONEVENT) {
		/* open jobfile as stdin to shell */
		if (stat(at_cmdfile, &buf)) {
			if (errno == ENAMETOOLONG) {
				if (chdir(ATDIR) == 0)
					cron_unlink(e->cmd);
			} else
				cron_unlink(at_cmdfile);
			mail((e->u)->name, BADJOBOPEN, ERR_CANTEXECCRON);
			exit(1);
		}
		if (!(buf.st_mode&ISUID)) {
			/*
			 * if setuid bit off, original owner has
			 * given this file to someone else
			 */
			cron_unlink(at_cmdfile);
			exit(1);
		}
		if ((fd = open(at_cmdfile, O_RDONLY)) == -1) {
			mail((e->u)->name, BADJOBOPEN, ERR_CANTEXECCRON);
			cron_unlink(at_cmdfile);
			exit(1);
		}
		if (fd != 0) {
			(void) dup2(fd, 0);
			(void) close(fd);
		}
		/*
		 * retrieve the project id of the at job and convert it
		 * to a project name.  fail if it's not a valid project
		 * or if the user isn't a member of the project.
		 */
		if (projflag == 1) {
			if ((pproj = getprojbyid(projid, &proj,
			    (void *)&bufs.p.buf,
			    sizeof (bufs.p.buf))) == NULL ||
			    !inproj(e->u->name, pproj->pj_name,
			    bufs.p.buf2, sizeof (bufs.p.buf2))) {
				cron_unlink(at_cmdfile);
				mail((e->u)->name, BADPROJID, ERR_CANTEXECAT);
				exit(1);
			}
		}
	}

	/*
	 * Put process in a new session, and create a new task.
	 */
	if (setsid() < 0) {
		msg("setsid failed with errno = %d. job failed (%s)"
		    " for user %s", errno, e->cmd, e->u->name);
		if (e->etype != CRONEVENT)
			cron_unlink(at_cmdfile);
		exit(1);
	}

	/*
	 * set correct user identification and check their account
	 */
	r = set_user_cred(e->u, pproj);
	if (r == VUC_EXPIRED) {
		msg("user (%s) account is expired", e->u->name);
		audit_cron_user_acct_expired(e->u->name);
		clean_out_user(e->u);
		exit(1);
	}
	if (r == VUC_NEW_AUTH) {
		msg("user (%s) password has expired", e->u->name);
		audit_cron_user_acct_expired(e->u->name);
		clean_out_user(e->u);
		exit(1);
	}
	if (r != VUC_OK) {
		msg("bad user (%s)", e->u->name);
		audit_cron_bad_user(e->u->name);
		clean_out_user(e->u);
		exit(1);
	}
	/*
	 * check user and initialize the supplementary group access list.
	 * bugid 1230784: deleted from parent to avoid cron hang. Now
	 * only child handles the call.
	 */

	if (verify_user_cred(e->u) != VUC_OK ||
	    setgid(e->u->gid) == -1 ||
	    initgroups(e->u->name, e->u->gid) == -1) {
		msg("bad user (%s) or setgid failed (%s)",
		    e->u->name, e->u->name);
		audit_cron_bad_user(e->u->name);
		clean_out_user(e->u);
		exit(1);
	}

	if ((e->u)->uid == 0) { /* set default path */
		/* path settable in defaults file */
		envinit[2] = supath;
	} else {
		envinit[2] = path;
	}

	if (e->etype != CRONEVENT) {
		r = audit_cron_session(e->u->name, NULL,
		    e->u->uid, e->u->gid, at_cmdfile);
		cron_unlink(at_cmdfile);
	} else {
		r = audit_cron_session(e->u->name, CRONDIR,
		    e->u->uid, e->u->gid, NULL);
		if (r != 0)
			r = audit_cron_session(e->u->name, SYSCRONDIR,
			    e->u->uid, e->u->gid, NULL);
	}
	if (r != 0) {
		msg("cron audit problem. job failed (%s) for user %s",
		    e->cmd, e->u->name);
		exit(1);
	}

	audit_cron_new_job(e->cmd, e->etype, (void *)e);

	if (setuid(e->u->uid) == -1)  {
		msg("setuid failed (%s)", e->u->name);
		clean_out_user(e->u);
		exit(1);
	}

	if (e->etype == CRONEVENT) {
		/* check for standard input to command	*/
		if (e->of.ct.input != NULL) {
			if ((tmpfile = strdup(TMPINFILE)) == NULL) {
				mail((e->u)->name, MALLOCERR,
				    ERR_CANTEXECCRON);
				exit(1);
			}
			if ((fd = mkstemp(tmpfile)) == -1 ||
			    (fptr = fdopen(fd, "w")) == NULL) {
				mail((e->u)->name, NOSTDIN,
				    ERR_CANTEXECCRON);
				cron_unlink(tmpfile);
				free(tmpfile);
				exit(1);
			}
			if ((fwrite(e->of.ct.input, sizeof (char),
			    strlen(e->of.ct.input), fptr)) !=
			    strlen(e->of.ct.input)) {
				mail((e->u)->name, NOSTDIN, ERR_CANTEXECCRON);
				cron_unlink(tmpfile);
				free(tmpfile);
				(void) close(fd);
				(void) fclose(fptr);
				exit(1);
			}
			if (fseek(fptr, (off_t)0, SEEK_SET) != -1) {
				if (fd != 0) {
					(void) dup2(fd, 0);
					(void) close(fd);
				}
			}
			cron_unlink(tmpfile);
			free(tmpfile);
			(void) fclose(fptr);
		} else if ((fd = open("/dev/null", O_RDONLY)) > 0) {
			(void) dup2(fd, 0);
			(void) close(fd);
		}
	}

	/* redirect stdout and stderr for the shell	*/
	if ((fd = open(rp->outfile, O_WRONLY|O_CREAT|O_EXCL, OUTMODE)) == 1)
		fd = open("/dev/null", O_WRONLY);

	if (fd >= 0 && fd != 1)
		(void) dup2(fd, 1);

	if (fd >= 0 && fd != 2) {
		(void) dup2(fd, 2);
		if (fd != 1)
			(void) close(fd);
	}

	if (e->etype == CRONEVENT && e->of.ct.home != NULL) {
		home = (char *)get_obj(e->of.ct.home);
	} else {
		home = (e->u)->home;
	}
	(void) strlcat(homedir, home, sizeof (homedir));
	(void) strlcat(logname, (e->u)->name, sizeof (logname));
	environ = envinit;
	if (chdir(home) == -1) {
		snprintf(bufs.error, sizeof (bufs.error), CANTCDHOME, home);
		mail((e->u)->name, bufs.error,
		    e->etype == CRONEVENT ? ERR_CANTEXECCRON :
		    ERR_CANTEXECAT);
		exit(1);
	}
#ifdef TESTING
	exit(1);
#endif
	/*
	 * make sure that all file descriptors EXCEPT 0, 1 and 2
	 * will be closed.
	 */
	closefrom(3);

	if ((e->u)->uid != 0)
		(void) nice(qp->nice);
	if (e->etype == CRONEVENT) {
		if (e->of.ct.tz) {
			(void) putenv((char *)get_obj(e->of.ct.tz));
		}
		if (e->of.ct.shell) {
			char *name;

			sh = (char *)get_obj(e->of.ct.shell);
			name = strrchr(sh, '/');
			if (name == NULL)
				name = sh;
			else
				name++;

			(void) putenv(sh);
			sh += strlen(ENV_SHELL);
			(void) execl(sh, name, "-c", e->cmd, 0);
		} else {
			(void) execl(SHELL, "sh", "-c", e->cmd, 0);
			sh = SHELL;
		}
	} else {		/* type == ATEVENT */
		(void) execl(SHELL, "sh", 0);
		sh = SHELL;
	}
	snprintf(bufs.error, sizeof (bufs.error), CANTEXECSH, sh);
	mail((e->u)->name, bufs.error,
	    e->etype == CRONEVENT ? ERR_CANTEXECCRON : ERR_CANTEXECAT);
	exit(1);
	/*NOTREACHED*/
}

/*
 * Main idle loop.
 * When timed out to run the job, return 0.
 * If for some reasons we need to reschedule jobs, return 1.
 */
static int
idle(long t)
{
	time_t	now;

	refresh = 0;

	while (t > 0L) {
		if (msg_wait(t) != 0) {
			/* we need to run next job immediately */
			return (0);
		}

		reap_child();

		if (refresh) {
			/* We got THAW or REFRESH message  */
			return (1);
		}

		now = time(NULL);
		if (last_time > now) {
			/* clock has been reset to backward */
			return (1);
		}

		if (next_event == NULL && !el_empty()) {
			next_event = (struct event *)el_first();
		}

		if (next_event == NULL)
			t = INFINITY;
		else
			t = (long)next_event->time - now;
	}
	return (0);
}

/*
 * This used to be in the idle(), but moved to the separate function.
 * This called from various place when cron needs to reap the
 * child. It includes the situation that cron hit maxrun, and needs
 * to reschedule the job.
 */
static void
reap_child()
{
	pid_t	pid;
	int	prc;
	struct	runinfo	*rp;

	for (;;) {
		pid = waitpid((pid_t)-1, &prc, WNOHANG);
		if (pid <= 0)
			break;
#ifdef DEBUG
		fprintf(stderr,
		    "wait returned %x for process %d\n", prc, pid);
#endif
		if ((rp = rinfo_get(pid)) == NULL) {
			if (miscpid_delete(pid) == 0) {
				/* not found in anywhere */
				msg(PIDERR, pid);
			}
		} else if (rp->que == ZOMB) {
			(void) unlink(rp->outfile);
			rinfo_free(rp);
		} else {
			cleanup(rp, prc);
		}
	}
}

static void
cleanup(struct runinfo *pr, int rc)
{
	int	nextfork = 1;
	struct	usr	*p;
	struct	stat	buf;

	logit(ECHAR, pr, rc);
	--qt[pr->que].nrun;
	p = pr->rusr;
	if (pr->que != CRONEVENT)
		--p->aruncnt;
	else
		--p->cruncnt;

	if (lstat(pr->outfile, &buf) == 0) {
		if (!S_ISLNK(buf.st_mode) &&
		    (buf.st_size > 0 || pr->mailwhendone)) {
			/* mail user stdout and stderr */
			for (;;) {
				if ((pr->pid = fork()) < 0) {
					/*
					 * if fork fails try forever in doubling
					 * retry times, up to 16 seconds
					 */
					(void) sleep(nextfork);
					if (nextfork < 16)
						nextfork += nextfork;
					continue;
				} else if (pr->pid == 0) {
					child_sigreset();
					contract_clear_template();

					mail_result(p, pr, buf.st_size);
					/* NOTREACHED */
				} else {
					contract_abandon_latest(pr->pid);
					pr->que = ZOMB;
					break;
				}
			}
		} else {
			(void) unlink(pr->outfile);
			rinfo_free(pr);
		}
	} else {
		rinfo_free(pr);
	}

	free_if_unused(p);
}

/*
 * Mail stdout and stderr of a job to user. Get uid for real user and become
 * that person. We do this so that mail won't come from root since this
 * could be a security hole. If failure, quit - don't send mail as root.
 */
static void
mail_result(struct usr *p, struct runinfo *pr, size_t filesize)
{
	struct	passwd	*ruser_ids;
	FILE	*mailpipe;
	FILE	*st;
	struct utsname	name;
	int	nbytes;
	char	iobuf[BUFSIZ];
	char	*cmd;
	char	*lowname = (pr->jobtype == CRONEVENT ? "cron" : "at");

	(void) uname(&name);
	if ((ruser_ids = getpwnam(p->name)) == NULL)
		exit(0);
	(void) setuid(ruser_ids->pw_uid);

	cmd = xmalloc(strlen(MAIL) + strlen(p->name)+2);
	(void) sprintf(cmd, "%s %s", MAIL, p->name);
	mailpipe = popen(cmd, "w");
	free(cmd);
	if (mailpipe == NULL)
		exit(127);
	(void) fprintf(mailpipe, "To: %s\n", p->name);
	(void) fprintf(mailpipe, "Subject: %s <%s@%s> %s\n",
	    (pr->jobtype == CRONEVENT ? "Cron" : "At"),
	    p->name, name.nodename, pr->jobname);

	/*
	 * RFC3834 (Section 5) defines the Auto-Submitted header to prevent
	 * vacation replies, et al, from being sent in response to
	 * machine-generated mail.
	 */
	(void) fprintf(mailpipe, "Auto-Submitted: auto-generated\n");

	/*
	 * Additional headers for mail filtering and diagnostics:
	 */
	(void) fprintf(mailpipe, "X-Mailer: cron (%s %s)\n", name.sysname,
	    name.release);
	(void) fprintf(mailpipe, "X-Cron-User: %s\n", p->name);
	(void) fprintf(mailpipe, "X-Cron-Host: %s\n", name.nodename);
	(void) fprintf(mailpipe, "X-Cron-Job-Name: %s\n", pr->jobname);
	(void) fprintf(mailpipe, "X-Cron-Job-Type: %s\n", lowname);

	/*
	 * Message Body:
	 *
	 * (Temporary file is fopen'ed with "r", secure open.)
	 */
	(void) fprintf(mailpipe, "\n");
	if (filesize > 0 &&
	    (st = fopen(pr->outfile, "r")) != NULL) {
		while ((nbytes = fread(iobuf, sizeof (char), BUFSIZ, st)) != 0)
			(void) fwrite(iobuf, sizeof (char), nbytes, mailpipe);
		(void) fclose(st);
	} else {
		(void) fprintf(mailpipe, "Job completed with no output.\n");
	}
	(void) pclose(mailpipe);
	exit(0);
}

static int
msg_wait(long tim)
{
	struct	message	msg;
	int	cnt;
	time_t	reftime;
	fd_set	fds;
	struct timespec tout, *toutp;
	static int	pending_msg;
	static time_t	pending_reftime;

	if (pending_msg) {
		process_msg(&msgbuf, pending_reftime);
		pending_msg = 0;
		return (0);
	}

	FD_ZERO(&fds);
	FD_SET(msgfd, &fds);

	toutp = NULL;
	if (tim != INFINITY) {
#ifdef CRON_MAXSLEEP
		/*
		 * CRON_MAXSLEEP can be defined to have cron periodically wake
		 * up, so that cron can detect a change of TOD and adjust the
		 * sleep time more frequently.
		 */
		tim = (tim > CRON_MAXSLEEP) ? CRON_MAXSLEEP : tim;
#endif
		tout.tv_nsec = 0;
		tout.tv_sec = tim;
		toutp = &tout;
	}

	cnt = pselect(msgfd + 1, &fds, NULL, NULL, toutp, &defmask);
	if (cnt == -1 && errno != EINTR)
		perror("! pselect");

	/* pselect timeout or interrupted */
	if (cnt <= 0)
		return (0);

	errno = 0;
	if ((cnt = read(msgfd, &msg, sizeof (msg))) != sizeof (msg)) {
		if (cnt != -1 || errno != EAGAIN)
			perror("! read");
		return (0);
	}
	reftime = time(NULL);
	if (next_event != NULL && reftime >= next_event->time) {
		/*
		 * we need to run the job before reloading crontab.
		 */
		(void) memcpy(&msgbuf, &msg, sizeof (msg));
		pending_msg = 1;
		pending_reftime = reftime;
		return (1);
	}
	process_msg(&msg, reftime);
	return (0);
}

/*
 * process the message supplied via pipe. This will be called either
 * immediately after cron read the message from pipe, or idle time
 * if the message was pending due to the job execution.
 */
static void
process_msg(struct message *pmsg, time_t reftime)
{
	if (pmsg->etype == 0)
		return;

	switch (pmsg->etype) {
	case AT:
		if (pmsg->action == DELETE)
			del_atjob(pmsg->fname, pmsg->logname);
		else
			mod_atjob(pmsg->fname, (time_t)0);
		break;
	case CRON:
		if (pmsg->action == DELETE)
			del_ctab(pmsg->fname);
		else
			mod_ctab(pmsg->fname, reftime);
		break;
	case REFRESH:
		refresh = 1;
		pmsg->etype = 0;
		return;
	default:
		msg("message received - bad format");
		break;
	}
	if (next_event != NULL) {
		if (next_event->etype == CRONEVENT) {
			switch (el_add(next_event, next_event->time,
			    (next_event->u)->ctid)) {
			case -1:
				ignore_msg("process_msg", "cron", next_event);
				break;
			case -2: /* event time lower than init time */
				reset_needed = 1;
				break;
			}
		} else { /* etype == ATEVENT */
			if (el_add(next_event, next_event->time,
			    next_event->of.at.eventid) < 0) {
				ignore_msg("process_msg", "at", next_event);
			}
		}
		next_event = NULL;
	}
	(void) fflush(stdout);
	pmsg->etype = 0;
}

/*
 * Allocate a new or find an existing runinfo structure
 */
static struct runinfo *
rinfo_get(pid_t pid)
{
	struct runinfo *rp;

	if (pid == 0) {		/* allocate a new entry */
		rp = xcalloc(1, sizeof (struct runinfo));
		rp->next = rthead;	/* link the entry into the list */
		rthead = rp;
		return (rp);
	}
	/* search the list for an existing entry */
	for (rp = rthead; rp != NULL; rp = rp->next) {
		if (rp->pid == pid)
			break;
	}
	return (rp);
}

/*
 * Free a runinfo structure and its associated memory
 */
static void
rinfo_free(struct runinfo *entry)
{
	struct runinfo **rpp;
	struct runinfo *rp;

#ifdef DEBUG
	(void) fprintf(stderr, "freeing job %s\n", entry->jobname);
#endif
	for (rpp = &rthead; (rp = *rpp) != NULL; rpp = &rp->next) {
		if (rp == entry) {
			*rpp = rp->next;	/* unlink the entry */
			free(rp->outfile);
			free(rp->jobname);
			free(rp);
			break;
		}
	}
}

static void
thaw_handler(int sig __unused)
{
	refresh = 1;
}


static void
cronend(int sig __unused)
{
	crabort("SIGTERM", REMOVE_FIFO);
}

static void
child_handler(int sig __unused)
{
	;
}

static void
child_sigreset(void)
{
	(void) signal(SIGCLD, SIG_DFL);
	(void) sigprocmask(SIG_SETMASK, &defmask, NULL);
}

/*
 * crabort() - handle exits out of cron
 */
static void
crabort(char *mssg, int action)
{
	int	c;

	if (action & REMOVE_FIFO) {
		/* FIFO vanishes when cron finishes */
		if (unlink(FIFO) < 0)
			perror("cron could not unlink FIFO");
	}

	if (action & CONSOLE_MSG) {
		/* write error msg to console */
		if ((c = open(CONSOLE, O_WRONLY)) >= 0) {
			(void) write(c, "cron aborted: ", 14);
			(void) write(c, mssg, strlen(mssg));
			(void) write(c, "\n", 1);
			(void) close(c);
		}
	}

	/* always log the message */
	msg(mssg);
	msg("******* CRON ABORTED ********");
	exit(1);
}

/*
 * msg() - time-stamped error reporting function
 */
/*PRINTFLIKE1*/
static void
msg(char *fmt, ...)
{
	va_list args;
	time_t	t;

	t = time(NULL);

	(void) fflush(stdout);

	(void) fprintf(stderr, "! ");

	va_start(args, fmt);
	(void) vfprintf(stderr, fmt, args);
	va_end(args);

	(void) strftime(timebuf, sizeof (timebuf), FORMAT, localtime(&t));
	(void) fprintf(stderr, " %s\n", timebuf);

	(void) fflush(stderr);
}

static void
ignore_msg(char *func_name, char *job_type, struct event *event)
{
	msg("%s: ignoring %s job (user: %s, cmd: %s, time: %ld)",
	    func_name, job_type,
	    event->u->name ? event->u->name : "unknown",
	    event->cmd ? event->cmd : "unknown",
	    event->time);
}

static void
logit(int cc, struct runinfo *rp, int rc)
{
	time_t t;
	int    ret;

	if (!log)
		return;

	t = time(NULL);
	if (cc == BCHAR)
		(void) printf("%c  CMD: %s\n", cc, next_event->cmd);
	(void) strftime(timebuf, sizeof (timebuf), FORMAT, localtime(&t));
	(void) printf("%c  %s %u %c %s",
	    cc, (rp->rusr)->name, rp->pid, QUE(rp->que), timebuf);
	if ((ret = TSTAT(rc)) != 0)
		(void) printf(" ts=%d", ret);
	if ((ret = RCODE(rc)) != 0)
		(void) printf(" rc=%d", ret);
	(void) putchar('\n');
	(void) fflush(stdout);
}

static void
resched(int delay)
{
	time_t	nt;

	/* run job at a later time */
	nt = next_event->time + delay;
	if (next_event->etype == CRONEVENT) {
		next_event->time = next_time(next_event, (time_t)0);
		if (nt < next_event->time)
			next_event->time = nt;
		switch (el_add(next_event, next_event->time,
		    (next_event->u)->ctid)) {
		case -1:
			ignore_msg("resched", "cron", next_event);
			break;
		case -2: /* event time lower than init time */
			reset_needed = 1;
			break;
		}
		delayed = 1;
		msg("rescheduling a cron job");
		return;
	}
	add_atevent(next_event->u, next_event->cmd, nt, next_event->etype);
	msg("rescheduling at job");
}

static void
quedefs(int action)
{
	int	i;
	int	j;
	char	qbuf[QBUFSIZ];
	FILE	*fd;

	/* set up default queue definitions */
	for (i = 0; i < NQUEUE; i++) {
		qt[i].njob = qd.njob;
		qt[i].nice = qd.nice;
		qt[i].nwait = qd.nwait;
	}
	if (action == DEFAULT)
		return;
	if ((fd = fopen(QUEDEFS, "r")) == NULL) {
		msg("cannot open quedefs file");
		msg("using default queue definitions");
		return;
	}
	while (fgets(qbuf, QBUFSIZ, fd) != NULL) {
		if ((j = qbuf[0]-'a') < 0 || j >= NQUEUE || qbuf[1] != '.')
			continue;
		parsqdef(&qbuf[2]);
		qt[j].njob = qq.njob;
		qt[j].nice = qq.nice;
		qt[j].nwait = qq.nwait;
	}
	(void) fclose(fd);
}

static void
parsqdef(char *name)
{
	int i;

	qq = qd;
	while (*name) {
		i = 0;
		while (isdigit(*name)) {
			i *= 10;
			i += *name++ - '0';
		}
		switch (*name++) {
		case JOBF:
			qq.njob = i;
			break;
		case NICEF:
			qq.nice = i;
			break;
		case WAITF:
			qq.nwait = i;
			break;
		}
	}
}

/*
 * defaults - read defaults from /etc/default/cron
 */
static void
defaults()
{
	int  flags;
	char *deflog;
	char *hz, *tz;

	/*
	 * get HZ value for environment
	 */
	if ((hz = getenv("HZ")) == (char *)NULL)
		(void) sprintf(hzname, "HZ=%d", HZ);
	else
		(void) snprintf(hzname, sizeof (hzname), "HZ=%s", hz);
	/*
	 * get TZ value for environment
	 */
	(void) snprintf(tzone, sizeof (tzone), "TZ=%s",
	    ((tz = getenv("TZ")) != NULL) ? tz : DEFTZ);

	if (defopen(DEFFILE) == 0) {
		/* ignore case */
		flags = defcntl(DC_GETFLAGS, 0);
		TURNOFF(flags, DC_CASE);
		(void) defcntl(DC_SETFLAGS, flags);

		if (((deflog = defread("CRONLOG=")) == NULL) ||
		    (*deflog == 'N') || (*deflog == 'n'))
			log = 0;
		else
			log = 1;
		/* fix for 1087611 - allow paths to be set in defaults file */
		if ((Def_path = defread("PATH=")) != NULL) {
			(void) strlcat(path, Def_path, LINE_MAX);
		} else {
			(void) strlcpy(path, NONROOTPATH, LINE_MAX);
		}
		if ((Def_supath = defread("SUPATH=")) != NULL) {
			(void) strlcat(supath, Def_supath, LINE_MAX);
		} else {
			(void) strlcpy(supath, ROOTPATH, LINE_MAX);
		}
		(void) defopen(NULL);
	}
}

/*
 * Determine if a user entry for a job is still ok.  The method used here
 * is a lot (about 75x) faster than using setgrent() / getgrent()
 * endgrent().  It should be safe because we use the sysconf to determine
 * the max, and it tolerates the max being 0.
 */

static int
verify_user_cred(struct usr *u)
{
	struct passwd *pw;
	size_t numUsrGrps = 0;
	size_t numOrigGrps = 0;
	size_t i;
	int retval;

	/*
	 * Maximum number of groups a user may be in concurrently.  This
	 * is a value which we obtain at runtime through a sysconf()
	 * call.
	 */

	static size_t nGroupsMax = (size_t)-1;

	/*
	 * Arrays for cron user's group list, constructed at startup to
	 * be nGroupsMax elements long, used for verifying user
	 * credentials prior to execution.
	 */

	static gid_t *UsrGrps;
	static gid_t *OrigGrps;

	if ((pw = getpwnam(u->name)) == NULL)
		return (VUC_BADUSER);
	if (u->home != NULL) {
		if (strcmp(u->home, pw->pw_dir) != 0) {
			free(u->home);
			u->home = xmalloc(strlen(pw->pw_dir) + 1);
			(void) strcpy(u->home, pw->pw_dir);
		}
	} else {
		u->home = xmalloc(strlen(pw->pw_dir) + 1);
		(void) strcpy(u->home, pw->pw_dir);
	}
	if (u->uid != pw->pw_uid)
		u->uid = pw->pw_uid;
	if (u->gid != pw->pw_gid)
		u->gid  = pw->pw_gid;

	/*
	 * Create the group id lists needed for job credential
	 * verification.
	 */

	if (nGroupsMax == (size_t)-1) {
		if ((nGroupsMax = sysconf(_SC_NGROUPS_MAX)) > 0) {
			UsrGrps = xcalloc(nGroupsMax, sizeof (gid_t));
			OrigGrps = xcalloc(nGroupsMax, sizeof (gid_t));
		}

#ifdef DEBUG
		(void) fprintf(stderr, "nGroupsMax = %ld\n", nGroupsMax);
#endif
	}

#ifdef DEBUG
	(void) fprintf(stderr, "verify_user_cred (%s-%d)\n", pw->pw_name,
	    pw->pw_uid);
	(void) fprintf(stderr, "verify_user_cred: pw->pw_gid = %d, "
	    "u->gid = %d\n", pw->pw_gid, u->gid);
#endif

	retval = (u->gid == pw->pw_gid) ? VUC_OK : VUC_NOTINGROUP;

	if (nGroupsMax > 0) {
		numOrigGrps = getgroups(nGroupsMax, OrigGrps);

		(void) initgroups(pw->pw_name, pw->pw_gid);
		numUsrGrps = getgroups(nGroupsMax, UsrGrps);

		for (i = 0; i < numUsrGrps; i++) {
			if (UsrGrps[i] == u->gid) {
				retval = VUC_OK;
				break;
			}
		}

		if (OrigGrps) {
			(void) setgroups(numOrigGrps, OrigGrps);
		}
	}

#ifdef DEBUG
	(void) fprintf(stderr, "verify_user_cred: VUC = %d\n", retval);
#endif

	return (retval);
}

static int
set_user_cred(const struct usr *u, struct project *pproj)
{
	static char *progname = "cron";
	int r = 0, rval = 0;

	if ((r = pam_start(progname, u->name, &pam_conv, &pamh))
	    != PAM_SUCCESS) {
#ifdef DEBUG
		msg("pam_start returns %d\n", r);
#endif
		rval = VUC_BADUSER;
		goto set_eser_cred_exit;
	}

	r = pam_acct_mgmt(pamh, 0);
#ifdef DEBUG
	msg("pam_acc_mgmt returns %d\n", r);
#endif
	if (r == PAM_ACCT_EXPIRED) {
		rval = VUC_EXPIRED;
		goto set_eser_cred_exit;
	}
	if (r == PAM_NEW_AUTHTOK_REQD) {
		rval = VUC_NEW_AUTH;
		goto set_eser_cred_exit;
	}
	if (r != PAM_SUCCESS) {
		rval = VUC_BADUSER;
		goto set_eser_cred_exit;
	}

	if (pproj != NULL) {
		size_t sz = sizeof (PROJECT) + strlen(pproj->pj_name);
		char *buf = alloca(sz);

		(void) snprintf(buf, sz, PROJECT "%s", pproj->pj_name);
		(void) pam_set_item(pamh, PAM_RESOURCE, buf);
	}

	r = pam_setcred(pamh, PAM_ESTABLISH_CRED);
	if (r != PAM_SUCCESS)
		rval = VUC_BADUSER;

set_eser_cred_exit:
	(void) pam_end(pamh, r);
	return (rval);
}

static void
clean_out_user(struct usr *u)
{
	if (next_event->u == u) {
		next_event = NULL;
	}

	clean_out_ctab(u);
	clean_out_atjobs(u);
	free_if_unused(u);
}

static void
clean_out_atjobs(struct usr *u)
{
	struct event *ev, *pv;

	for (pv = NULL, ev = u->atevents;
	    ev != NULL;
	    pv = ev, ev = ev->link, free(pv)) {
		el_remove(ev->of.at.eventid, 1);
		if (cwd == AT)
			cron_unlink(ev->cmd);
		else {
			char buf[PATH_MAX];
			if (strlen(ATDIR) + strlen(ev->cmd) + 2
			    < PATH_MAX) {
				(void) sprintf(buf, "%s/%s", ATDIR, ev->cmd);
				cron_unlink(buf);
			}
		}
		free(ev->cmd);
	}

	u->atevents = NULL;
}

static void
clean_out_ctab(struct usr *u)
{
	rm_ctevents(u);
	el_remove(u->ctid, 0);
	u->ctid = 0;
	u->ctexists = 0;
}

static void
cron_unlink(char *name)
{
	int r;

	r = unlink(name);
	if (r == 0 || (r == -1 && errno == ENOENT)) {
		(void) audit_cron_delete_anc_file(name, NULL);
	}
}

static void
create_anc_ctab(struct event *e)
{
	if (audit_cron_create_anc_file(e->u->name,
	    (cwd == CRON) ? NULL:CRONDIR,
	    e->u->name, e->u->uid) == -1) {
		process_anc_files(CRON_ANC_DELETE);
		crabort("cannot create ancillary files for crontabs",
		    REMOVE_FIFO|CONSOLE_MSG);
	}
}

static void
delete_anc_ctab(struct event *e)
{
	(void) audit_cron_delete_anc_file(e->u->name,
	    (cwd == CRON) ? NULL:CRONDIR);
}

static void
create_anc_atjob(struct event *e)
{
	if (!e->of.at.exists)
		return;

	if (audit_cron_create_anc_file(e->cmd,
	    (cwd == AT) ? NULL:ATDIR,
	    e->u->name, e->u->uid) == -1) {
		process_anc_files(CRON_ANC_DELETE);
		crabort("cannot create ancillary files for atjobs",
		    REMOVE_FIFO|CONSOLE_MSG);
	}
}

static void
delete_anc_atjob(struct event *e)
{
	if (!e->of.at.exists)
		return;

	(void) audit_cron_delete_anc_file(e->cmd,
	    (cwd == AT) ? NULL:ATDIR);
}


static void
process_anc_files(int del)
{
	struct usr	*u = uhead;
	struct event	*e;

	if (!audit_cron_mode())
		return;

	for (;;) {
		if (u->ctexists && u->ctevents != NULL) {
			e = u->ctevents;
			for (;;) {
				if (del)
					delete_anc_ctab(e);
				else
					create_anc_ctab(e);
				if ((e = e->link) == NULL)
					break;
			}
		}

		if (u->atevents != NULL) {
			e = u->atevents;
			for (;;) {
				if (del)
					delete_anc_atjob(e);
				else
					create_anc_atjob(e);
				if ((e = e->link) == NULL)
					break;
			}
		}

		if ((u = u->nextusr)  == NULL)
			break;
	}
}

static int
cron_conv(int num_msg, struct pam_message **msgs,
    struct pam_response **response __unused, void *appdata_ptr __unused)
{
	struct pam_message	**m = msgs;
	int i;

	for (i = 0; i < num_msg; i++) {
		switch (m[i]->msg_style) {
		case PAM_ERROR_MSG:
		case PAM_TEXT_INFO:
			if (m[i]->msg != NULL) {
				(void) msg("%s\n", m[i]->msg);
			}
			break;

		default:
			break;
		}
	}
	return (0);
}

/*
 * Cron creates process for other than job. Mail process is the
 * one which rinfo does not cover. Therefore, miscpid will keep
 * track of the pids executed from cron. Otherwise, we will see
 * "unexpected pid returned.." messages appear in the log file.
 */
static void
miscpid_insert(pid_t pid)
{
	struct miscpid *mp;

	mp = xmalloc(sizeof (*mp));
	mp->pid = pid;
	mp->next = miscpid_head;
	miscpid_head = mp;
}

static int
miscpid_delete(pid_t pid)
{
	struct miscpid *mp, *omp;
	int found = 0;

	omp = NULL;
	for (mp = miscpid_head; mp != NULL; mp = mp->next) {
		if (mp->pid == pid) {
			found = 1;
			break;
		}
		omp = mp;
	}
	if (found) {
		if (omp != NULL)
			omp->next = mp->next;
		else
			miscpid_head = NULL;
		free(mp);
	}
	return (found);
}

/*
 * Establish contract terms such that all children are in abandoned
 * process contracts.
 */
static void
contract_set_template(void)
{
	int fd;

	if ((fd = open64(CTFS_ROOT "/process/template", O_RDWR)) < 0)
		crabort("cannot open process contract template",
		    REMOVE_FIFO | CONSOLE_MSG);

	if (ct_pr_tmpl_set_param(fd, 0) ||
	    ct_tmpl_set_informative(fd, 0) ||
	    ct_pr_tmpl_set_fatal(fd, CT_PR_EV_HWERR))
		crabort("cannot establish contract template terms",
		    REMOVE_FIFO | CONSOLE_MSG);

	if (ct_tmpl_activate(fd))
		crabort("cannot activate contract template",
		    REMOVE_FIFO | CONSOLE_MSG);

	(void) close(fd);
}

/*
 * Clear active process contract template.
 */
static void
contract_clear_template(void)
{
	int fd;

	if ((fd = open64(CTFS_ROOT "/process/template", O_RDWR)) < 0)
		crabort("cannot open process contract template",
		    REMOVE_FIFO | CONSOLE_MSG);

	if (ct_tmpl_clear(fd))
		crabort("cannot clear contract template",
		    REMOVE_FIFO | CONSOLE_MSG);

	(void) close(fd);
}

/*
 * Abandon latest process contract unconditionally.  If we have leaked [some
 * critical amount], exit such that the kernel reaps our contracts.
 */
static void
contract_abandon_latest(pid_t pid)
{
	int r;
	ctid_t id;
	static uint_t cts_lost;

	if (cts_lost > MAX_LOST_CONTRACTS)
		crabort("repeated failure to abandon contracts",
		    REMOVE_FIFO | CONSOLE_MSG);

	if ((r = contract_latest(&id)) != 0) {
		msg("could not obtain latest contract for "
		    "PID %ld: %s", pid, strerror(r));
		cts_lost++;
		return;
	}

	if ((r = contract_abandon_id(id)) != 0) {
		msg("could not abandon latest contract %ld: %s", id,
		    strerror(r));
		cts_lost++;
		return;
	}
}

static struct shared *
create_shared(void *obj, void * (*obj_alloc)(void *obj),
    void (*obj_free)(void *))
{
	struct shared *out;

	if ((out = xmalloc(sizeof (struct shared))) == NULL) {
		return (NULL);
	}
	if ((out->obj = obj_alloc(obj)) == NULL) {
		free(out);
		return (NULL);
	}
	out->count = 1;
	out->free = obj_free;

	return (out);
}

static struct shared *
create_shared_str(char *str)
{
	return (create_shared(str, (void *(*)(void *))strdup, free));
}

static struct shared *
dup_shared(struct shared *obj)
{
	if (obj != NULL) {
		obj->count++;
	}
	return (obj);
}

static void
rel_shared(struct shared *obj)
{
	if (obj && (--obj->count) == 0) {
		obj->free(obj->obj);
		free(obj);
	}
}

static void *
get_obj(struct shared *obj)
{
	return (obj->obj);
}<|MERGE_RESOLUTION|>--- conflicted
+++ resolved
@@ -311,13 +311,9 @@
 static int ex(struct event *e);
 static void read_dirs(int);
 static void mail(char *, char *, int);
-<<<<<<< HEAD
 static char *next_field(int, int);
 static void readcron(char *, struct usr *, time_t);
 static void readcronfile(FILE *, struct usr *, time_t);
-=======
-static void readcron(struct usr *, time_t);
->>>>>>> 106e8bd4
 static int next_ge(int, char *);
 static void free_if_unused(struct usr *);
 static void del_atjob(char *, char *);
