--- conflicted
+++ resolved
@@ -18,15 +18,12 @@
  *
  * CDDL HEADER END
  */
-<<<<<<< HEAD
 
 /*
  * Copyright 2015 Nexenta Systems, Inc.  All rights reserved.
  * Copyright 2016 Joyent, Inc.
  */
 
-=======
->>>>>>> c5806743
 /*	Copyright (c) 1984, 1986, 1987, 1988, 1989 AT&T	*/
 /*	  All Rights Reserved	*/
 
@@ -61,11 +58,8 @@
 #include	<stropts.h>
 #include	<sys/conf.h>
 #include	<locale.h>
-<<<<<<< HEAD
 #include	<zone.h>
-=======
 #include	<priv.h>
->>>>>>> c5806743
 #include	"fslib.h"
 
 #define	VFS_PATH	"/usr/lib/fs"
