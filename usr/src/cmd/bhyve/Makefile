#
# This file and its contents are supplied under the terms of the
# Common Development and Distribution License ("CDDL"), version 1.0.
# You may only use this file in accordance with the terms of version
# 1.0 of the CDDL.
#
# A full copy of the text of the CDDL should have accompanied this
# source.  A copy of the CDDL is also available via the Internet at
# http://www.illumos.org/license/CDDL.
#

#
# Copyright 2014 Pluribus Networks Inc.
# Copyright 2020 Joyent, Inc.
# Copyright 2020 Oxide Computer Company
#

PROG =		bhyve

include ../Makefile.cmd
include ../Makefile.cmd.64
include ../Makefile.ctf

SUBDIRS = test

all	:=	TARGET = all
install	:=	TARGET = install
clean	:=	TARGET = clean
clobber	:=	TARGET = clobber

SRCS =	acpi.c			\
	atkbdc.c		\
	bhyvegc.c		\
	bhyverun.c		\
	block_if.c		\
	bootrom.c		\
	console.c		\
	consport.c		\
	dbgport.c		\
	fwctl.c			\
	gdb.c			\
	inout.c			\
	ioapic.c		\
	mem.c			\
	mevent.c		\
	mptbl.c			\
	net_utils.c		\
	pci_ahci.c		\
	pci_e82545.c		\
	pci_emul.c		\
	pci_fbuf.c		\
	pci_hostbridge.c	\
	pci_irq.c		\
	pci_lpc.c		\
	pci_nvme.c		\
	pci_passthru.c		\
	pci_uart.c		\
	pci_virtio_block.c	\
	pci_virtio_console.c	\
	pci_virtio_net.c	\
	pci_virtio_rnd.c	\
	pci_virtio_viona.c	\
	pci_xhci.c		\
	pm.c			\
	post.c			\
	ps2kbd.c		\
	ps2mouse.c		\
	rfb.c			\
	rtc.c			\
	smbiostbl.c		\
	sockstream.c		\
	task_switch.c		\
	uart_emul.c		\
	usb_emul.c		\
	usb_mouse.c		\
	vga.c			\
	virtio.c		\
	vmgenc.c		\
	xmsr.c			\
	spinup_ap.c		\
	iov.c			\
	bhyve_sol_glue.c

# We are not yet performing instruction emulation in userspace, so going to the
# trouble of fixing the header tangle for this is not worth the complexity.
	#kernemu_dev.c		\

# The virtio-scsi driver appears to include  a slew of materials from FreeBSD's
# native SCSI implementation.  We will omit that complexity for now.
	#ctl_util.c		\
	#ctl_scsi_all.c		\
	#pci_virtio_scsi.c	\

# The audio backend in FreeBSD is different than the one found in audio_oss.h
	#audio.c		\
	#hda_codec.c		\
	#pci_hda.c		\

# The bhyve generic net-backend stuff has been ignored by us at the moment
# because SmartOS users prefer to use viona for its superior network perf.
	#net_backends.c		\


OBJS = $(SRCS:.c=.o)

CLOBBERFILES =	$(ROOTUSRSBINPROG) $(ZHYVE)

ZHYVE_DIR =	$(ROOT)/usr/lib/brand/bhyve
ZHYVE_PROG =	zhyve
ZHYVE =		$(ZHYVE_DIR)/$(ZHYVE_PROG)

MEVENT_TEST_PROG = mevent_test
MEVENT_TEST_SRCS = mevent.c mevent_test.c
MEVENT_TEST_OBJS = $(MEVENT_TEST_SRCS:.c=.o)

CLEANFILES =	$(PROG) $(ZHYVE_PROG) $(MEVENT_TEST_PROG) $(MEVENT_TEST_OBJS)

CFLAGS +=	$(CCVERBOSE) -_gcc=-Wimplicit-function-declaration -_gcc=-Wno-parentheses
CPPFLAGS =	-I$(COMPAT)/bhyve -I$(CONTRIB)/bhyve \
		-I$(COMPAT)/bhyve/amd64 -I$(CONTRIB)/bhyve/amd64 \
		-I$(CONTRIB)/bhyve/dev/usb/controller \
		-I$(CONTRIB)/bhyve/dev/mii \
		-I$(SRC)/uts/common/io/e1000api \
		$(CPPFLAGS.master) \
		-I$(ROOT)/usr/platform/i86pc/include \
		-I$(SRC)/uts/i86pc/io/vmm \
		-I$(SRC)/uts/common \
		-I$(SRC)/uts/i86pc \
		-I$(SRC)/lib/libdladm/common \
		-DWITHOUT_CAPSICUM

pci_nvme.o := CERRWARN += -_gcc=-Wno-pointer-sign
pci_nvme.o := SMOFF += kmalloc_wrong_size

SMOFF += all_func_returns,leaks,no_if_block

# Force c99 for everything
CSTD=		$(CSTD_GNU99)
C99MODE=	-xc99=%all

<<<<<<< HEAD
$(PROG) := LDLIBS += -lsocket -lnsl -ldlpi -ldladm -lmd -lsunw_crypto -luuid \
	-lvmmapi -lz
$(ZHYVE_PROG) := LDLIBS += -lnvpair
=======
$(PROG) := LDLIBS += -lsocket -lnsl -ldlpi -ldladm -lmd -luuid -lvmmapi -lz
NATIVE_LIBS += libz.so
>>>>>>> f73e1ebf
$(MEVENT_TEST_PROG) := LDLIBS += -lsocket

.KEEP_STATE:

all: $(PROG) $(MEVENT_TEST_PROG) $(ZHYVE_PROG) $(SUBDIRS)

$(PROG): $(OBJS)
	$(LINK.c) -o $@ $(OBJS) $(LDFLAGS) $(LDLIBS)
	$(POST_PROCESS)

$(MEVENT_TEST_PROG): $(MEVENT_TEST_OBJS)
	$(LINK.c) -o $@ $(MEVENT_TEST_OBJS) $(LDFLAGS) $(LDLIBS)

install: all $(ZHYVE) $(ROOTUSRSBINPROG) $(SUBDIRS)

clean: $(SUBDIRS)
	$(RM) $(OBJS) $(CLEANFILES)

clobber: clean $(SUBDIRS)
	$(RM) $(CLOBBERFILES)

$(SUBDIRS): FRC
	@cd $@; pwd; $(MAKE) $(TARGET)

FRC:

include ../Makefile.targ

$(ZHYVE_DIR)/%: %
	$(INS.file)

%.o: $(SRC)/uts/i86pc/io/vmm/%.c
	$(COMPILE.c) $<
	$(POST_PROCESS_O)<|MERGE_RESOLUTION|>--- conflicted
+++ resolved
@@ -138,14 +138,10 @@
 CSTD=		$(CSTD_GNU99)
 C99MODE=	-xc99=%all
 
-<<<<<<< HEAD
 $(PROG) := LDLIBS += -lsocket -lnsl -ldlpi -ldladm -lmd -lsunw_crypto -luuid \
 	-lvmmapi -lz
+NATIVE_LIBS += libz.so
 $(ZHYVE_PROG) := LDLIBS += -lnvpair
-=======
-$(PROG) := LDLIBS += -lsocket -lnsl -ldlpi -ldladm -lmd -luuid -lvmmapi -lz
-NATIVE_LIBS += libz.so
->>>>>>> f73e1ebf
 $(MEVENT_TEST_PROG) := LDLIBS += -lsocket
 
 .KEEP_STATE:
