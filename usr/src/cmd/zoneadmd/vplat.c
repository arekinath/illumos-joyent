--- conflicted
+++ resolved
@@ -140,12 +140,10 @@
 #define	DFSTYPES	"/etc/dfs/fstypes"
 #define	MAXTNZLEN	2048
 
-<<<<<<< HEAD
 /* Number of times to retry unmounting if it fails */
 #define	UMOUNT_RETRIES	30
-=======
+
 #define	ALT_MOUNT(mount_cmd)	((mount_cmd) != Z_MNT_BOOT)
->>>>>>> 7957da45
 
 /* a reasonable estimate for the number of lwps per process */
 #define	LWPS_PER_PROCESS	10
@@ -1146,11 +1144,7 @@
 	int			err;
 	int			retval = -1;
 	zone_iptype_t		iptype;
-<<<<<<< HEAD
 	const char 		*curr_iptype = NULL;
-=======
-	const char		*curr_iptype;
->>>>>>> 7957da45
 
 	if (di_prof_init(devpath, &prof)) {
 		zerror(zlogp, B_TRUE, "failed to initialize profile");
