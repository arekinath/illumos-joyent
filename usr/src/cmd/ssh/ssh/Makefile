#
# CDDL HEADER START
#
# The contents of this file are subject to the terms of the
# Common Development and Distribution License (the "License").
# You may not use this file except in compliance with the License.
#
# You can obtain a copy of the license at usr/src/OPENSOLARIS.LICENSE
# or http://www.opensolaris.org/os/licensing.
# See the License for the specific language governing permissions
# and limitations under the License.
#
# When distributing Covered Code, include this CDDL HEADER in each
# file and include the License file at usr/src/OPENSOLARIS.LICENSE.
# If applicable, add the following below this CDDL HEADER, with the
# fields enclosed by brackets "[]" replaced with your own identifying
# information: Portions Copyright [yyyy] [name of copyright owner]
#
# CDDL HEADER END
#
# Copyright 2008 Sun Microsystems, Inc.  All rights reserved.
# Use is subject to license terms.
#
# cmd/ssh/ssh/Makefile

PROG= ssh

OBJS	= ssh.o \
	  sshconnect.o \
	  sshconnect1.o \
	  sshconnect2.o \
	  sshtty.o \
	  clientloop.o \
	  gss-clnt.o
SRCS	= $(OBJS:.o=.c)

include ../../Makefile.cmd
include ../Makefile.ssh-common

LDLIBS += $(SSH_COMMON_LDLIBS) -lsocket \
	-lnsl \
	-lz \
<<<<<<< HEAD
	-lsunw_crypto \
=======
>>>>>>> 826ac02a
	-lgss

# libcrypto has no lint library, so we can only use it when building
$(PROG) := LDLIBS += -lcrypto

POFILE_DIR= ..

.KEEP_STATE:

.PARALLEL: $(OBJS)

all: $(PROG)

$(PROG): $(OBJS) ../libssh/$(MACH)/libssh.a ../libopenbsd-compat/$(MACH)/libopenbsd-compat.a
	$(LINK.c) $(OBJS) -o $@ $(LDLIBS) $(DYNFLAGS)
	$(POST_PROCESS)

install: all $(ROOTPROG)

clean:
	$(RM) -f $(OBJS) $(PROG)

lint:	lint_SRCS

include ../Makefile.msg.targ

XGETFLAGS += --keyword=log
include ../../Makefile.targ<|MERGE_RESOLUTION|>--- conflicted
+++ resolved
@@ -40,14 +40,10 @@
 LDLIBS += $(SSH_COMMON_LDLIBS) -lsocket \
 	-lnsl \
 	-lz \
-<<<<<<< HEAD
-	-lsunw_crypto \
-=======
->>>>>>> 826ac02a
 	-lgss
 
 # libcrypto has no lint library, so we can only use it when building
-$(PROG) := LDLIBS += -lcrypto
+$(PROG) := LDLIBS += -lsunw_crypto
 
 POFILE_DIR= ..
 
