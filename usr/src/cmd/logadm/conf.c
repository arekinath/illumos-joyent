--- conflicted
+++ resolved
@@ -282,14 +282,6 @@
 			opts = opts_parse(opts, Args, OPTF_CONF);
 			if (!timescan || cp == NULL) {
 				/*
-<<<<<<< HEAD
-				 * If we're doing timescan and have what looks
-				 * like an orphaned entry (cp == NULL) then we
-				 * also have to track in this case. See the
-				 * comment in rotatelog. We need to allow for
-				 * the case where the logname is not the same
-				 * as the log file name.
-=======
 				 * If we're not doing timescan, we track this
 				 * entry.  If we are doing timescan and have
 				 * what looks like an orphaned entry (cp ==
@@ -297,7 +289,6 @@
 				 * comment in rotatelog. We need to allow for
 				 * the case where the logname is not the same as
 				 * the log file name.
->>>>>>> 34969e74
 				 */
 				fillconflist(lineno, entry, opts, comment, 0);
 			}
