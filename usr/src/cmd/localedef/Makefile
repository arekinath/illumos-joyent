#
# This file and its contents are supplied under the terms of the
# Common Development and Distribution License ("CDDL"), version 1.0.
# You may only use this file in accordance with the terms of version
# 1.0 of the CDDL.
#
# A full copy of the text of the CDDL should have accompanied this
# source.  A copy of the CDDL is also available via the Internet at
# http://www.illumos.org/license/CDDL.
#

#
# Copyright 2011 Nexenta Systems, Inc.  All rights reserved.
# Copyright 2011 EveryCity Ltd. All rights reserved.
<<<<<<< HEAD
# Copyright 2012 Joyent, Inc.  All rights reserved.
=======
# Copyright 2013 DEY Storage Systems, Inc.
>>>>>>> bfe5cd09
#

PROG=localedef

include ../Makefile.cmd

OBJS = 	charmap.o collate.o ctype.o messages.o monetary.o numeric.o time.o \
	scanner.o localedef.o wide.o parser.tab.o

HDRS	= localedef.h

SRCS	= $(OBJS:%.o=%.c)

CPPFLAGS	+= -I $(SRC)/lib/libc/port/locale
CERRWARN	+= -_gcc=-Wno-char-subscripts
CERRWARN	+= -_gcc=-Wno-uninitialized
CERRWARN	+= -_gcc=-Wno-unused-label
LDLIBS		+= -lgen
LDLIBS 		+= -lavl
YFLAGS		= -d -b parser

CLEANFILES	= $(OBJS) parser.tab.c parser.tab.h
CLEANFILES	+= \
		UTF-8.cm UTF-8.ct \
		8859-1.cm 8859-2.cm 8859-3.cm 8859-4.cm \
		8859-5.cm 8859-5.cm 8859-6.cm 8859-7.cm \
		8859-8.cm 8859-9.cm 8859-9.cm 8859-10.cm \
		8859-11.cm 8859-13.cm 8859-14.cm 8859-15.cm \
		8859-16.cm \
		KOI8-R.cm
<<<<<<< HEAD
CLOBBERFILES	= $(PROG) $(POFILE) $(DATA:%=%)
=======
CLOBBERFILES	= $(PROG) $(POFILE) \
		GB18030.cm UTF-8.cm

>>>>>>> bfe5cd09
PIFILES		= $(OBJS:%.o=%.i)
POFILE		= localedef_cmd.po

ISO8859_1_LOCALES	= \
		da_DK \
		de_CH de_DE \
		en_AU en_CA en_GB en_NZ en_US \
		es_AR es_BO es_CL es_CO es_EC es_ES es_GT es_MX es_NI es_PA \
		es_PE es_SV es_UY es_VE \
		fr_CA fr_CH fr_FR \
		is_IS \
		it_CH it_IT \
		sv_SE

ISO8859_2_LOCALES	= \
		cs_CZ \
		hr_HR \
		hu_HU \
		pl_PL \
		sq_AL

ISO8859_5_LOCALES	= \
		bg_BG \
		mk_MK \
		ru_RU

ISO8859_6_LOCALES	= 

ISO8859_7_LOCALES	= \
		el_GR

ISO8859_9_LOCALES	= \
		tr_TR

ISO8859_11_LOCALES	= \
		th_TH

ISO8859_13_LOCALES	= \
		lt_LT \
		lv_LV

ISO8859_15_LOCALES	= \
		ca_ES \
		da_DK \
		de_AT de_DE \
		en_GB en_IE en_US \
		es_ES \
		fi_FI \
		fr_BE fr_FR \
		it_IT \
		nl_BE nl_NL \
		pt_PT \
		sv_FI sv_SE

KOI8_R_LOCALES		= \
		ru_RU

GB18030_LOCALES		= \
		zh_CN

#
# All new locales should be in UTF-8 form.
#
UTF_8_LOCALES		= \
		af_ZA \
		ar_AE ar_BH ar_DZ ar_EG ar_IQ ar_JO ar_KW ar_LB ar_LY ar_MA \
		ar_OM ar_QA ar_SA ar_TN ar_YE \
		as_IN \
		az_AZ \
		be_BY \
		bg_BG \
		bn_BD bn_IN \
		bo_CN bo_IN \
		bs_BA \
		ca_ES \
		cs_CZ \
		da_DK \
		de_AT de_BE de_CH de_DE de_LI de_LU \
		el_CY el_GR \
		en_AU en_BW en_BZ en_CA en_GB en_HK en_IE en_IN en_JM en_MH \
		en_MT en_NA en_NZ en_PH en_PK en_SG en_TT en_US en_ZA en_ZW \
		es_AR es_BO es_CL es_CO es_CR es_DO es_EC es_ES es_GQ es_GT \
		es_HN es_MX es_NI es_PA es_PE es_PR es_PY es_SV es_US es_UY \
		es_VE \
		et_EE \
		fi_FI \
		fil_PH \
		fr_BE fr_CA fr_CF fr_CH fr_FR fr_GN fr_LU fr_MC fr_MG fr_ML \
		fr_NE fr_SN \
		ga_IE \
		gu_IN \
		he_IL \
		hi_IN \
		hr_HR \
		hu_HU \
		hy_AM \
		id_ID \
		ii_CN \
		is_IS \
		it_CH it_IT \
		ja_JP \
		ka_GE \
		kk_KZ \
		km_KH \
		kn_IN \
		ko_KR \
		kok_IN \
		lt_LT \
		lv_LV \
		mk_MK \
		ml_IN \
		mn_CN mn_MN \
		mr_IN \
		ms_MY \
		mt_MT \
		ne_IN ne_NP \
		nl_BE nl_NL \
		nb_NO \
		nn_NO \
		or_IN \
		pa_IN pa_PK \
		pl_PL \
		pt_BR pt_GW pt_MZ pt_PT \
		ro_MD ro_RO \
		ru_MD ru_RU ru_UA \
		sa_IN \
		si_LK \
		sk_SK \
		sl_SI \
		sq_AL \
		sr_BA sr_ME sr_RS \
		sv_FI sv_SE \
		ta_IN ta_LK \
		te_IN \
		th_TH \
		tr_TR \
		uk_UA \
		ug_CN \
		ur_IN ur_PK \
		vi_VN \
		zh_CN zh_HK zh_MO zh_SG zh_TW

UTF8SRCS	= $(UTF_8_LOCALES:%=data/%.UTF-8.src)

LOCNAMES	= \
		$(ISO8859_1_LOCALES:%=%.ISO8859-1) \
		$(ISO8859_2_LOCALES:%=%.ISO8859-2) \
		$(ISO8859_5_LOCALES:%=%.ISO8859-5) \
		$(ISO8859_6_LOCALES:%=%.ISO8859-6) \
		$(ISO8859_7_LOCALES:%=%.ISO8859-7) \
		$(ISO8859_9_LOCALES:%=%.ISO8859-9) \
		$(ISO8859_11_LOCALES:%=%.ISO8859-11) \
		$(ISO8859_13_LOCALES:%=%.ISO8859-13) \
		$(ISO8859_15_LOCALES:%=%.ISO8859-15) \
		$(KOI8_R_LOCALES:%=%.KOI8-R) \
		$(GB18030_LOCALES:%=%.GB18030) \
		$(UTF_8_LOCALES:%=%.UTF-8)

LOCDIRS		= $(LOCNAMES:%=locale/%)

STAMPFILES	= $(LOCDIRS:%=%/stamp)

CATDIRS		= \
		$(LOCDIRS:%=%/LC_COLLATE) \
		$(LOCDIRS:%=%/LC_CTYPE) \
		$(LOCDIRS:%=%/LC_MESSAGES) \
		$(LOCDIRS:%=%/LC_MONETARY) \
		$(LOCDIRS:%=%/LC_NUMERIC) \
		$(LOCDIRS:%=%/LC_TIME)

DATA		= $(CATDIRS:%=%/LCL_DATA)

DCOLL		= LC_COLLATE/LCL_DATA
DCTYPE		= LC_CTYPE/LCL_DATA
DMSGS		= LC_MESSAGES/LCL_DATA
DMON		= LC_MONETARY/LCL_DATA
DNUM		= LC_NUMERIC/LCL_DATA
DTIME		= LC_TIME/LCL_DATA

ROOTLOCDIRS	= $(LOCDIRS:%=$(ROOTLIB)/%)
ROOTCATDIRS	= $(CATDIRS:%=$(ROOTLIB)/%)
ROOTDATA	= $(DATA:%=$(ROOTLIB)/%)

$(ROOTDATA)	:= FILEMODE=0444

all: $(PROG) $(DATA)

install: all $(ROOTPROG) $(ROOTDATA)

$(PROG): $(OBJS)
	$(LINK.c) $(OBJS) -o $@ $(LDLIBS)
	$(POST_PROCESS)

$(OBJS):	parser.tab.h

parser.tab.c parser.tab.h: parser.y $(HDRS)
	$(YACC) $(YFLAGS) parser.y

lint:	$(SRCS)
	$(LINT.c) $(CPPFLAGS) $(SRCS)

clean:	
	$(RM) $(CLEANFILES)
	$(RM) $(STAMPFILES)

clobber: clean
	$(RM) $(CLOBBERFILES)
	$(RM) -r $(LOCDIRS)

$(POFILE):	$(PIFILES)
	$(RM) $@
	$(RM) messages.po
	$(XGETTEXT) -s $(PIFILES)
	$(SED) -e '/domain/d' messages.po > $@
	$(RM) $(PIFILES) messages.po

locale $(ROOTLOCDIRS) $(ROOTCATDIRS):
	$(INS.dir)

$(ROOTBIN)/%: $(ROOTBIN) %
	$(INS.file)

# Strip LC_CTYPE contents for UTF-8 locales and replace them
# with UTF-8.ct we compiled
locale/%.UTF-8/stamp:		data/%.UTF-8.src UTF-8.cm \
				UTF-8.ct locale $(PROG)
	$(SED) '/^LC_CTYPE/,/^END LC_CTYPE/d;$$r UTF-8.ct' $< | \
		./$(PROG) -U -w data/widths.txt -f UTF-8.cm $(@D)
	$(TOUCH) $@
# Convert EURO_SIGN to CURRENCY_SIGN for the ISO8859-1 locales
locale/%.ISO8859-1/stamp:	data/%.UTF-8.src 8859-1.cm locale $(PROG)
<<<<<<< HEAD
	sed 's/EURO_SIGN/CURRENCY_SIGN/' $< > $<.tmp
	./$(PROG) -U -i $<.tmp -f 8859-1.cm $(@D)
	rm -f $<.tmp
=======
	./$(PROG) -U -w data/widths.txt -i $< -f 8859-1.cm $(@D)
>>>>>>> bfe5cd09
	$(TOUCH) $@
locale/%.ISO8859-2/stamp:	data/%.UTF-8.src 8859-2.cm locale $(PROG)
	./$(PROG) -U -w data/widths.txt -i $< -f 8859-2.cm $(@D)
	$(TOUCH) $@
locale/%.ISO8859-5/stamp:	data/%.UTF-8.src 8859-5.cm locale $(PROG)
	./$(PROG) -U -w data/widths.txt -i $< -f 8859-5.cm $(@D)
	$(TOUCH) $@
locale/%.ISO8859-7/stamp:	data/%.UTF-8.src 8859-7.cm locale $(PROG)
	./$(PROG) -U -w data/widths.txt -i $< -f 8859-7.cm $(@D)
	$(TOUCH) $@
locale/%.ISO8859-6/stamp:	data/%.UTF-8.src 8859-6.cm locale $(PROG)
	./$(PROG) -U -w data/widths.txt -i $< -f 8859-6.cm $(@D)
	$(TOUCH) $@
locale/%.ISO8859-9/stamp:	data/%.UTF-8.src 8859-9.cm locale $(PROG)
	./$(PROG) -U -w data/widths.txt -i $< -f 8859-9.cm $(@D)
	$(TOUCH) $@
locale/%.ISO8859-11/stamp:	data/%.UTF-8.src 8859-11.cm locale $(PROG)
	./$(PROG) -U -w data/widths.txt -i $< -f 8859-11.cm $(@D)
	$(TOUCH) $@
locale/%.ISO8859-13/stamp:	data/%.UTF-8.src 8859-13.cm locale $(PROG)
	./$(PROG) -U -w data/widths.txt -i $< -f 8859-13.cm $(@D)
	$(TOUCH) $@
locale/%.ISO8859-15/stamp:	data/%.UTF-8.src 8859-15.cm locale $(PROG)
	./$(PROG) -U -w data/widths.txt -i $< -f 8859-15.cm $(@D)
	$(TOUCH) $@
locale/%.KOI8-R/stamp:		data/%.UTF-8.src KOI8-R.cm locale $(PROG)
	./$(PROG) -U -w data/widths.txt -i $< -f KOI8-R.cm $(@D)
	$(TOUCH) $@
locale/%.GB18030/stamp:		data/%.UTF-8.src GB18030.cm locale $(PROG)
	./$(PROG) -U -w data/widths.txt -i $< -f GB18030.cm $(@D)
	$(TOUCH) $@

locale/%/$(DCOLL):	locale/%/stamp
locale/%/$(DCTYPE):	locale/%/stamp
locale/%/$(DMSGS):	locale/%/stamp
locale/%/$(DMON):	locale/%/stamp
locale/%/$(DNUM):	locale/%/stamp
locale/%/$(DTIME):	locale/%/stamp

UTF-8.cm: data/UTF-8.cm
	$(LN) -sf data/UTF-8.cm  $@

UTF-8.ct: $(UTF8SRCS)
	$(SH) data/ctype.sh $(UTF8SRCS) > $@

GB18030.cm: data/GB18030.cm
	$(LN) -sf data/GB18030.cm  $@

%.cm: data/%.TXT UTF-8.cm
	$(RM) $@
	$(PERL) data/convert_map.pl $< > $@

$(ROOTDATA):	$(ROOTLOCDIRS) $(ROOTCATDIRS) $(DATA)
	$(RM) $@
	$(CP) $(@:$(ROOTLIB)/%=%) $@
	$(CHMOD) 0444 $@<|MERGE_RESOLUTION|>--- conflicted
+++ resolved
@@ -12,11 +12,8 @@
 #
 # Copyright 2011 Nexenta Systems, Inc.  All rights reserved.
 # Copyright 2011 EveryCity Ltd. All rights reserved.
-<<<<<<< HEAD
+# Copyright 2013 DEY Storage Systems, Inc.
 # Copyright 2012 Joyent, Inc.  All rights reserved.
-=======
-# Copyright 2013 DEY Storage Systems, Inc.
->>>>>>> bfe5cd09
 #
 
 PROG=localedef
@@ -47,13 +44,9 @@
 		8859-11.cm 8859-13.cm 8859-14.cm 8859-15.cm \
 		8859-16.cm \
 		KOI8-R.cm
-<<<<<<< HEAD
-CLOBBERFILES	= $(PROG) $(POFILE) $(DATA:%=%)
-=======
 CLOBBERFILES	= $(PROG) $(POFILE) \
 		GB18030.cm UTF-8.cm
 
->>>>>>> bfe5cd09
 PIFILES		= $(OBJS:%.o=%.i)
 POFILE		= localedef_cmd.po
 
@@ -285,13 +278,9 @@
 	$(TOUCH) $@
 # Convert EURO_SIGN to CURRENCY_SIGN for the ISO8859-1 locales
 locale/%.ISO8859-1/stamp:	data/%.UTF-8.src 8859-1.cm locale $(PROG)
-<<<<<<< HEAD
 	sed 's/EURO_SIGN/CURRENCY_SIGN/' $< > $<.tmp
-	./$(PROG) -U -i $<.tmp -f 8859-1.cm $(@D)
+	./$(PROG) -U -w data/widths.txt -i $<.tmp -f 8859-1.cm $(@D)
 	rm -f $<.tmp
-=======
-	./$(PROG) -U -w data/widths.txt -i $< -f 8859-1.cm $(@D)
->>>>>>> bfe5cd09
 	$(TOUCH) $@
 locale/%.ISO8859-2/stamp:	data/%.UTF-8.src 8859-2.cm locale $(PROG)
 	./$(PROG) -U -w data/widths.txt -i $< -f 8859-2.cm $(@D)
