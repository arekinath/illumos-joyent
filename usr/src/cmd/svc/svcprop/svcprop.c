/*
 * CDDL HEADER START
 *
 * The contents of this file are subject to the terms of the
 * Common Development and Distribution License (the "License").
 * You may not use this file except in compliance with the License.
 *
 * You can obtain a copy of the license at usr/src/OPENSOLARIS.LICENSE
 * or http://www.opensolaris.org/os/licensing.
 * See the License for the specific language governing permissions
 * and limitations under the License.
 *
 * When distributing Covered Code, include this CDDL HEADER in each
 * file and include the License file at usr/src/OPENSOLARIS.LICENSE.
 * If applicable, add the following below this CDDL HEADER, with the
 * fields enclosed by brackets "[]" replaced with your own identifying
 * information: Portions Copyright [yyyy] [name of copyright owner]
 *
 * CDDL HEADER END
 */

/*
 * Copyright 2007 Sun Microsystems, Inc.  All rights reserved.
 * Use is subject to license terms.
 */

/*
 * Copyright (c) 2011, Joyent, Inc. All rights reserved.
 */

/*
 * svcprop - report service configuration properties
 */

#include <locale.h>
#include <libintl.h>
#include <libscf.h>
#include <libscf_priv.h>
#include <libuutil.h>
#include <stddef.h>
#include <stdio.h>
#include <stdlib.h>
#include <unistd.h>
#include <strings.h>
#include <assert.h>
#include <zone.h>

#ifndef TEXT_DOMAIN
#define	TEXT_DOMAIN	"SUNW_OST_OSCMD"
#endif /* TEXT_DOMAIN */

/*
 * Error functions.  These can change if the quiet (-q) option is used.
 */
static void (*warn)(const char *, ...) = uu_warn;
static void (*die)(const char *, ...) = uu_die;

/*
 * Entity encapsulation.  This allows me to treat services and instances
 * similarly, and avoid duplicating process_ent().
 */
typedef struct {
	char type;			/* !=0: service, 0: instance */
	union {
		scf_service_t *svc;
		scf_instance_t *inst;
	} u;
} scf_entityp_t;

#define	ENT_INSTANCE	0

#define	SCF_ENTITY_SET_TO_SERVICE(ent, s)	{ ent.type = 1; ent.u.svc = s; }

#define	SCF_ENTITY_SET_TO_INSTANCE(ent, i)	\
	{ ent.type = ENT_INSTANCE; ent.u.inst = i; }

#define	scf_entity_get_pg(ent, name, pg) \
	(ent.type ? scf_service_get_pg(ent.u.svc, name, pg) : \
	scf_instance_get_pg(ent.u.inst, name, pg))

#define	scf_entity_to_fmri(ent, buf, buf_sz) \
	(ent.type ? scf_service_to_fmri(ent.u.svc, buf, buf_sz) : \
	scf_instance_to_fmri(ent.u.inst, buf, buf_sz))

#define	SCF_ENTITY_TYPE_NAME(ent)	(ent.type ? "service" : "instance")

/*
 * Data structure for -p arguments.  Since they may be name or name/name, we
 * just track the components.
 */
typedef struct svcprop_prop_node {
	uu_list_node_t	spn_list_node;
	const char	*spn_comp1;
	const char	*spn_comp2;
} svcprop_prop_node_t;

static uu_list_pool_t	*prop_pool;
static uu_list_t	*prop_list;

static scf_handle_t *hndl;
static ssize_t max_scf_name_length;
static ssize_t max_scf_value_length;
static ssize_t max_scf_fmri_length;

/* Options */
static int quiet = 0;			/* No output. Nothing found, exit(1) */
static int types = 0;			/* Display types of properties. */
static int verbose = 0;			/* Print not found errors to stderr. */
static int fmris = 0;			/* Display full FMRIs for properties. */
static int wait = 0;			/* Wait mode. */
static char *snapshot = "running";	/* Snapshot to use. */
static int Cflag = 0;			/* C option supplied */
static int cflag = 0;			/* c option supplied */
static int sflag = 0;			/* s option supplied */
static int return_code;			/* main's return code */

#define	PRINT_NOPROP_ERRORS	(!quiet || verbose)

/*
 * For unexpected libscf errors.  The ending newline is necessary to keep
 * uu_die() from appending the errno error.
 */
static void
scfdie()
{
	die(gettext("Unexpected libscf error: %s.  Exiting.\n"),
	    scf_strerror(scf_error()));
}

static void *
safe_malloc(size_t sz)
{
	void *p;

	p = malloc(sz);
	if (p == NULL)
		die(gettext("Could not allocate memory"));

	return (p);
}

static void
usage()
{
	(void) fprintf(stderr, gettext("Usage: %1$s [-fqtv] "
	    "[-C | -c | -s snapshot] [-z zone] "
	    "[-p [name/]name]... \n"
	    "         {FMRI | pattern}...\n"
	    "       %1$s -w [-fqtv] [-z zone] [-p [name/]name] "
	    "{FMRI | pattern}\n"), uu_getpname());
	exit(UU_EXIT_USAGE);
}

/*
 * Return an allocated copy of str, with the Bourne shell's metacharacters
 * escaped by '\'.
 *
 * What about unicode?
 */
static char *
quote_for_shell(const char *str)
{
	const char *sp;
	char *dst, *dp;
	size_t dst_len;

	const char * const metachars = ";&()|^<>\n \t\\\"\'`";

	if (str[0] == '\0')
		return (strdup("\"\""));

	dst_len = 0;
	for (sp = str; *sp != '\0'; ++sp) {
		++dst_len;

		if (strchr(metachars, *sp) != NULL)
			++dst_len;
	}

	if (sp - str == dst_len)
		return (strdup(str));

	dst = safe_malloc(dst_len + 1);

	for (dp = dst, sp = str; *sp != '\0'; ++dp, ++sp) {
		if (strchr(metachars, *sp) != NULL)
			*dp++ = '\\';

		*dp = *sp;
	}
	*dp = '\0';

	return (dst);
}

static void
print_value(scf_value_t *val)
{
	char *buf, *qbuf;
	ssize_t bufsz, r;

	bufsz = scf_value_get_as_string(val, NULL, 0) + 1;
	if (bufsz - 1 < 0)
		scfdie();

	buf = safe_malloc(bufsz);

	r = scf_value_get_as_string(val, buf, bufsz);
	assert(r + 1 == bufsz);

	qbuf = quote_for_shell(buf);
	(void) fputs(qbuf, stdout);

	free(qbuf);
	free(buf);
}

/*
 * Display a property's values on a line.  If types is true, prepend
 * identification (the FMRI if fmris is true, pg/prop otherwise) and the type
 * of the property.
 */
static void
display_prop(scf_propertygroup_t *pg, scf_property_t *prop)
{
	scf_value_t *val;
	scf_iter_t *iter;
	int ret, first, err;

	const char * const permission_denied_emsg =
	    gettext("Permission denied.\n");

	if (types) {
		scf_type_t ty;
		char *buf;
		size_t buf_sz;

		if (fmris) {
			buf_sz = max_scf_fmri_length + 1;
			buf = safe_malloc(buf_sz);

			if (scf_property_to_fmri(prop, buf, buf_sz) == -1)
				scfdie();
			(void) fputs(buf, stdout);

			free(buf);
		} else {
			buf_sz = max_scf_name_length + 1;
			buf = safe_malloc(buf_sz);

			if (scf_pg_get_name(pg, buf, buf_sz) < 0)
				scfdie();
			(void) fputs(buf, stdout);
			(void) putchar('/');

			if (scf_property_get_name(prop, buf, buf_sz) < 0)
				scfdie();
			(void) fputs(buf, stdout);

			free(buf);
		}

		(void) putchar(' ');

		if (scf_property_type(prop, &ty) == -1)
			scfdie();
		(void) fputs(scf_type_to_string(ty), stdout);
		(void) putchar(' ');
	}

	if ((iter = scf_iter_create(hndl)) == NULL ||
	    (val = scf_value_create(hndl)) == NULL)
		scfdie();

	if (scf_iter_property_values(iter, prop) == -1)
		scfdie();

	first = 1;
	while ((ret = scf_iter_next_value(iter, val)) == 1) {
		if (first)
			first = 0;
		else
			(void) putchar(' ');
		print_value(val);
	}
	if (ret == -1) {
		err = scf_error();
		if (err == SCF_ERROR_PERMISSION_DENIED) {
			if (uu_list_numnodes(prop_list) > 0)
				die(permission_denied_emsg);
		} else {
			scfdie();
		}
	}

	(void) putchar('\n');

	scf_iter_destroy(iter);
	(void) scf_value_destroy(val);
}

/*
 * display_prop() all of the properties in the given property group.  Force
 * types to true so identification will be displayed.
 */
static void
display_pg(scf_propertygroup_t *pg)
{
	scf_property_t *prop;
	scf_iter_t *iter;
	int ret;

	types = 1;	/* Always display types for whole propertygroups. */

	if ((prop = scf_property_create(hndl)) == NULL ||
	    (iter = scf_iter_create(hndl)) == NULL)
		scfdie();

	if (scf_iter_pg_properties(iter, pg) == -1)
		scfdie();

	while ((ret = scf_iter_next_property(iter, prop)) == 1)
		display_prop(pg, prop);
	if (ret == -1)
		scfdie();

	scf_iter_destroy(iter);
	scf_property_destroy(prop);
}

/*
 * Common code to execute when a nonexistant property is encountered.
 */
static void
noprop_common_action()
{
	if (!PRINT_NOPROP_ERRORS)
		/* We're not printing errors, so we can cut out early. */
		exit(UU_EXIT_FATAL);

	return_code = UU_EXIT_FATAL;
}

/*
 * Iterate the properties of a service or an instance when no snapshot
 * is specified.
 */
static int
scf_iter_entity_pgs(scf_iter_t *iter, scf_entityp_t ent)
{
	int ret = 0;

	if (ent.type) {
		/*
		 * If we are displaying properties for a service,
		 * treat it as though it were a composed, current
		 * lookup. (implicit cflag) However, if a snapshot
		 * was specified, fail.
		 */
		if (sflag)
			die(gettext("Only instances have "
			    "snapshots.\n"));
		ret = scf_iter_service_pgs(iter, ent.u.svc);
	} else {
		if (Cflag)
			ret = scf_iter_instance_pgs(iter, ent.u.inst);
		else
			ret = scf_iter_instance_pgs_composed(iter, ent.u.inst,
			    NULL);
	}
	return (ret);
}

/*
 * Return a snapshot for the supplied instance and snapshot name.
 */
static scf_snapshot_t *
get_snapshot(const scf_instance_t *inst, const char *snapshot)
{
	scf_snapshot_t *snap = scf_snapshot_create(hndl);

	if (snap == NULL)
		scfdie();

	if (scf_instance_get_snapshot(inst, snapshot, snap) == -1) {
		switch (scf_error()) {
		case SCF_ERROR_INVALID_ARGUMENT:
			die(gettext("Invalid snapshot name.\n"));
			/* NOTREACHED */

		case SCF_ERROR_NOT_FOUND:
			if (sflag == 0) {
				scf_snapshot_destroy(snap);
				snap = NULL;
			} else
				die(gettext("No such snapshot.\n"));
			break;

		default:
			scfdie();
		}
	}

	return (snap);
}

/*
 * Entity (service or instance): If there are -p options,
 * display_{pg,prop}() the named property groups and/or properties.  Otherwise
 * display_pg() all property groups.
 */
static void
process_ent(scf_entityp_t ent)
{
	scf_snapshot_t *snap = NULL;
	scf_propertygroup_t *pg;
	scf_property_t *prop;
	scf_iter_t *iter;
	svcprop_prop_node_t *spn;
	int ret, err;

	if (uu_list_numnodes(prop_list) == 0) {
		if (quiet)
			return;

		if ((pg = scf_pg_create(hndl)) == NULL ||
		    (iter = scf_iter_create(hndl)) == NULL)
			scfdie();

		if (cflag || Cflag || ent.type != ENT_INSTANCE) {
			if (scf_iter_entity_pgs(iter, ent) == -1)
				scfdie();
		} else {
			if (snapshot != NULL)
				snap = get_snapshot(ent.u.inst, snapshot);

			if (scf_iter_instance_pgs_composed(iter, ent.u.inst,
			    snap) == -1)
				scfdie();
			if (snap)
				scf_snapshot_destroy(snap);
		}

		while ((ret = scf_iter_next_pg(iter, pg)) == 1)
			display_pg(pg);
		if (ret == -1)
			scfdie();

		/*
		 * In normal usage, i.e. against the running snapshot,
		 * we must iterate over the current non-persistent
		 * pg's.
		 */
		if (sflag == 0 && snap != NULL) {
			scf_iter_reset(iter);
			if (scf_iter_instance_pgs_composed(iter, ent.u.inst,
			    NULL) == -1)
				scfdie();
			while ((ret = scf_iter_next_pg(iter, pg)) == 1) {
				uint32_t flags;

				if (scf_pg_get_flags(pg, &flags) == -1)
					scfdie();
				if (flags & SCF_PG_FLAG_NONPERSISTENT)
					display_pg(pg);
			}
		}
		if (ret == -1)
			scfdie();

		scf_iter_destroy(iter);
		scf_pg_destroy(pg);

		return;
	}

	if ((pg = scf_pg_create(hndl)) == NULL ||
	    (prop = scf_property_create(hndl)) == NULL)
		scfdie();

	if (ent.type == ENT_INSTANCE && snapshot != NULL)
		snap = get_snapshot(ent.u.inst, snapshot);

	for (spn = uu_list_first(prop_list);
	    spn != NULL;
	    spn = uu_list_next(prop_list, spn)) {
		if (ent.type == ENT_INSTANCE) {
			if (Cflag)
				ret = scf_instance_get_pg(ent.u.inst,
				    spn->spn_comp1, pg);
			else
				ret = scf_instance_get_pg_composed(ent.u.inst,
				    snap, spn->spn_comp1, pg);
			err = scf_error();

			/*
			 * If we didn't find it in the specified snapshot, use
			 * the current values if the pg is nonpersistent.
			 */
			if (ret == -1 && !Cflag &&snap != NULL && err ==
			    SCF_ERROR_NOT_FOUND) {
				ret = scf_instance_get_pg_composed(
				    ent.u.inst, NULL, spn->spn_comp1,
				    pg);

				if (ret == 0) {
					uint32_t flags;

					if (scf_pg_get_flags(pg, &flags) == -1)
						scfdie();
					if ((flags & SCF_PG_FLAG_NONPERSISTENT)
					    == 0) {
						ret = -1;
					}
				}
			}
		} else {
			/*
			 * If we are displaying properties for a service,
			 * treat it as though it were a composed, current
			 * lookup. (implicit cflag) However, if a snapshot
			 * was specified, fail.
			 */
			if (sflag)
				die(gettext("Only instances have "
				    "snapshots.\n"));
			ret = scf_entity_get_pg(ent, spn->spn_comp1, pg);
			err = scf_error();
		}
		if (ret == -1) {
			if (err != SCF_ERROR_NOT_FOUND)
				scfdie();

			if (PRINT_NOPROP_ERRORS) {
				char *buf;

				buf = safe_malloc(max_scf_fmri_length + 1);
				if (scf_entity_to_fmri(ent, buf,
				    max_scf_fmri_length + 1) == -1)
					scfdie();

				uu_warn(gettext("Couldn't find property group "
				    "`%s' for %s `%s'.\n"), spn->spn_comp1,
				    SCF_ENTITY_TYPE_NAME(ent), buf);

				free(buf);
			}

			noprop_common_action();

			continue;
		}

		if (spn->spn_comp2 == NULL) {
			if (!quiet)
				display_pg(pg);
			continue;
		}

		if (scf_pg_get_property(pg, spn->spn_comp2, prop) == -1) {
			if (scf_error() != SCF_ERROR_NOT_FOUND)
				scfdie();

			if (PRINT_NOPROP_ERRORS) {
				char *buf;

				buf = safe_malloc(max_scf_fmri_length + 1);
				if (scf_entity_to_fmri(ent, buf,
				    max_scf_fmri_length + 1) == -1)
					scfdie();

				/* FMRI syntax knowledge */
				uu_warn(gettext("Couldn't find property "
				    "`%s/%s' for %s `%s'.\n"), spn->spn_comp1,
				    spn->spn_comp2, SCF_ENTITY_TYPE_NAME(ent),
				    buf);

				free(buf);
			}

			noprop_common_action();

			continue;
		}

		if (!quiet)
			display_prop(pg, prop);
	}

	scf_property_destroy(prop);
	scf_pg_destroy(pg);
	if (snap)
		scf_snapshot_destroy(snap);
}

/*
 * Without -p options, just call display_pg().  Otherwise display_prop() the
 * named properties of the property group.
 */
static void
process_pg(scf_propertygroup_t *pg)
{
	scf_property_t *prop;
	svcprop_prop_node_t *spn;

	if (uu_list_first(prop_list) == NULL) {
		if (quiet)
			return;

		display_pg(pg);
		return;
	}

	prop = scf_property_create(hndl);
	if (prop == NULL)
		scfdie();

	for (spn = uu_list_first(prop_list);
	    spn != NULL;
	    spn = uu_list_next(prop_list, spn)) {
		if (spn->spn_comp2 != NULL) {
			char *buf;

			buf = safe_malloc(max_scf_fmri_length + 1);
			if (scf_pg_to_fmri(pg, buf, max_scf_fmri_length + 1) ==
			    -1)
				scfdie();

			uu_xdie(UU_EXIT_USAGE, gettext("-p argument `%s/%s' "
			    "has too many components for property "
			    "group `%s'.\n"), spn->spn_comp1, spn->spn_comp2,
			    buf);

			free(buf);
		}

		if (scf_pg_get_property(pg, spn->spn_comp1, prop) == 0) {
			if (!quiet)
				display_prop(pg, prop);
			continue;
		}

		if (scf_error() != SCF_ERROR_NOT_FOUND)
			scfdie();

		if (PRINT_NOPROP_ERRORS) {
			char *buf;

			buf = safe_malloc(max_scf_fmri_length + 1);
			if (scf_pg_to_fmri(pg, buf, max_scf_fmri_length + 1) ==
			    -1)
				scfdie();

			uu_warn(gettext("Couldn't find property `%s' in "
			    "property group `%s'.\n"), spn->spn_comp1, buf);

			free(buf);
		}

		noprop_common_action();
	}
}

/*
 * If there are -p options, show the error.  Otherwise just call
 * display_prop().
 */
static void
process_prop(scf_propertygroup_t *pg, scf_property_t *prop)
{
	if (uu_list_first(prop_list) != NULL) {
		uu_warn(gettext("The -p option cannot be used with property "
		    "operands.\n"));
		usage();
	}

	if (quiet)
		return;

	display_prop(pg, prop);
}

/* Decode an operand & dispatch. */
/* ARGSUSED */
static int
process_fmri(void *unused, scf_walkinfo_t *wip)
{
	scf_entityp_t ent;

	/* Multiple matches imply multiple entities. */
	if (wip->count > 1)
		types = fmris = 1;

	if (wip->prop != NULL) {
		process_prop(wip->pg, wip->prop);
	} else if (wip->pg != NULL) {
		process_pg(wip->pg);
	} else if (wip->inst != NULL) {
		SCF_ENTITY_SET_TO_INSTANCE(ent, wip->inst);
		process_ent(ent);
	} else {
		/* scf_walk_fmri() won't let this happen */
		assert(wip->svc != NULL);
		SCF_ENTITY_SET_TO_SERVICE(ent, wip->svc);
		process_ent(ent);
	}

	return (0);
}

static void
add_prop(char *property)
{
	svcprop_prop_node_t *p, *last;
	char *slash;

	const char * const invalid_component_emsg =
	    gettext("Invalid component name `%s'.\n");

	/* FMRI syntax knowledge. */
	slash = strchr(property, '/');
	if (slash != NULL) {
		if (strchr(slash + 1, '/') != NULL) {
			uu_warn(gettext("-p argument `%s' has too many "
			    "components.\n"), property);
			usage();
		}
	}

	if (slash != NULL)
		*slash = '\0';

	p = safe_malloc(sizeof (svcprop_prop_node_t));
	uu_list_node_init(p, &p->spn_list_node, prop_pool);

	p->spn_comp1 = property;
	p->spn_comp2 = (slash == NULL) ? NULL : slash + 1;

	if (uu_check_name(p->spn_comp1, UU_NAME_DOMAIN) == -1)
		uu_xdie(UU_EXIT_USAGE, invalid_component_emsg, p->spn_comp1);
	if (p->spn_comp2 != NULL &&
	    uu_check_name(p->spn_comp2, UU_NAME_DOMAIN) == -1)
		uu_xdie(UU_EXIT_USAGE, invalid_component_emsg, p->spn_comp2);

	last = uu_list_last(prop_list);
	if (last != NULL) {
		if ((last->spn_comp2 == NULL) ^ (p->spn_comp2 == NULL)) {
			/*
			 * The -p options have mixed numbers of components.
			 * If they both turn out to be valid, then the
			 * single-component ones will specify property groups,
			 * so we need to turn on types to keep the output of
			 * display_prop() consistent with display_pg().
			 */
			types = 1;
		}
	}

	(void) uu_list_insert_after(prop_list, NULL, p);
}


/*
 * Wait for a property group or property change.
 *
 * Extract a pg and optionally a property name from fmri & prop_list.
 * _scf_pg_wait() for the pg, and display_pg(pg) or display_prop(pg, prop)
 * when it returns.
 */
/* ARGSUSED */
static int
do_wait(void *unused, scf_walkinfo_t *wip)
{
	scf_property_t *prop;
	scf_propertygroup_t *lpg, *pg;
	const char *propname;
	svcprop_prop_node_t *p;

	const char *emsg_not_found = gettext("Not found.\n");

	if ((lpg = scf_pg_create(hndl)) == NULL ||
	    (prop = scf_property_create(hndl)) == NULL)
		scfdie();

	if (wip->prop != NULL) {
		if (uu_list_numnodes(prop_list) > 0)
			uu_xdie(UU_EXIT_USAGE, gettext("-p cannot be used with "
			    "property FMRIs.\n"));
		pg = wip->pg;

		assert(strrchr(wip->fmri, '/') != NULL);
		propname = strrchr(wip->fmri, '/') + 1;

	} else if (wip->pg != NULL) {
		p = uu_list_first(prop_list);

		if (p != NULL) {
			if (p->spn_comp2 != NULL)
				uu_xdie(UU_EXIT_USAGE, gettext("-p argument "
				    "\"%s/%s\" has too many components for "
				    "property group %s.\n"),
				    p->spn_comp1, p->spn_comp2, wip->fmri);

			propname = p->spn_comp1;

			if (scf_pg_get_property(wip->pg, propname, prop) !=
			    SCF_SUCCESS) {
				switch (scf_error()) {
				case SCF_ERROR_INVALID_ARGUMENT:
					uu_xdie(UU_EXIT_USAGE,
					    gettext("Invalid property name "
					    "\"%s\".\n"), propname);

					/* NOTREACHED */

				case SCF_ERROR_NOT_FOUND:
					die(emsg_not_found);

					/* NOTREACHED */

				default:
					scfdie();
				}
			}
		} else {
			propname = NULL;
		}

		pg = wip->pg;

	} else if (wip->inst != NULL) {

		p = uu_list_first(prop_list);
		if (p == NULL)
			uu_xdie(UU_EXIT_USAGE,
			    gettext("Cannot wait for an instance.\n"));

		if (scf_instance_get_pg(wip->inst, p->spn_comp1, lpg) !=
		    SCF_SUCCESS) {
			switch (scf_error()) {
			case SCF_ERROR_INVALID_ARGUMENT:
				uu_xdie(UU_EXIT_USAGE, gettext("Invalid "
				    "property group name \"%s\".\n"),
				    p->spn_comp1);

			case SCF_ERROR_NOT_FOUND:
				die(emsg_not_found);

				/* NOTREACHED */

			default:
				scfdie();
			}
		}

		propname = p->spn_comp2;

		if (propname != NULL) {
			if (scf_pg_get_property(lpg, propname, prop) !=
			    SCF_SUCCESS) {
				switch (scf_error()) {
				case SCF_ERROR_INVALID_ARGUMENT:
					uu_xdie(UU_EXIT_USAGE,
					    gettext("Invalid property name "
					    "\"%s\".\n"), propname);

				case SCF_ERROR_NOT_FOUND:
					die(emsg_not_found);

					/* NOTREACHED */

				default:
					scfdie();
				}
			}
		}

		pg = lpg;

	} else if (wip->svc != NULL) {

		p = uu_list_first(prop_list);
		if (p == NULL)
			uu_xdie(UU_EXIT_USAGE,
			    gettext("Cannot wait for a service.\n"));

		if (scf_service_get_pg(wip->svc, p->spn_comp1, lpg) !=
		    SCF_SUCCESS) {
			switch (scf_error()) {
			case SCF_ERROR_INVALID_ARGUMENT:
				uu_xdie(UU_EXIT_USAGE, gettext("Invalid "
				    "property group name \"%s\".\n"),
				    p->spn_comp1);

			case SCF_ERROR_NOT_FOUND:
				die(emsg_not_found);

			default:
				scfdie();
			}
		}

		propname = p->spn_comp2;

		if (propname != NULL) {
			if (scf_pg_get_property(lpg, propname, prop) !=
			    SCF_SUCCESS) {
				switch (scf_error()) {
				case SCF_ERROR_INVALID_ARGUMENT:
					uu_xdie(UU_EXIT_USAGE,
					    gettext("Invalid property name "
					    "\"%s\".\n"), propname);

					/* NOTREACHED */

				case SCF_ERROR_NOT_FOUND:
					die(emsg_not_found);

					/* NOTREACHED */

				default:
					scfdie();
				}
			}
		}

		pg = lpg;

	} else {
		uu_xdie(UU_EXIT_USAGE, gettext("FMRI must specify an entity, "
		    "property group, or property.\n"));
	}

	for (;;) {
		int ret;

		ret = _scf_pg_wait(pg, -1);
		if (ret != SCF_SUCCESS)
			scfdie();

		ret = scf_pg_update(pg);
		if (ret < 0) {
			if (scf_error() != SCF_ERROR_DELETED)
				scfdie();

			die(emsg_not_found);
		}
		if (ret == SCF_COMPLETE)
			break;
	}

	if (propname != NULL) {
		if (scf_pg_get_property(pg, propname, prop) == SCF_SUCCESS) {
			if (!quiet)
				display_prop(pg, prop);
		} else {
			if (scf_error() != SCF_ERROR_NOT_FOUND)
				scfdie();

			if (PRINT_NOPROP_ERRORS)
				uu_warn(emsg_not_found);

			return_code = UU_EXIT_FATAL;
		}
	} else {
		if (!quiet)
			display_pg(pg);
	}

	scf_property_destroy(prop);
	scf_pg_destroy(lpg);

	return (0);
}

/*
 * These functions replace uu_warn() and uu_die() when the quiet (-q) option is
 * used, and silently ignore any output.
 */

/*ARGSUSED*/
static void
quiet_warn(const char *fmt, ...)
{
	/* Do nothing */
}

/*ARGSUSED*/
static void
quiet_die(const char *fmt, ...)
{
	exit(UU_EXIT_FATAL);
}

int
main(int argc, char *argv[])
{
	int c;
	scf_walk_callback callback;
	int flags;
	int err;

	(void) setlocale(LC_ALL, "");
	(void) textdomain(TEXT_DOMAIN);

	return_code = UU_EXIT_OK;

	(void) uu_setpname(argv[0]);

	prop_pool = uu_list_pool_create("properties",
	    sizeof (svcprop_prop_node_t),
	    offsetof(svcprop_prop_node_t, spn_list_node), NULL, 0);
	if (prop_pool == NULL)
		uu_die("%s\n", uu_strerror(uu_error()));

	prop_list = uu_list_create(prop_pool, NULL, 0);

	hndl = scf_handle_create(SCF_VERSION);
	if (hndl == NULL)
		scfdie();

	while ((c = getopt(argc, argv, "Ccfp:qs:tvwz:")) != -1) {
		switch (c) {
		case 'C':
			if (cflag || sflag || wait)
				usage();	/* Not with -c, -s or -w */
			Cflag++;
			snapshot = NULL;
			break;

		case 'c':
			if (Cflag || sflag || wait)
				usage();	/* Not with -C, -s or -w */
			cflag++;
			snapshot = NULL;
			break;

		case 'f':
			types = 1;
			fmris = 1;
			break;

		case 'p':
			add_prop(optarg);
			break;

		case 'q':
			quiet = 1;
			warn = quiet_warn;
			die = quiet_die;
			break;

		case 's':
			if (Cflag || cflag || wait)
				usage();	/* Not with -C, -c or -w */
			snapshot = optarg;
			sflag++;
			break;

		case 't':
			types = 1;
			break;

		case 'v':
			verbose = 1;
			break;

		case 'w':
			if (Cflag || cflag || sflag)
				usage();	/* Not with -C, -c or -s */
			wait = 1;
			break;

		case 'z': {
			scf_value_t *zone;
			scf_handle_t *h = hndl;

<<<<<<< HEAD
=======
			if (getzoneid() != GLOBAL_ZONEID)
				uu_die(gettext("svcprop -z may only be used "
				    "from the global zone\n"));

>>>>>>> ad6bdd08
			if ((zone = scf_value_create(h)) == NULL)
				scfdie();

			if (scf_value_set_astring(zone, optarg) != SCF_SUCCESS)
				scfdie();

			if (scf_handle_decorate(h, "zone", zone) != SCF_SUCCESS)
				uu_die(gettext("invalid zone '%s'\n"), optarg);

			scf_value_destroy(zone);
			break;
		}

		case '?':
			switch (optopt) {
			case 'p':
				usage();

			default:
				break;
			}

			/* FALLTHROUGH */

		default:
			usage();
		}
	}

	if (optind == argc)
		usage();

	max_scf_name_length = scf_limit(SCF_LIMIT_MAX_NAME_LENGTH);
	max_scf_value_length = scf_limit(SCF_LIMIT_MAX_VALUE_LENGTH);
	max_scf_fmri_length = scf_limit(SCF_LIMIT_MAX_FMRI_LENGTH);
	if (max_scf_name_length == -1 || max_scf_value_length == -1 ||
	    max_scf_fmri_length == -1)
		scfdie();

	if (scf_handle_bind(hndl) == -1)
		die(gettext("Could not connect to configuration repository: "
		    "%s.\n"), scf_strerror(scf_error()));

	flags = SCF_WALK_PROPERTY | SCF_WALK_SERVICE | SCF_WALK_EXPLICIT;

	if (wait) {
		if (uu_list_numnodes(prop_list) > 1)
			usage();

		if (argc - optind > 1)
			usage();

		callback = do_wait;

	} else {
		callback = process_fmri;

		flags |= SCF_WALK_MULTIPLE;
	}

	if ((err = scf_walk_fmri(hndl, argc - optind, argv + optind, flags,
	    callback, NULL, &return_code, warn)) != 0) {
		warn(gettext("failed to iterate over instances: %s\n"),
		    scf_strerror(err));
		return_code = UU_EXIT_FATAL;
	}

	scf_handle_destroy(hndl);

	return (return_code);
}<|MERGE_RESOLUTION|>--- conflicted
+++ resolved
@@ -1075,13 +1075,10 @@
 			scf_value_t *zone;
 			scf_handle_t *h = hndl;
 
-<<<<<<< HEAD
-=======
 			if (getzoneid() != GLOBAL_ZONEID)
 				uu_die(gettext("svcprop -z may only be used "
 				    "from the global zone\n"));
 
->>>>>>> ad6bdd08
 			if ((zone = scf_value_create(h)) == NULL)
 				scfdie();
 
