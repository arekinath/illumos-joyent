/*
 * CDDL HEADER START
 *
 * The contents of this file are subject to the terms of the
 * Common Development and Distribution License (the "License").
 * You may not use this file except in compliance with the License.
 *
 * You can obtain a copy of the license at usr/src/OPENSOLARIS.LICENSE
 * or http://www.opensolaris.org/os/licensing.
 * See the License for the specific language governing permissions
 * and limitations under the License.
 *
 * When distributing Covered Code, include this CDDL HEADER in each
 * file and include the License file at usr/src/OPENSOLARIS.LICENSE.
 * If applicable, add the following below this CDDL HEADER, with the
 * fields enclosed by brackets "[]" replaced with your own identifying
 * information: Portions Copyright [yyyy] [name of copyright owner]
 *
 * CDDL HEADER END
 */

/*
 * Copyright (c) 2004, 2010, Oracle and/or its affiliates. All rights reserved.
 * Copyright 2011 Joyent Inc.
 */

/*
 * Copyright 2011 Joyent Inc.
 */

/*
 * method.c - method execution functions
 *
 * This file contains the routines needed to run a method:  a fork(2)-exec(2)
 * invocation monitored using either the contract filesystem or waitpid(2).
 * (Plain fork1(2) support is provided in fork.c.)
 *
 * Contract Transfer
 *   When we restart a service, we want to transfer any contracts that the old
 *   service's contract inherited.  This means that (a) we must not abandon the
 *   old contract when the service dies and (b) we must write the id of the old
 *   contract into the terms of the new contract.  There should be limits to
 *   (a), though, since we don't want to keep the contract around forever.  To
 *   this end we'll say that services in the offline state may have a contract
 *   to be transfered and services in the disabled or maintenance states cannot.
 *   This means that when a service transitions from online (or degraded) to
 *   offline, the contract should be preserved, and when the service transitions
 *   from offline to online (i.e., the start method), we'll transfer inherited
 *   contracts.
 */

#include <sys/contract/process.h>
#include <sys/ctfs.h>
#include <sys/stat.h>
#include <sys/time.h>
#include <sys/types.h>
#include <sys/uio.h>
#include <sys/wait.h>
#include <alloca.h>
#include <assert.h>
#include <errno.h>
#include <fcntl.h>
#include <libcontract.h>
#include <libcontract_priv.h>
#include <libgen.h>
#include <librestart.h>
#include <libscf.h>
#include <limits.h>
#include <port.h>
#include <sac.h>
#include <signal.h>
#include <stdlib.h>
#include <string.h>
#include <strings.h>
#include <unistd.h>
#include <atomic.h>
#include <poll.h>
#include <libscf_priv.h>

#include "startd.h"

#define	SBIN_SH		"/sbin/sh"

/*
 * Used to tell if contracts are in the process of being
 * stored into the svc.startd internal hash table.
 */
volatile uint16_t	storing_contract = 0;

/*
 * Mapping from restart_on method-type to contract events.  Must correspond to
 * enum method_restart_t.
 */
static uint_t method_events[] = {
	/* METHOD_RESTART_ALL */
	CT_PR_EV_HWERR | CT_PR_EV_SIGNAL | CT_PR_EV_CORE | CT_PR_EV_EMPTY,
	/* METHOD_RESTART_EXTERNAL_FAULT */
	CT_PR_EV_HWERR | CT_PR_EV_SIGNAL,
	/* METHOD_RESTART_ANY_FAULT */
	CT_PR_EV_HWERR | CT_PR_EV_SIGNAL | CT_PR_EV_CORE
};

/*
 * method_record_start(restarter_inst_t *)
 *   Record a service start for rate limiting.  Place the current time
 *   in the circular array of instance starts.
 */
static void
method_record_start(restarter_inst_t *inst)
{
	int index = inst->ri_start_index++ % RINST_START_TIMES;

	inst->ri_start_time[index] = gethrtime();
}

/*
 * method_rate_critical(restarter_inst_t *)
 *    Return true if the average start interval is less than the permitted
 *    interval.  The implicit interval defaults to RINST_FAILURE_RATE_NS and
 *    RINST_START_TIMES but may be overridden with the svc properties
 *    startd/critical_failure_count and startd/critical_failure_period
 *    which represent the number of failures to consider and the amount of
 *    time in seconds in which that number may occur, respectively. Note that
 *    this time is measured as of the transition to 'enabled' rather than wall
 *    clock time.
 *    Implicit success if insufficient measurements for an average exist.
 */
static int
method_rate_critical(restarter_inst_t *inst)
{
	hrtime_t critical_failure_period = RINST_FAILURE_RATE_NS;
	uint_t critical_failure_count = RINST_START_TIMES;
	uint_t n = inst->ri_start_index;
	hrtime_t avg_ns = 0;
	uint64_t scf_fr, scf_st;
	scf_propvec_t *prop = NULL;
	scf_propvec_t restart_critical[] = {
		{ "critical_failure_period", NULL, SCF_TYPE_INTEGER, NULL, 0 },
		{ "critical_failure_count", NULL, SCF_TYPE_INTEGER, NULL, 0 },
		{ NULL }
	};

	restart_critical[0].pv_ptr = &scf_fr;
	restart_critical[1].pv_ptr = &scf_st;

	if (scf_read_propvec(inst->ri_i.i_fmri, "startd",
	    B_TRUE, restart_critical, &prop) != SCF_FAILED) {
		/*
		 * critical_failure_period is expressed
		 * in seconds but tracked in ns
		 */
<<<<<<< HEAD
		critical_failure_period = (hrtime_t) scf_fr * NANOSEC;
		critical_failure_count = (uint_t) scf_st;
=======
		critical_failure_period = (hrtime_t)scf_fr * NANOSEC;
		critical_failure_count = (uint_t)scf_st;
>>>>>>> ad6bdd08
	}
	if (inst->ri_start_index < critical_failure_count)
		return (0);

	avg_ns =
	    (inst->ri_start_time[(n - 1) % critical_failure_count] -
	    inst->ri_start_time[n % critical_failure_count]) /
	    (critical_failure_count - 1);

	return (avg_ns < critical_failure_period);
}

/*
 * int method_is_transient()
 *   Determine if the method for the given instance is transient,
 *   from a contract perspective. Return 1 if it is, and 0 if it isn't.
 */
static int
method_is_transient(restarter_inst_t *inst, int type)
{
	if (instance_is_transient_style(inst) || type != METHOD_START)
		return (1);
	else
		return (0);
}

/*
 * void method_store_contract()
 *   Store the newly created contract id into local structures and
 *   the repository.  If the repository connection is broken it is rebound.
 */
static void
method_store_contract(restarter_inst_t *inst, int type, ctid_t *cid)
{
	int r;
	boolean_t primary;

	if (errno = contract_latest(cid))
		uu_die("%s: Couldn't get new contract's id", inst->ri_i.i_fmri);

	primary = !method_is_transient(inst, type);

	if (!primary) {
		if (inst->ri_i.i_transient_ctid != 0) {
			log_framework(LOG_INFO,
			    "%s: transient ctid expected to be 0 but "
			    "was set to %ld\n", inst->ri_i.i_fmri,
			    inst->ri_i.i_transient_ctid);
		}

		inst->ri_i.i_transient_ctid = *cid;
	} else {
		if (inst->ri_i.i_primary_ctid != 0) {
			/*
			 * There was an old contract that we transferred.
			 * Remove it.
			 */
			method_remove_contract(inst, B_TRUE, B_FALSE);
		}

		if (inst->ri_i.i_primary_ctid != 0) {
			log_framework(LOG_INFO,
			    "%s: primary ctid expected to be 0 but "
			    "was set to %ld\n", inst->ri_i.i_fmri,
			    inst->ri_i.i_primary_ctid);
		}

		inst->ri_i.i_primary_ctid = *cid;
		inst->ri_i.i_primary_ctid_stopped = 0;

		log_framework(LOG_DEBUG, "Storing primary contract %ld for "
		    "%s.\n", *cid, inst->ri_i.i_fmri);

		contract_hash_store(*cid, inst->ri_id);
	}

again:
	if (inst->ri_mi_deleted)
		return;

	r = restarter_store_contract(inst->ri_m_inst, *cid, primary ?
	    RESTARTER_CONTRACT_PRIMARY : RESTARTER_CONTRACT_TRANSIENT);
	switch (r) {
	case 0:
		break;

	case ECANCELED:
		inst->ri_mi_deleted = B_TRUE;
		break;

	case ECONNABORTED:
		libscf_handle_rebind(scf_instance_handle(inst->ri_m_inst));
		/* FALLTHROUGH */

	case EBADF:
		libscf_reget_instance(inst);
		goto again;

	case ENOMEM:
	case EPERM:
	case EACCES:
	case EROFS:
		uu_die("%s: Couldn't store contract id %ld",
		    inst->ri_i.i_fmri, *cid);
		/* NOTREACHED */

	case EINVAL:
	default:
		bad_error("restarter_store_contract", r);
	}
}

/*
 * void method_remove_contract()
 *   Remove any non-permanent contracts from internal structures and
 *   the repository, then abandon them.
 *   Returns
 *     0 - success
 *     ECANCELED - inst was deleted from the repository
 *
 *   If the repository connection was broken, it is rebound.
 */
void
method_remove_contract(restarter_inst_t *inst, boolean_t primary,
    boolean_t abandon)
{
	ctid_t * const ctidp = primary ? &inst->ri_i.i_primary_ctid :
	    &inst->ri_i.i_transient_ctid;

	int r;

	assert(*ctidp != 0);

	log_framework(LOG_DEBUG, "Removing %s contract %lu for %s.\n",
	    primary ? "primary" : "transient", *ctidp, inst->ri_i.i_fmri);

	if (abandon)
		contract_abandon(*ctidp);

again:
	if (inst->ri_mi_deleted) {
		r = ECANCELED;
		goto out;
	}

	r = restarter_remove_contract(inst->ri_m_inst, *ctidp, primary ?
	    RESTARTER_CONTRACT_PRIMARY : RESTARTER_CONTRACT_TRANSIENT);
	switch (r) {
	case 0:
		break;

	case ECANCELED:
		inst->ri_mi_deleted = B_TRUE;
		break;

	case ECONNABORTED:
		libscf_handle_rebind(scf_instance_handle(inst->ri_m_inst));
		/* FALLTHROUGH */

	case EBADF:
		libscf_reget_instance(inst);
		goto again;

	case ENOMEM:
	case EPERM:
	case EACCES:
	case EROFS:
		log_error(LOG_INFO, "%s: Couldn't remove contract id %ld: "
		    "%s.\n", inst->ri_i.i_fmri, *ctidp, strerror(r));
		break;

	case EINVAL:
	default:
		bad_error("restarter_remove_contract", r);
	}

out:
	if (primary)
		contract_hash_remove(*ctidp);

	*ctidp = 0;
}

static const char *method_names[] = { "start", "stop", "refresh" };

/*
 * int method_ready_contract(restarter_inst_t *, int, method_restart_t, int)
 *
 *   Activate a contract template for the type method of inst.  type,
 *   restart_on, and cte_mask dictate the critical events term of the contract.
 *   Returns
 *     0 - success
 *     ECANCELED - inst has been deleted from the repository
 */
static int
method_ready_contract(restarter_inst_t *inst, int type,
    method_restart_t restart_on, uint_t cte_mask)
{
	int tmpl, err, istrans, iswait, ret;
	uint_t cevents, fevents;

	/*
	 * Correctly supporting wait-style services is tricky without
	 * rearchitecting startd to cope with multiple event sources
	 * simultaneously trying to stop an instance.  Until a better
	 * solution is implemented, we avoid this problem for
	 * wait-style services by making contract events fatal and
	 * letting the wait code alone handle stopping the service.
	 */
	iswait = instance_is_wait_style(inst);
	istrans = method_is_transient(inst, type);

	tmpl = open64(CTFS_ROOT "/process/template", O_RDWR);
	if (tmpl == -1)
		uu_die("Could not create contract template");

	/*
	 * We assume non-login processes are unlikely to create
	 * multiple process groups, and set CT_PR_PGRPONLY for all
	 * wait-style services' contracts.
	 */
	err = ct_pr_tmpl_set_param(tmpl, CT_PR_INHERIT | CT_PR_REGENT |
	    (iswait ? CT_PR_PGRPONLY : 0));
	assert(err == 0);

	if (istrans) {
		cevents = 0;
		fevents = 0;
	} else {
		assert(restart_on >= 0);
		assert(restart_on <= METHOD_RESTART_ANY_FAULT);
		cevents = method_events[restart_on] & ~cte_mask;
		fevents = iswait ?
		    (method_events[restart_on] & ~cte_mask & CT_PR_ALLFATAL) :
		    0;
	}

	err = ct_tmpl_set_critical(tmpl, cevents);
	assert(err == 0);

	err = ct_tmpl_set_informative(tmpl, 0);
	assert(err == 0);
	err = ct_pr_tmpl_set_fatal(tmpl, fevents);
	assert(err == 0);

	err = ct_tmpl_set_cookie(tmpl, istrans ?  METHOD_OTHER_COOKIE :
	    METHOD_START_COOKIE);
	assert(err == 0);

	if (type == METHOD_START && inst->ri_i.i_primary_ctid != 0) {
		ret = ct_pr_tmpl_set_transfer(tmpl, inst->ri_i.i_primary_ctid);
		switch (ret) {
		case 0:
			break;

		case ENOTEMPTY:
			/* No contracts for you! */
			method_remove_contract(inst, B_TRUE, B_TRUE);
			if (inst->ri_mi_deleted) {
				ret = ECANCELED;
				goto out;
			}
			break;

		case EINVAL:
		case ESRCH:
		case EACCES:
		default:
			bad_error("ct_pr_tmpl_set_transfer", ret);
		}
	}

	err = ct_pr_tmpl_set_svc_fmri(tmpl, inst->ri_i.i_fmri);
	assert(err == 0);
	err = ct_pr_tmpl_set_svc_aux(tmpl, method_names[type]);
	assert(err == 0);

	err = ct_tmpl_activate(tmpl);
	assert(err == 0);

	ret = 0;

out:
	err = close(tmpl);
	assert(err == 0);

	return (ret);
}

static void
exec_method(const restarter_inst_t *inst, int type, const char *method,
    struct method_context *mcp, uint8_t need_session)
{
	char *cmd;
	const char *errf;
	char **nenv;
	int rsmc_errno = 0;

	cmd = uu_msprintf("exec %s", method);

	if (inst->ri_utmpx_prefix[0] != '\0' && inst->ri_utmpx_prefix != NULL)
		(void) utmpx_mark_init(getpid(), inst->ri_utmpx_prefix);

	setlog(inst->ri_logstem);
	log_instance(inst, B_FALSE, "Executing %s method (\"%s\").",
	    method_names[type], method);

	if (need_session)
		(void) setpgrp();

	/* Set credentials. */
	rsmc_errno = restarter_set_method_context(mcp, &errf);
	if (rsmc_errno != 0) {
		log_instance(inst, B_FALSE,
		    "svc.startd could not set context for method: ");

		if (rsmc_errno == -1) {
			if (strcmp(errf, "core_set_process_path") == 0) {
				log_instance(inst, B_FALSE,
				    "Could not set corefile path.");
			} else if (strcmp(errf, "setproject") == 0) {
				log_instance(inst, B_FALSE, "%s: a resource "
				    "control assignment failed", errf);
			} else if (strcmp(errf, "pool_set_binding") == 0) {
				log_instance(inst, B_FALSE, "%s: a system "
				    "error occurred", errf);
			} else {
#ifndef NDEBUG
				uu_warn("%s:%d: Bad function name \"%s\" for "
				    "error %d from "
				    "restarter_set_method_context().\n",
				    __FILE__, __LINE__, errf, rsmc_errno);
#endif
				abort();
			}

			exit(1);
		}

		if (errf != NULL && strcmp(errf, "pool_set_binding") == 0) {
			switch (rsmc_errno) {
			case ENOENT:
				log_instance(inst, B_FALSE, "%s: the pool "
				    "could not be found", errf);
				break;

			case EBADF:
				log_instance(inst, B_FALSE, "%s: the "
				    "configuration is invalid", errf);
				break;

			case EINVAL:
				log_instance(inst, B_FALSE, "%s: pool name "
				    "\"%s\" is invalid", errf,
				    mcp->resource_pool);
				break;

			default:
#ifndef NDEBUG
				uu_warn("%s:%d: Bad error %d for function %s "
				    "in restarter_set_method_context().\n",
				    __FILE__, __LINE__, rsmc_errno, errf);
#endif
				abort();
			}

			exit(SMF_EXIT_ERR_CONFIG);
		}

		if (errf != NULL) {
			errno = rsmc_errno;
			perror(errf);

			switch (rsmc_errno) {
			case EINVAL:
			case EPERM:
			case ENOENT:
			case ENAMETOOLONG:
			case ERANGE:
			case ESRCH:
				exit(SMF_EXIT_ERR_CONFIG);
				/* NOTREACHED */

			default:
				exit(1);
			}
		}

		switch (rsmc_errno) {
		case ENOMEM:
			log_instance(inst, B_FALSE, "Out of memory.");
			exit(1);
			/* NOTREACHED */

		case ENOENT:
			log_instance(inst, B_FALSE, "Missing passwd entry for "
			    "user.");
			exit(SMF_EXIT_ERR_CONFIG);
			/* NOTREACHED */

		default:
#ifndef NDEBUG
			uu_warn("%s:%d: Bad miscellaneous error %d from "
			    "restarter_set_method_context().\n", __FILE__,
			    __LINE__, rsmc_errno);
#endif
			abort();
		}
	}

	nenv = set_smf_env(mcp->env, mcp->env_sz, NULL, inst,
	    method_names[type]);

	log_preexec();

	(void) execle(SBIN_SH, SBIN_SH, "-c", cmd, NULL, nenv);

	exit(10);
}

static void
write_status(restarter_inst_t *inst, const char *mname, int stat)
{
	int r;

again:
	if (inst->ri_mi_deleted)
		return;

	r = libscf_write_method_status(inst->ri_m_inst, mname, stat);
	switch (r) {
	case 0:
		break;

	case ECONNABORTED:
		libscf_reget_instance(inst);
		goto again;

	case ECANCELED:
		inst->ri_mi_deleted = 1;
		break;

	case EPERM:
	case EACCES:
	case EROFS:
		log_framework(LOG_INFO, "Could not write exit status "
		    "for %s method of %s: %s.\n", mname,
		    inst->ri_i.i_fmri, strerror(r));
		break;

	case ENAMETOOLONG:
	default:
		bad_error("libscf_write_method_status", r);
	}
}

/*
 * int method_run()
 *   Execute the type method of instp.  If it requires a fork(), wait for it
 *   to return and return its exit code in *exit_code.  Otherwise set
 *   *exit_code to 0 if the method succeeds & -1 if it fails.  If the
 *   repository connection is broken, it is rebound, but inst may not be
 *   reset.
 *   Returns
 *     0 - success
 *     EINVAL - A correct method or method context couldn't be retrieved.
 *     EIO - Contract kill failed.
 *     EFAULT - Method couldn't be executed successfully.
 *     ELOOP - Retry threshold exceeded.
 *     ECANCELED - inst was deleted from the repository before method was run
 *     ERANGE - Timeout retry threshold exceeded.
 *     EAGAIN - Failed due to external cause, retry.
 */
int
method_run(restarter_inst_t **instp, int type, int *exit_code)
{
	char *method;
	int ret_status;
	pid_t pid;
	method_restart_t restart_on;
	uint_t cte_mask;
	uint8_t need_session;
	scf_handle_t *h;
	scf_snapshot_t *snap;
	const char *mname;
	mc_error_t *m_error;
	struct method_context *mcp;
	int result = 0, timeout_fired = 0;
	int sig, r;
	boolean_t transient;
	uint64_t timeout;
	uint8_t timeout_retry;
	ctid_t ctid;
	int ctfd = -1;
	restarter_inst_t *inst = *instp;
	int id = inst->ri_id;
	int forkerr;

	assert(MUTEX_HELD(&inst->ri_lock));
	assert(instance_in_transition(inst));

	if (inst->ri_mi_deleted)
		return (ECANCELED);

	*exit_code = 0;

	assert(0 <= type && type <= 2);
	mname = method_names[type];

	if (type == METHOD_START)
		inst->ri_pre_online_hook();

	h = scf_instance_handle(inst->ri_m_inst);

	snap = scf_snapshot_create(h);
	if (snap == NULL ||
	    scf_instance_get_snapshot(inst->ri_m_inst, "running", snap) != 0) {
		log_framework(LOG_DEBUG,
		    "Could not get running snapshot for %s.  "
		    "Using editing version to run method %s.\n",
		    inst->ri_i.i_fmri, mname);
		scf_snapshot_destroy(snap);
		snap = NULL;
	}

	/*
	 * After this point, we may be logging to the instance log.
	 * Make sure we've noted where that log is as a property of
	 * the instance.
	 */
	r = libscf_note_method_log(inst->ri_m_inst, st->st_log_prefix,
	    inst->ri_logstem);
	if (r != 0) {
		log_framework(LOG_WARNING,
		    "%s: couldn't note log location: %s\n",
		    inst->ri_i.i_fmri, strerror(r));
	}

	if ((method = libscf_get_method(h, type, inst, snap, &restart_on,
	    &cte_mask, &need_session, &timeout, &timeout_retry)) == NULL) {
		if (errno == LIBSCF_PGROUP_ABSENT)  {
			log_framework(LOG_DEBUG,
			    "%s: instance has no method property group '%s'.\n",
			    inst->ri_i.i_fmri, mname);
			if (type == METHOD_REFRESH)
				log_instance(inst, B_TRUE, "No '%s' method "
				    "defined.  Treating as :true.", mname);
			else
				log_instance(inst, B_TRUE, "Method property "
				    "group '%s' is not present.", mname);
			scf_snapshot_destroy(snap);
			return (0);
		} else if (errno == LIBSCF_PROPERTY_ABSENT)  {
			log_framework(LOG_DEBUG,
			    "%s: instance has no '%s/exec' method property.\n",
			    inst->ri_i.i_fmri, mname);
			log_instance(inst, B_TRUE, "Method property '%s/exec "
			    "is not present.", mname);
			scf_snapshot_destroy(snap);
			return (0);
		} else {
			log_error(LOG_WARNING,
			    "%s: instance libscf_get_method failed\n",
			    inst->ri_i.i_fmri);
			scf_snapshot_destroy(snap);
			return (EINVAL);
		}
	}

	/* open service contract if stopping a non-transient service */
	if (type == METHOD_STOP && (!instance_is_transient_style(inst))) {
		if (inst->ri_i.i_primary_ctid == 0) {
			/* service is not running, nothing to stop */
			log_framework(LOG_DEBUG, "%s: instance has no primary "
			    "contract, no service to stop.\n",
			    inst->ri_i.i_fmri);
			scf_snapshot_destroy(snap);
			return (0);
		}
		if ((ctfd = contract_open(inst->ri_i.i_primary_ctid, "process",
		    "events", O_RDONLY)) < 0) {
			result = EFAULT;
			log_instance(inst, B_TRUE, "Could not open service "
			    "contract %ld.  Stop method not run.",
			    inst->ri_i.i_primary_ctid);
			goto out;
		}
	}

	if (restarter_is_null_method(method)) {
		log_framework(LOG_DEBUG, "%s: null method succeeds\n",
		    inst->ri_i.i_fmri);

		log_instance(inst, B_TRUE, "Executing %s method (null).",
		    mname);

		if (type == METHOD_START)
			write_status(inst, mname, 0);
		goto out;
	}

	sig = restarter_is_kill_method(method);
	if (sig >= 0) {

		if (inst->ri_i.i_primary_ctid == 0) {
			log_error(LOG_ERR, "%s: :kill with no contract\n",
			    inst->ri_i.i_fmri);
			log_instance(inst, B_TRUE, "Invalid use of \":kill\" "
			    "as stop method for transient service.");
			result = EINVAL;
			goto out;
		}

		log_framework(LOG_DEBUG,
		    "%s: :killing contract with signal %d\n",
		    inst->ri_i.i_fmri, sig);

		log_instance(inst, B_TRUE, "Executing %s method (:kill).",
		    mname);

		if (contract_kill(inst->ri_i.i_primary_ctid, sig,
		    inst->ri_i.i_fmri) != 0) {
			result = EIO;
			goto out;
		} else
			goto assured_kill;
	}

	log_framework(LOG_DEBUG, "%s: forking to run method %s\n",
	    inst->ri_i.i_fmri, method);

	m_error = restarter_get_method_context(RESTARTER_METHOD_CONTEXT_VERSION,
	    inst->ri_m_inst, snap, mname, method, &mcp);

	if (m_error != NULL) {
		log_instance(inst, B_TRUE, "%s", m_error->msg);
		restarter_mc_error_destroy(m_error);
		result = EINVAL;
		goto out;
	}

	r = method_ready_contract(inst, type, restart_on, cte_mask);
	if (r != 0) {
		assert(r == ECANCELED);
		assert(inst->ri_mi_deleted);
		restarter_free_method_context(mcp);
		result = ECANCELED;
		goto out;
	}

	/*
	 * Validate safety of method contexts, to save children work.
	 */
	if (!restarter_rm_libs_loadable())
		log_framework(LOG_DEBUG, "%s: method contexts limited "
		    "to root-accessible libraries\n", inst->ri_i.i_fmri);

	/*
	 * If the service is restarting too quickly, send it to
	 * maintenance.
	 */
	if (type == METHOD_START) {
		method_record_start(inst);
		if (method_rate_critical(inst)) {
			log_instance(inst, B_TRUE, "Restarting too quickly, "
			    "changing state to maintenance.");
			result = ELOOP;
			restarter_free_method_context(mcp);
			goto out;
		}
	}

	atomic_add_16(&storing_contract, 1);
	pid = startd_fork1(&forkerr);
	if (pid == 0)
		exec_method(inst, type, method, mcp, need_session);

	if (pid == -1) {
		atomic_add_16(&storing_contract, -1);
		if (forkerr == EAGAIN)
			result = EAGAIN;
		else
			result = EFAULT;

		log_error(LOG_WARNING,
		    "%s: Couldn't fork to execute method %s: %s\n",
		    inst->ri_i.i_fmri, method, strerror(forkerr));

		restarter_free_method_context(mcp);
		goto out;
	}


	/*
	 * Get the contract id, decide whether it is primary or transient, and
	 * stash it in inst & the repository.
	 */
	method_store_contract(inst, type, &ctid);
	atomic_add_16(&storing_contract, -1);

	restarter_free_method_context(mcp);

	/*
	 * Similarly for the start method PID.
	 */
	if (type == METHOD_START && !inst->ri_mi_deleted)
		(void) libscf_write_start_pid(inst->ri_m_inst, pid);

	if (instance_is_wait_style(inst) && type == METHOD_START) {
		/* Wait style instances don't get timeouts on start methods. */
		if (wait_register(pid, inst->ri_i.i_fmri, 1, 0)) {
			log_error(LOG_WARNING,
			    "%s: couldn't register %ld for wait\n",
			    inst->ri_i.i_fmri, pid);
			result = EFAULT;
			goto contract_out;
		}
		write_status(inst, mname, 0);

	} else {
		int r, err;
		time_t start_time;
		time_t end_time;

		/*
		 * Because on upgrade/live-upgrade we may have no chance
		 * to override faulty timeout values on the way to
		 * manifest import, all services on the path to manifest
		 * import are treated the same as INFINITE timeout services.
		 */

		start_time = time(NULL);
		if (timeout != METHOD_TIMEOUT_INFINITE && !is_timeout_ovr(inst))
			timeout_insert(inst, ctid, timeout);
		else
			timeout = METHOD_TIMEOUT_INFINITE;

		/* Unlock the instance while waiting for the method. */
		MUTEX_UNLOCK(&inst->ri_lock);

		do {
			r = waitpid(pid, &ret_status, NULL);
		} while (r == -1 && errno == EINTR);
		if (r == -1)
			err = errno;

		/* Re-grab the lock. */
		inst = inst_lookup_by_id(id);

		/*
		 * inst can't be removed, as the removal thread waits
		 * for completion of this one.
		 */
		assert(inst != NULL);
		*instp = inst;

		if (inst->ri_timeout != NULL && inst->ri_timeout->te_fired)
			timeout_fired = 1;

		timeout_remove(inst, ctid);

		log_framework(LOG_DEBUG,
		    "%s method for %s exited with status %d.\n", mname,
		    inst->ri_i.i_fmri, WEXITSTATUS(ret_status));

		if (r == -1) {
			log_error(LOG_WARNING,
			    "Couldn't waitpid() for %s method of %s (%s).\n",
			    mname, inst->ri_i.i_fmri, strerror(err));
			result = EFAULT;
			goto contract_out;
		}

		if (type == METHOD_START)
			write_status(inst, mname, ret_status);

		/* return ERANGE if this service doesn't retry on timeout */
		if (timeout_fired == 1 && timeout_retry == 0) {
			result = ERANGE;
			goto contract_out;
		}

		if (!WIFEXITED(ret_status)) {
			/*
			 * If method didn't exit itself (it was killed by an
			 * external entity, etc.), consider the entire
			 * method_run as failed.
			 */
			if (WIFSIGNALED(ret_status)) {
				char buf[SIG2STR_MAX];
				(void) sig2str(WTERMSIG(ret_status), buf);

				log_error(LOG_WARNING, "%s: Method \"%s\" "
				    "failed due to signal %s.\n",
				    inst->ri_i.i_fmri, method, buf);
				log_instance(inst, B_TRUE, "Method \"%s\" "
				    "failed due to signal %s.", mname, buf);
			} else {
				log_error(LOG_WARNING, "%s: Method \"%s\" "
				    "failed with exit status %d.\n",
				    inst->ri_i.i_fmri, method,
				    WEXITSTATUS(ret_status));
				log_instance(inst, B_TRUE, "Method \"%s\" "
				    "failed with exit status %d.", mname,
				    WEXITSTATUS(ret_status));
			}
			result = EAGAIN;
			goto contract_out;
		}

		*exit_code = WEXITSTATUS(ret_status);
		if (*exit_code != 0) {
			log_error(LOG_WARNING,
			    "%s: Method \"%s\" failed with exit status %d.\n",
			    inst->ri_i.i_fmri, method, WEXITSTATUS(ret_status));
		}

		log_instance(inst, B_TRUE, "Method \"%s\" exited with status "
		    "%d.", mname, *exit_code);

		if (*exit_code != 0)
			goto contract_out;

		end_time = time(NULL);

		/* Give service contract remaining seconds to empty */
		if (timeout != METHOD_TIMEOUT_INFINITE)
			timeout -= (end_time - start_time);
	}

assured_kill:
	/*
	 * For stop methods, assure that the service contract has emptied
	 * before returning.
	 */
	if (type == METHOD_STOP && (!instance_is_transient_style(inst)) &&
	    !(contract_is_empty(inst->ri_i.i_primary_ctid))) {
		int times = 0;

		if (timeout != METHOD_TIMEOUT_INFINITE)
			timeout_insert(inst, inst->ri_i.i_primary_ctid,
			    timeout);

		for (;;) {
			/*
			 * Check frequently at first, then back off.  This
			 * keeps startd from idling while shutting down.
			 */
			if (times < 20) {
				(void) poll(NULL, 0, 5);
				times++;
			} else {
				(void) poll(NULL, 0, 100);
			}
			if (contract_is_empty(inst->ri_i.i_primary_ctid))
				break;
		}

		if (timeout != METHOD_TIMEOUT_INFINITE)
			if (inst->ri_timeout->te_fired)
				result = EFAULT;

		timeout_remove(inst, inst->ri_i.i_primary_ctid);
	}

contract_out:
	/* Abandon contracts for transient methods & methods that fail. */
	transient = method_is_transient(inst, type);
	if ((transient || *exit_code != 0 || result != 0) &&
	    (restarter_is_kill_method(method) < 0))
		method_remove_contract(inst, !transient, B_TRUE);

out:
	if (ctfd >= 0)
		(void) close(ctfd);
	scf_snapshot_destroy(snap);
	free(method);
	return (result);
}

/*
 * The method thread executes a service method to effect a state transition.
 * The next_state of info->sf_id should be non-_NONE on entrance, and it will
 * be _NONE on exit (state will either be what next_state was (on success), or
 * it will be _MAINT (on error)).
 *
 * There are six classes of methods to consider: start & other (stop, refresh)
 * for each of "normal" services, wait services, and transient services.  For
 * each, the method must be fetched from the repository & executed.  fork()ed
 * methods must be waited on, except for the start method of wait services
 * (which must be registered with the wait subsystem via wait_register()).  If
 * the method succeeded (returned 0), then for start methods its contract
 * should be recorded as the primary contract for the service.  For other
 * methods, it should be abandoned.  If the method fails, then depending on
 * the failure, either the method should be reexecuted or the service should
 * be put into maintenance.  Either way the contract should be abandoned.
 */
void *
method_thread(void *arg)
{
	fork_info_t *info = arg;
	restarter_inst_t *inst;
	scf_handle_t	*local_handle;
	scf_instance_t	*s_inst = NULL;
	int r, exit_code;
	boolean_t retryable;
	restarter_str_t reason;

	assert(0 <= info->sf_method_type && info->sf_method_type <= 2);

	/* Get (and lock) the restarter_inst_t. */
	inst = inst_lookup_by_id(info->sf_id);

	assert(inst->ri_method_thread != 0);
	assert(instance_in_transition(inst) == 1);

	/*
	 * We cannot leave this function with inst in transition, because
	 * protocol.c withholds messages for inst otherwise.
	 */

	log_framework(LOG_DEBUG, "method_thread() running %s method for %s.\n",
	    method_names[info->sf_method_type], inst->ri_i.i_fmri);

	local_handle = libscf_handle_create_bound_loop();

rebind_retry:
	/* get scf_instance_t */
	switch (r = libscf_fmri_get_instance(local_handle, inst->ri_i.i_fmri,
	    &s_inst)) {
	case 0:
		break;

	case ECONNABORTED:
		libscf_handle_rebind(local_handle);
		goto rebind_retry;

	case ENOENT:
		/*
		 * It's not there, but we need to call this so protocol.c
		 * doesn't think it's in transition anymore.
		 */
		(void) restarter_instance_update_states(local_handle, inst,
		    inst->ri_i.i_state, RESTARTER_STATE_NONE, RERR_NONE,
		    restarter_str_none);
		goto out;

	case EINVAL:
	case ENOTSUP:
	default:
		bad_error("libscf_fmri_get_instance", r);
	}

	inst->ri_m_inst = s_inst;
	inst->ri_mi_deleted = B_FALSE;

retry:
	if (info->sf_method_type == METHOD_START)
		log_transition(inst, START_REQUESTED);

	r = method_run(&inst, info->sf_method_type, &exit_code);

	if (r == 0 && exit_code == 0) {
		/* Success! */
		assert(inst->ri_i.i_next_state != RESTARTER_STATE_NONE);

		/*
		 * When a stop method succeeds, remove the primary contract of
		 * the service, unless we're going to offline, in which case
		 * retain the contract so we can transfer inherited contracts to
		 * the replacement service.
		 */

		if (info->sf_method_type == METHOD_STOP &&
		    inst->ri_i.i_primary_ctid != 0) {
			if (inst->ri_i.i_next_state == RESTARTER_STATE_OFFLINE)
				inst->ri_i.i_primary_ctid_stopped = 1;
			else
				method_remove_contract(inst, B_TRUE, B_TRUE);
		}
		/*
		 * We don't care whether the handle was rebound because this is
		 * the last thing we do with it.
		 */
		(void) restarter_instance_update_states(local_handle, inst,
		    inst->ri_i.i_next_state, RESTARTER_STATE_NONE,
		    info->sf_event_type, info->sf_reason);

		(void) update_fault_count(inst, FAULT_COUNT_RESET);

		goto out;
	}

	/* Failure.  Retry or go to maintenance. */

	if (r != 0 && r != EAGAIN) {
		retryable = B_FALSE;
	} else {
		switch (exit_code) {
		case SMF_EXIT_ERR_CONFIG:
		case SMF_EXIT_ERR_NOSMF:
		case SMF_EXIT_ERR_PERM:
		case SMF_EXIT_ERR_FATAL:
			retryable = B_FALSE;
			break;

		default:
			retryable = B_TRUE;
		}
	}

	if (retryable && update_fault_count(inst, FAULT_COUNT_INCR) != 1)
		goto retry;

	/* maintenance */
	if (r == ELOOP)
		log_transition(inst, START_FAILED_REPEATEDLY);
	else if (r == ERANGE)
		log_transition(inst, START_FAILED_TIMEOUT_FATAL);
	else if (exit_code == SMF_EXIT_ERR_CONFIG)
		log_transition(inst, START_FAILED_CONFIGURATION);
	else if (exit_code == SMF_EXIT_ERR_FATAL)
		log_transition(inst, START_FAILED_FATAL);
	else
		log_transition(inst, START_FAILED_OTHER);

	if (r == ELOOP) {
		reason = restarter_str_restarting_too_quickly;
	} else if (retryable) {
		reason = restarter_str_fault_threshold_reached;
	} else {
		reason = restarter_str_method_failed;
	}

	(void) restarter_instance_update_states(local_handle, inst,
	    RESTARTER_STATE_MAINT, RESTARTER_STATE_NONE, RERR_FAULT,
	    reason);

	if (!method_is_transient(inst, info->sf_method_type) &&
	    inst->ri_i.i_primary_ctid != 0)
		method_remove_contract(inst, B_TRUE, B_TRUE);

out:
	inst->ri_method_thread = 0;

	/*
	 * Unlock the mutex after broadcasting to avoid a race condition
	 * with restarter_delete_inst() when the 'inst' structure is freed.
	 */
	(void) pthread_cond_broadcast(&inst->ri_method_cv);
	MUTEX_UNLOCK(&inst->ri_lock);

	scf_instance_destroy(s_inst);
	scf_handle_destroy(local_handle);
	startd_free(info, sizeof (fork_info_t));
	return (NULL);
}<|MERGE_RESOLUTION|>--- conflicted
+++ resolved
@@ -149,13 +149,8 @@
 		 * critical_failure_period is expressed
 		 * in seconds but tracked in ns
 		 */
-<<<<<<< HEAD
-		critical_failure_period = (hrtime_t) scf_fr * NANOSEC;
-		critical_failure_count = (uint_t) scf_st;
-=======
 		critical_failure_period = (hrtime_t)scf_fr * NANOSEC;
 		critical_failure_count = (uint_t)scf_st;
->>>>>>> ad6bdd08
 	}
 	if (inst->ri_start_index < critical_failure_count)
 		return (0);
