--- conflicted
+++ resolved
@@ -21,11 +21,8 @@
 
 /*
  * Copyright (c) 2004, 2010, Oracle and/or its affiliates. All rights reserved.
-<<<<<<< HEAD
  * Copyright 2013, Joyent, Inc. All rights reserved.
-=======
  * Copyright (c) 2015, Syneto S.R.L. All rights reserved.
->>>>>>> 09f79f7c
  */
 
 /*
