#
# CDDL HEADER START
#
# The contents of this file are subject to the terms of the
# Common Development and Distribution License (the "License").
# You may not use this file except in compliance with the License.
#
# You can obtain a copy of the license at usr/src/OPENSOLARIS.LICENSE
# or http://www.opensolaris.org/os/licensing.
# See the License for the specific language governing permissions
# and limitations under the License.
#
# When distributing Covered Code, include this CDDL HEADER in each
# file and include the License file at usr/src/OPENSOLARIS.LICENSE.
# If applicable, add the following below this CDDL HEADER, with the
# fields enclosed by brackets "[]" replaced with your own identifying
# information: Portions Copyright [yyyy] [name of copyright owner]
#
# CDDL HEADER END
#
#
# Copyright 2015 Gary Mills
# Copyright 2008 Sun Microsystems, Inc.  All rights reserved.
# Use is subject to license terms.
#
# Copyright 2019 OmniOS Community Edition (OmniOSce) Association.
#

$(PROG): objs .WAIT $(POBJS)
	$(LINK.c) $(POBJS) -o $@ $(LDLIBS)
	$(POST_PROCESS)

# conditional assignment of default permissions for the installed
# DYNLIB/DYNLIBCCC.  Set here and in Makefile.mach, instead of Makefile.lib,
# because ROOTLIBDIR may be changed in the including makefile after it has
# included Makefile.lib.
#
$(ROOTLIBDIR)/$(DYNLIB) :=	FILEMODE= 755
$(ROOTLIBDIR)/$(DYNLIBCCC) :=	FILEMODE= 755

$(ROOTLIBDIR64)/$(DYNLIB) :=	FILEMODE= 755
$(ROOTLIBDIR64)/$(DYNLIBCCC) :=	FILEMODE= 755

# library install rules
$(ROOTLIBDIR)/%: %
	$(INS.file)
$(ROOTLIBDIR64)/%: %
	$(INS.file)

$(ROOTLIBDIR)/$(LIBLINKS): $(ROOTLIBDIR)/$(LIBLINKS)$(VERS)
	$(INS.liblink)
$(ROOTLIBDIR64)/$(LIBLINKS): $(ROOTLIBDIR64)/$(LIBLINKS)$(VERS)
	$(INS.liblink64)

$(ROOTLIBDIR)/$(LIBLINKSCCC): $(ROOTLIBDIR)/$(LIBLINKSCCC)$(VERS)
	$(INS.liblinkccc)
$(ROOTLIBDIR64)/$(LIBLINKSCCC): $(ROOTLIBDIR64)/$(LIBLINKSCCC)$(VERS)
	$(INS.liblinkccc64)

objs pics:
	-@mkdir -p $@

$(LIBRARY): objs .WAIT $$(OBJS)
	$(BUILD.AR)
	$(POST_PROCESS_A)

$(DYNLIB): pics .WAIT $$(PICS)
	$(BUILD.SO)
	$(POST_PROCESS_SO)

$(DYNLIBCCC): pics .WAIT $$(PICS)
	$(BUILDCCC.SO)
	$(POST_PROCESS_SO)

objs/%_w.o pics/%_w.o objs/%_e.o pics/%_e.o:	../common/%.c
	$(COMPILE.c) -o $@ $<
	$(POST_PROCESS_O)

objs/%.o pics/%.o:	../common/%.c
	$(COMPILE.c) -o $@ $<
	$(POST_PROCESS_O)

$(DYNLINKLIBDIR)/%: %$(VERS)
	$(INS.liblink)

clean:
<<<<<<< HEAD
	$(RM) $(POBJS) $(OBJS) $(PICS) $(CLEANFILES)

$(LINTLIB): $$(SRCS) 
	$(LINT.c) -o $(LIBNAME) $(SRCS) > $(LINTOUT) 2>&1 

lintcheck: $$(SRCS)
	$(LINT.c) $(LINTCHECKFLAGS) $(SRCS) $(LDLIBS)
=======
	$(RM) $(POBJS) $(OBJS) $(PICS) $(CLEANFILES)
>>>>>>> e48c84d7
<|MERGE_RESOLUTION|>--- conflicted
+++ resolved
@@ -84,14 +84,4 @@
 	$(INS.liblink)
 
 clean:
-<<<<<<< HEAD
-	$(RM) $(POBJS) $(OBJS) $(PICS) $(CLEANFILES)
-
-$(LINTLIB): $$(SRCS) 
-	$(LINT.c) -o $(LIBNAME) $(SRCS) > $(LINTOUT) 2>&1 
-
-lintcheck: $$(SRCS)
-	$(LINT.c) $(LINTCHECKFLAGS) $(SRCS) $(LDLIBS)
-=======
-	$(RM) $(POBJS) $(OBJS) $(PICS) $(CLEANFILES)
->>>>>>> e48c84d7
+	$(RM) $(POBJS) $(OBJS) $(PICS) $(CLEANFILES)