/*
 * CDDL HEADER START
 *
 * The contents of this file are subject to the terms of the
 * Common Development and Distribution License (the "License").
 * You may not use this file except in compliance with the License.
 *
 * You can obtain a copy of the license at usr/src/OPENSOLARIS.LICENSE
 * or http://www.opensolaris.org/os/licensing.
 * See the License for the specific language governing permissions
 * and limitations under the License.
 *
 * When distributing Covered Code, include this CDDL HEADER in each
 * file and include the License file at usr/src/OPENSOLARIS.LICENSE.
 * If applicable, add the following below this CDDL HEADER, with the
 * fields enclosed by brackets "[]" replaced with your own identifying
 * information: Portions Copyright [yyyy] [name of copyright owner]
 *
 * CDDL HEADER END
 */

/*
 * Copyright (c) 1999, 2010, Oracle and/or its affiliates. All rights reserved.
 * Copyright (c) 2013 by Delphix. All rights reserved.
 * Copyright (c) 2013 Joyent, Inc. All rights reserved.
 */

#ifndef	_MDB_MODAPI_H
#define	_MDB_MODAPI_H

/*
 * MDB Module API
 *
 * The debugger provides a set of interfaces for use in writing loadable
 * debugger modules.  Modules that call functions not listed in this header
 * file may not be compatible with future versions of the debugger.
 */

#include <sys/types.h>
#include <sys/null.h>
#include <gelf.h>

#ifdef	__cplusplus
extern "C" {
#endif

/*
 * Make sure that TRUE, FALSE, MIN, and MAX have the usual definitions
 * so module writers can depend on these macros and defines.
 * Make sure NULL is available to module writers by including <sys/null.h>.
 */

#ifndef TRUE
#define	TRUE	1
#endif

#ifndef FALSE
#define	FALSE	0
#endif

#ifndef MIN
#define	MIN(x, y) ((x) < (y) ? (x) : (y))
#endif

#ifndef MAX
#define	MAX(x, y) ((x) > (y) ? (x) : (y))
#endif

<<<<<<< HEAD
#ifdef MDB_API_VERSION
#if (MDB_API_VERSION != 3 && MDB_API_VERSION != 4)
#error "Only modapi versions three and four are supported."
#endif
#else /* !MDB_API_VERISON */
#define	MDB_API_VERSION	4	/* Current API version number */
#endif /* MDB_API_VERISON */
=======
#define	MDB_API_VERSION	5	/* Current API version number */
>>>>>>> e616c49c

/*
 * Debugger command function flags:
 */
#define	DCMD_ADDRSPEC	0x01	/* Dcmd invoked with explicit address */
#define	DCMD_LOOP	0x02	/* Dcmd invoked in loop with ,cnt syntax */
#define	DCMD_LOOPFIRST	0x04	/* Dcmd invoked as first iteration of LOOP */
#define	DCMD_PIPE	0x08	/* Dcmd invoked with input from pipe */
#define	DCMD_PIPE_OUT	0x10	/* Dcmd invoked with output set to pipe */

#define	DCMD_HDRSPEC(fl)	(((fl) & DCMD_LOOPFIRST) || !((fl) & DCMD_LOOP))

/*
 * Debugger command function return values:
 */
#define	DCMD_OK		0	/* Dcmd completed successfully */
#define	DCMD_ERR	1	/* Dcmd failed due to an error */
#define	DCMD_USAGE	2	/* Dcmd usage error; abort and print usage */
#define	DCMD_NEXT	3	/* Invoke next dcmd in precedence list */
#define	DCMD_ABORT	4	/* Dcmd failed; abort current loop or pipe */

#define	OFFSETOF(s, m)		(size_t)(&(((s *)0)->m))

extern int mdb_prop_postmortem;	/* Are we looking at a static dump? */
extern int mdb_prop_kernel;	/* Are we looking at a kernel? */

typedef enum {
	MDB_TYPE_STRING,	/* a_un.a_str is valid */
	MDB_TYPE_IMMEDIATE,	/* a_un.a_val is valid */
	MDB_TYPE_CHAR		/* a_un.a_char is valid */
} mdb_type_t;

typedef struct mdb_arg {
	mdb_type_t a_type;
	union {
		const char *a_str;
		uintmax_t a_val;
		char a_char;
	} a_un;
} mdb_arg_t;

#if (MDB_API_VERSION >= 4)
/*
 * Debugger tab command function flags
 */
#define	DCMD_TAB_SPACE	0x01	/* Tab cb invoked with trailing space */

typedef struct mdb_tab_cookie mdb_tab_cookie_t;
typedef int mdb_dcmd_tab_f(mdb_tab_cookie_t *, uint_t, int,
    const mdb_arg_t *);
#endif /* MDB_API_VERSION >= 4 */

typedef int mdb_dcmd_f(uintptr_t, uint_t, int, const mdb_arg_t *);

typedef struct mdb_dcmd {
	const char *dc_name;		/* Command name */
	const char *dc_usage;		/* Usage message (optional) */
	const char *dc_descr;		/* Description */
	mdb_dcmd_f *dc_funcp;		/* Command function */
	void (*dc_help)(void);		/* Command help function (or NULL) */
#if (MDB_API_VERSION >= 4)
	mdb_dcmd_tab_f *dc_tabp;	/* Tab completion function */
#endif
} mdb_dcmd_t;

#define	WALK_ERR	-1		/* Walk fatal error (terminate walk) */
#define	WALK_NEXT	0		/* Walk should continue to next step */
#define	WALK_DONE	1		/* Walk is complete (no errors) */

typedef int (*mdb_walk_cb_t)(uintptr_t, const void *, void *);

typedef struct mdb_walk_state {
	mdb_walk_cb_t walk_callback;	/* Callback to issue */
	void *walk_cbdata;		/* Callback private data */
	uintptr_t walk_addr;		/* Current address */
	void *walk_data;		/* Walk private data */
	void *walk_arg;			/* Walk private argument */
	const void *walk_layer;		/* Data from underlying layer */
} mdb_walk_state_t;

typedef struct mdb_walker {
	const char *walk_name;		/* Walk type name */
	const char *walk_descr;		/* Walk description */
	int (*walk_init)(mdb_walk_state_t *);	/* Walk constructor */
	int (*walk_step)(mdb_walk_state_t *);	/* Walk iterator */
	void (*walk_fini)(mdb_walk_state_t *);	/* Walk destructor */
	void *walk_init_arg;		/* Walk constructor argument */
} mdb_walker_t;

typedef struct mdb_modinfo {
	ushort_t mi_dvers;		/* Debugger version number */
	const mdb_dcmd_t *mi_dcmds;	/* NULL-terminated list of dcmds */
	const mdb_walker_t *mi_walkers;	/* NULL-terminated list of walks */
} mdb_modinfo_t;

typedef struct mdb_bitmask {
	const char *bm_name;		/* String name to print */
	u_longlong_t bm_mask;		/* Mask for bits */
	u_longlong_t bm_bits;		/* Result required for value & mask */
} mdb_bitmask_t;

typedef struct mdb_pipe {
	uintptr_t *pipe_data;		/* Array of pipe values */
	size_t pipe_len;		/* Array length */
} mdb_pipe_t;

typedef struct mdb_object {
	const char *obj_name;		/* name of object */
	const char *obj_fullname;	/* full name of object */
	uintptr_t obj_base;		/* base address of object */
	uintptr_t obj_size;		/* in memory size of object in bytes */
} mdb_object_t;

typedef struct mdb_symbol {
	const char *sym_name;		/* name of symbol */
	const char *sym_object;		/* name of containing object */
	const GElf_Sym *sym_sym;	/* ELF symbol information */
	uint_t sym_table;		/* symbol table id */
	uint_t sym_id;			/* symbol identifier */
} mdb_symbol_t;

extern int mdb_pwalk(const char *, mdb_walk_cb_t, void *, uintptr_t);
extern int mdb_walk(const char *, mdb_walk_cb_t, void *);

extern int mdb_pwalk_dcmd(const char *, const char *,
	int, const mdb_arg_t *, uintptr_t);

extern int mdb_walk_dcmd(const char *, const char *, int, const mdb_arg_t *);

extern int mdb_layered_walk(const char *, mdb_walk_state_t *);

extern int mdb_call_dcmd(const char *, uintptr_t,
	uint_t, int, const mdb_arg_t *);

extern int mdb_add_walker(const mdb_walker_t *);
extern int mdb_remove_walker(const char *);

extern ssize_t mdb_vread(void *, size_t, uintptr_t);
extern ssize_t mdb_vwrite(const void *, size_t, uintptr_t);

extern ssize_t mdb_aread(void *, size_t, uintptr_t, void *);
extern ssize_t mdb_awrite(const void *, size_t, uintptr_t, void *);

extern ssize_t mdb_fread(void *, size_t, uintptr_t);
extern ssize_t mdb_fwrite(const void *, size_t, uintptr_t);

extern ssize_t mdb_pread(void *, size_t, uint64_t);
extern ssize_t mdb_pwrite(const void *, size_t, uint64_t);

extern ssize_t mdb_readstr(char *, size_t, uintptr_t);
extern ssize_t mdb_writestr(const char *, uintptr_t);

extern ssize_t mdb_readsym(void *, size_t, const char *);
extern ssize_t mdb_writesym(const void *, size_t, const char *);

extern ssize_t mdb_readvar(void *, const char *);
extern ssize_t mdb_writevar(const void *, const char *);

#define	MDB_SYM_NAMLEN	1024			/* Recommended max name len */

#define	MDB_SYM_FUZZY	0			/* Match closest address */
#define	MDB_SYM_EXACT	1			/* Match exact address only */

#define	MDB_OBJ_EXEC	((const char *)0L)	/* Primary executable file */
#define	MDB_OBJ_RTLD	((const char *)1L)	/* Run-time link-editor */
#define	MDB_OBJ_EVERY	((const char *)-1L)	/* All known symbols */

extern int mdb_lookup_by_name(const char *, GElf_Sym *);
extern int mdb_lookup_by_obj(const char *, const char *, GElf_Sym *);
extern int mdb_lookup_by_addr(uintptr_t, uint_t, char *, size_t, GElf_Sym *);

typedef uintptr_t mdb_tid_t;
typedef uint64_t mdb_reg_t;

extern int mdb_getareg(mdb_tid_t, const char *, mdb_reg_t *);

#define	MDB_OPT_SETBITS	1			/* Set specified flag bits */
#define	MDB_OPT_CLRBITS	2			/* Clear specified flag bits */
#define	MDB_OPT_STR	3			/* const char * argument */
#define	MDB_OPT_UINTPTR	4			/* uintptr_t argument */
#define	MDB_OPT_UINT64	5			/* uint64_t argument */
#define	MDB_OPT_UINTPTR_SET	6		/* boolean_t+uintptr_t args */

extern int mdb_getopts(int, const mdb_arg_t *, ...);

extern u_longlong_t mdb_strtoull(const char *);

#define	UM_NOSLEEP	0x0	/* Do not call failure handler; may fail */
#define	UM_SLEEP	0x1	/* Can block for memory; will always succeed */
#define	UM_GC		0x2	/* Garbage-collect this block automatically */

extern void *mdb_alloc(size_t, uint_t);
extern void *mdb_zalloc(size_t, uint_t);
extern void mdb_free(void *, size_t);

#define	MDB_NICENUM_BUFLEN 6

extern int mdb_snprintfrac(char *, int, uint64_t, uint64_t, int);
extern void mdb_nicenum(uint64_t, char *);

extern size_t mdb_snprintf(char *, size_t, const char *, ...);
extern void mdb_printf(const char *, ...);
extern void mdb_warn(const char *, ...);
extern void mdb_flush(void);

extern int mdb_ffs(uintmax_t);

extern void mdb_nhconvert(void *, const void *, size_t);

#define	MDB_DUMP_RELATIVE	0x0001	/* Start numbering at 0 */
#define	MDB_DUMP_ALIGN		0x0002	/* Enforce paragraph alignment */
#define	MDB_DUMP_PEDANT		0x0004	/* Full-width addresses */
#define	MDB_DUMP_ASCII		0x0008	/* Display ASCII values */
#define	MDB_DUMP_HEADER		0x0010	/* Display a header */
#define	MDB_DUMP_TRIM		0x0020	/* Trim at boundaries */
#define	MDB_DUMP_SQUISH		0x0040	/* Eliminate redundant lines */
#define	MDB_DUMP_NEWDOT		0x0080	/* Update dot when done */
#define	MDB_DUMP_ENDIAN		0x0100	/* Adjust for endianness */
#define	MDB_DUMP_WIDTH(x)	((((x) - 1) & 0xf) << 16) /* paragraphs/line */
#define	MDB_DUMP_GROUP(x)	((((x) - 1) & 0xff) << 20) /* bytes/group */

typedef ssize_t (*mdb_dumpptr_cb_t)(void *, size_t, uintptr_t, void *);
typedef ssize_t (*mdb_dump64_cb_t)(void *, size_t, uint64_t, void *);

extern int mdb_dumpptr(uintptr_t, size_t, uint_t, mdb_dumpptr_cb_t, void *);
extern int mdb_dump64(uint64_t, uint64_t, uint_t, mdb_dump64_cb_t, void *);

extern const char *mdb_one_bit(int, int, int);
extern const char *mdb_inval_bits(int, int, int);

extern ulong_t mdb_inc_indent(ulong_t);
extern ulong_t mdb_dec_indent(ulong_t);

extern int mdb_eval(const char *);
extern void mdb_set_dot(uintmax_t);
extern uintmax_t mdb_get_dot(void);

extern void mdb_get_pipe(mdb_pipe_t *);
extern void mdb_set_pipe(const mdb_pipe_t *);

extern ssize_t mdb_get_xdata(const char *, void *, size_t);

typedef int (*mdb_object_cb_t)(mdb_object_t *, void *);
extern int mdb_object_iter(mdb_object_cb_t, void *);

#define	MDB_SYMTAB		1	/* Normal symbol table (.symtab) */
#define	MDB_DYNSYM		2	/* Dynamic symbol table (.dynsym) */

#define	MDB_BIND_LOCAL		0x0001	/* Local (static-scope) symbols */
#define	MDB_BIND_GLOBAL		0x0002	/* Global symbols */
#define	MDB_BIND_WEAK		0x0004	/* Weak binding symbols */
#define	MDB_BIND_ANY		0x0007	/* Any of the above */

#define	MDB_TYPE_NOTYPE		0x0100	/* Symbol has no type */
#define	MDB_TYPE_OBJECT		0x0200	/* Symbol refers to data */
#define	MDB_TYPE_FUNC		0x0400	/* Symbol refers to text */
#define	MDB_TYPE_SECT		0x0800	/* Symbol refers to a section */
#define	MDB_TYPE_FILE		0x1000	/* Symbol refers to a source file */
#define	MDB_TYPE_COMMON		0x2000	/* Symbol refers to a common block */
#define	MDB_TYPE_TLS		0x4000	/* Symbol refers to TLS */

#define	MDB_TYPE_ANY		0x7f00	/* Any of the above */

typedef int (*mdb_symbol_cb_t)(mdb_symbol_t *, void *);
extern int mdb_symbol_iter(const char *, uint_t, uint_t, mdb_symbol_cb_t,
    void *);

#define	MDB_STATE_IDLE		0	/* Target is idle (not running yet) */
#define	MDB_STATE_RUNNING	1	/* Target is currently executing */
#define	MDB_STATE_STOPPED	2	/* Target is stopped */
#define	MDB_STATE_UNDEAD	3	/* Target is undead (zombie) */
#define	MDB_STATE_DEAD		4	/* Target is dead (core dump) */
#define	MDB_STATE_LOST		5	/* Target lost by debugger */

extern int mdb_get_state(void);

#define	MDB_CALLBACK_STCHG	1
#define	MDB_CALLBACK_PROMPT	2

typedef void (*mdb_callback_f)(void *);

extern void *mdb_callback_add(int, mdb_callback_f, void *);
extern void mdb_callback_remove(void *);

#if (MDB_API_VERSION >= 4)
#define	MDB_TABC_ALL_TYPES	0x1	/* Include array types in type output */
#define	MDB_TABC_MEMBERS	0x2	/* Tab comp. types with members */
#define	MDB_TABC_NOPOINT	0x4	/* Tab comp. everything but pointers */
#define	MDB_TABC_NOARRAY	0x8	/* Don't include array data in output */

/*
 * Module's interaction path
 */
extern void mdb_tab_insert(mdb_tab_cookie_t *, const char *);
extern void mdb_tab_setmbase(mdb_tab_cookie_t *, const char *);

/*
 * Tab completion utility functions for modules.
 */
extern int mdb_tab_complete_type(mdb_tab_cookie_t *, const char *, uint_t);
extern int mdb_tab_complete_member(mdb_tab_cookie_t *, const char *,
    const char *);
extern int mdb_tab_typename(int *, const mdb_arg_t **, char *buf, size_t len);

/*
 * Tab completion functions for common signatures.
 */
extern int mdb_tab_complete_mt(mdb_tab_cookie_t *, uint_t, int,
    const mdb_arg_t *);
#endif /* MDB_API_VERSION >= 4 */

extern size_t strlcat(char *, const char *, size_t);
extern char *strcat(char *, const char *);
extern char *strcpy(char *, const char *);
extern char *strncpy(char *, const char *, size_t);

/* Need to be consistent with <string.h> C++ definitions */
#if __cplusplus >= 199711L
extern const char *strchr(const char *, int);
#ifndef	_STRCHR_INLINE
#define	_STRCHR_INLINE
extern "C++" {
	inline char *strchr(char *__s, int __c) {
		return (char *)strchr((const char *)__s, __c);
	}
}
#endif	/* _STRCHR_INLINE */
extern const char *strrchr(const char *, int);
#ifndef	_STRRCHR_INLINE
#define	_STRRCHR_INLINE
extern	"C++" {
	inline char *strrchr(char *__s, int __c) {
		return (char *)strrchr((const char *)__s, __c);
	}
}
#endif	/* _STRRCHR_INLINE */
extern const char *strstr(const char *, const char *);
#ifndef	_STRSTR_INLINE
#define	_STRSTR_INLINE
extern "C++" {
	inline char *strstr(char *__s1, const char *__s2) {
		return (char *)strstr((const char *)__s1, __s2);
	}
}
#endif	/* _STRSTR_INLINE */
#else
extern char *strchr(const char *, int);
extern char *strrchr(const char *, int);
extern char *strstr(const char *, const char *);
#endif	/* __cplusplus >= 199711L */

extern int strcmp(const char *, const char *);
extern int strncmp(const char *, const char *, size_t);
extern int strcasecmp(const char *, const char *);
extern int strncasecmp(const char *, const char *, size_t);

extern size_t strlen(const char *);

extern int bcmp(const void *, const void *, size_t);
extern void bcopy(const void *, void *, size_t);
extern void bzero(void *, size_t);

extern void *memcpy(void *, const void *, size_t);
extern void *memmove(void *, const void *, size_t);
extern int memcmp(const void *, const void *, size_t);
/* Need to be consistent with <string.h> C++ definitions */
#if __cplusplus >= 199711L
extern const void *memchr(const void *, int, size_t);
#ifndef _MEMCHR_INLINE
#define	_MEMCHR_INLINE
extern "C++" {
	inline void *memchr(void * __s, int __c, size_t __n) {
		return (void *)memchr((const void *)__s, __c, __n);
	}
}
#endif  /* _MEMCHR_INLINE */
#else
extern void *memchr(const void *, int, size_t);
#endif /* __cplusplus >= 199711L */
extern void *memset(void *, int, size_t);
extern void *memccpy(void *, const void *, int, size_t);

extern void *bsearch(const void *, const void *, size_t, size_t,
    int (*)(const void *, const void *));

extern void qsort(void *, size_t, size_t,
    int (*)(const void *, const void *));

#ifdef	__cplusplus
}
#endif

#endif	/* _MDB_MODAPI_H */<|MERGE_RESOLUTION|>--- conflicted
+++ resolved
@@ -66,17 +66,7 @@
 #define	MAX(x, y) ((x) > (y) ? (x) : (y))
 #endif
 
-<<<<<<< HEAD
-#ifdef MDB_API_VERSION
-#if (MDB_API_VERSION != 3 && MDB_API_VERSION != 4)
-#error "Only modapi versions three and four are supported."
-#endif
-#else /* !MDB_API_VERISON */
-#define	MDB_API_VERSION	4	/* Current API version number */
-#endif /* MDB_API_VERISON */
-=======
 #define	MDB_API_VERSION	5	/* Current API version number */
->>>>>>> e616c49c
 
 /*
  * Debugger command function flags:
