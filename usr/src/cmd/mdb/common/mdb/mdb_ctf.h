/*
 * CDDL HEADER START
 *
 * The contents of this file are subject to the terms of the
 * Common Development and Distribution License (the "License").
 * You may not use this file except in compliance with the License.
 *
 * You can obtain a copy of the license at usr/src/OPENSOLARIS.LICENSE
 * or http://www.opensolaris.org/os/licensing.
 * See the License for the specific language governing permissions
 * and limitations under the License.
 *
 * When distributing Covered Code, include this CDDL HEADER in each
 * file and include the License file at usr/src/OPENSOLARIS.LICENSE.
 * If applicable, add the following below this CDDL HEADER, with the
 * fields enclosed by brackets "[]" replaced with your own identifying
 * information: Portions Copyright [yyyy] [name of copyright owner]
 *
 * CDDL HEADER END
 */
/*
 * Copyright 2009 Sun Microsystems, Inc.  All rights reserved.
 * Use is subject to license terms.
 */
/*
<<<<<<< HEAD
 * Copyright (c) 2013, Joyent, Inc.  All rights reserved.
=======
 * Copyright (c) 2013 by Delphix. All rights reserved.
>>>>>>> c61ea566
 */

#ifndef	_MDB_CTF_H
#define	_MDB_CTF_H

#include <mdb/mdb_target.h>
#include <libctf.h>

#ifdef _MDB
#include <sys/machelf.h>
#endif

/*
 * The following directive tells the mapfile generator that prototypes and
 * declarations ending with an "Internal" comment should be excluded from the
 * mapfile.
 *
 * MAPFILE: exclude "Internal"
 */

#ifdef	__cplusplus
extern "C" {
#endif

typedef struct mdb_ctf_id {
	void *_opaque[2];
} mdb_ctf_id_t;

typedef struct mdb_ctf_funcinfo {
	mdb_ctf_id_t mtf_return;	/* function return type */
	uint_t mtf_argc;		/* number of arguments */
	uint_t mtf_flags;		/* function attributes (see libctf.h) */
	uint_t mtf_symidx;		/* for ctf_func_args */
} mdb_ctf_funcinfo_t;

typedef struct mdb_ctf_arinfo {
	mdb_ctf_id_t mta_contents;	/* type of array conents */
	mdb_ctf_id_t mta_index;		/* type of array index */
	uint_t mta_nelems;		/* number of elements */
} mdb_ctf_arinfo_t;

typedef int mdb_ctf_visit_f(const char *, mdb_ctf_id_t, mdb_ctf_id_t, ulong_t,
    int, void *);
typedef int mdb_ctf_member_f(const char *, mdb_ctf_id_t, ulong_t, void *);
typedef int mdb_ctf_enum_f(const char *, int, void *);
typedef int mdb_ctf_type_f(mdb_ctf_id_t, void *);

extern int mdb_ctf_enabled_by_object(const char *);

extern int mdb_ctf_lookup_by_name(const char *, mdb_ctf_id_t *);
extern int mdb_ctf_lookup_by_addr(uintptr_t, mdb_ctf_id_t *);

extern int mdb_ctf_module_lookup(const char *, mdb_ctf_id_t *);

extern int mdb_ctf_func_info(const GElf_Sym *, const mdb_syminfo_t *,
    mdb_ctf_funcinfo_t *);
extern int mdb_ctf_func_args(const mdb_ctf_funcinfo_t *, uint_t,
    mdb_ctf_id_t *);

extern void mdb_ctf_type_invalidate(mdb_ctf_id_t *);
extern int mdb_ctf_type_valid(mdb_ctf_id_t);
extern int mdb_ctf_type_cmp(mdb_ctf_id_t, mdb_ctf_id_t);

extern int mdb_ctf_type_resolve(mdb_ctf_id_t, mdb_ctf_id_t *);
extern char *mdb_ctf_type_name(mdb_ctf_id_t, char *, size_t);
extern ssize_t mdb_ctf_type_size(mdb_ctf_id_t);
extern int mdb_ctf_type_kind(mdb_ctf_id_t);
extern int mdb_ctf_type_reference(const mdb_ctf_id_t, mdb_ctf_id_t *);
extern int mdb_ctf_type_encoding(mdb_ctf_id_t, ctf_encoding_t *);
extern int mdb_ctf_type_visit(mdb_ctf_id_t, mdb_ctf_visit_f *, void *);

extern int mdb_ctf_array_info(mdb_ctf_id_t, mdb_ctf_arinfo_t *);
extern const char *mdb_ctf_enum_name(mdb_ctf_id_t, int);

extern int mdb_ctf_member_iter(mdb_ctf_id_t, mdb_ctf_member_f *, void *);
extern int mdb_ctf_enum_iter(mdb_ctf_id_t, mdb_ctf_enum_f *, void *);
extern int mdb_ctf_type_iter(const char *, mdb_ctf_type_f *, void *);
extern int mdb_ctf_type_delete(const mdb_ctf_id_t *);

/*
 * Special values for mdb_ctf_type_iter.
 */
#define	MDB_CTF_SYNTHETIC_ITER	(const char *)(-1L)

#define	SYNTHETIC_ILP32	1
#define	SYNTHETIC_LP64	2
extern int mdb_ctf_synthetics_create_base(int);
extern int mdb_ctf_synthetics_reset(void);

/*
 * Synthetic creation routines
 */
extern int mdb_ctf_add_typedef(const char *, const mdb_ctf_id_t *,
    mdb_ctf_id_t *);
extern int mdb_ctf_add_struct(const char *, mdb_ctf_id_t *);
extern int mdb_ctf_add_union(const char *, mdb_ctf_id_t *);
extern int mdb_ctf_add_member(const mdb_ctf_id_t *, const char *,
    const mdb_ctf_id_t *, mdb_ctf_id_t *);
extern int mdb_ctf_add_array(const mdb_ctf_arinfo_t *, mdb_ctf_id_t *);
extern int mdb_ctf_add_pointer(const mdb_ctf_id_t *, mdb_ctf_id_t *);

/* utility stuff */
extern ctf_id_t mdb_ctf_type_id(mdb_ctf_id_t);
extern ctf_file_t *mdb_ctf_type_file(mdb_ctf_id_t);


extern int mdb_ctf_member_info(mdb_ctf_id_t, const char *,
    ulong_t *, mdb_ctf_id_t *);
extern int mdb_ctf_offsetof(mdb_ctf_id_t, const char *, ulong_t *);
extern int mdb_ctf_num_members(mdb_ctf_id_t);
extern int mdb_ctf_offsetof_by_name(const char *, const char *);

extern ssize_t mdb_ctf_offset_to_name(mdb_ctf_id_t, ulong_t, char *, size_t,
    int, mdb_ctf_id_t *, ulong_t *);

#define	MDB_CTF_VREAD_QUIET		0x100

extern int mdb_ctf_vread(void *, const char *, const char *,
    uintptr_t, uint_t);
extern int mdb_ctf_readsym(void *, const char *, const char *, uint_t);

#ifdef _MDB

extern ctf_file_t *mdb_ctf_open(const char *, int *);		/* Internal */
extern ctf_file_t *mdb_ctf_bufopen(const void *, size_t,	/* Internal */
    const void *, Shdr *, const void *, Shdr *, int *);
extern void mdb_ctf_close(ctf_file_t *fp);			/* Internal */
extern int mdb_ctf_synthetics_init(void);			/* Internal */
extern void mdb_ctf_synthetics_fini(void);			/* Internal */
extern int mdb_ctf_synthetics_from_file(const char *);		/* Internal */

#endif

#ifdef	__cplusplus
}
#endif

#endif	/* _MDB_CTF_H */<|MERGE_RESOLUTION|>--- conflicted
+++ resolved
@@ -23,11 +23,8 @@
  * Use is subject to license terms.
  */
 /*
-<<<<<<< HEAD
+ * Copyright (c) 2013 by Delphix. All rights reserved.
  * Copyright (c) 2013, Joyent, Inc.  All rights reserved.
-=======
- * Copyright (c) 2013 by Delphix. All rights reserved.
->>>>>>> c61ea566
  */
 
 #ifndef	_MDB_CTF_H
