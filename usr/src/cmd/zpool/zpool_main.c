--- conflicted
+++ resolved
@@ -2234,15 +2234,11 @@
  *
  *	-F	Attempt rewind if necessary.
  *
+ *      -m     Allow import with a missing log device.
+ *
  *	-n	See if rewind would work, but don't actually rewind.
  *
-<<<<<<< HEAD
- *       -m     Allow import with a missing log device.
- *
- *       -n     See if rewind would work, but don't actually rewind.
-=======
  *	-N	Import the pool but don't mount datasets.
->>>>>>> 04e56356
  *
  *	-t	Use newpool as a temporary pool name instead of renaming
  *		the pool.
