--- conflicted
+++ resolved
@@ -25,11 +25,8 @@
  * Copyright (c) 2011, 2015 by Delphix. All rights reserved.
  * Copyright (c) 2012 by Frederik Wessels. All rights reserved.
  * Copyright (c) 2013 by Prasad Joshi (sTec). All rights reserved.
-<<<<<<< HEAD
  * Copyright (c) 2013 Joyent, Inc. All rights reserved.
-=======
  * Copyright 2016 Igor Kozhukhov <ikozhukhov@gmail.com>.
->>>>>>> c16bcc45
  */
 
 #include <assert.h>
