--- conflicted
+++ resolved
@@ -172,11 +172,7 @@
  *
  *   Ordering requirements:
  *       pool_lock --> cpu_lock --> zonehash_lock --> zone_status_lock -->
-<<<<<<< HEAD
- *		zone_lock --> zsd_key_lock --> pidlock --> p_lock
-=======
  *       zone_lock --> zsd_key_lock --> pidlock --> p_lock
->>>>>>> bbb9d5d6
  *
  *   When taking zone_mem_lock or zone_nlwps_lock, the lock ordering is:
  *	zonehash_lock --> a_lock --> pidlock --> p_lock --> zone_mem_lock
@@ -2583,12 +2579,9 @@
 	zone0.zone_physmem_kstat = NULL;
 	zone0.zone_nprocs_kstat = NULL;
 
-<<<<<<< HEAD
 	zone_pdata[0].zpers_zfsp = &zone0_zp_zfs;
 	zone_pdata[0].zpers_zfsp->zpers_zfs_io_pri = 1;
 
-=======
->>>>>>> bbb9d5d6
 	list_create(&zone0.zone_ref_list, sizeof (zone_ref_t),
 	    offsetof(zone_ref_t, zref_linkage));
 	list_create(&zone0.zone_zsd, sizeof (struct zsd_entry),
@@ -2933,7 +2926,6 @@
 	}
 	list_destroy(&zone->zone_dl_list);
 
-<<<<<<< HEAD
 	/*
 	 * This zone_t can no longer inhibit creation of another zone_t
 	 * with the same name or debug ID.  Generate a sysevent so that
@@ -2943,8 +2935,6 @@
 	zone_status_set(zone, ZONE_IS_FREE);
 	mutex_exit(&zone_status_lock);
 
-=======
->>>>>>> bbb9d5d6
 	cpu_uarray_free(zone->zone_ustate);
 
 	if (zone->zone_rootvp != NULL)
