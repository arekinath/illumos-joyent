--- conflicted
+++ resolved
@@ -22,10 +22,6 @@
 /*
  * Copyright (c) 1990 Mentat Inc.
  * Copyright (c) 1991, 2010, Oracle and/or its affiliates. All rights reserved.
-<<<<<<< HEAD
- * Copyright 2019, Joyent, Inc. All rights reserved.
-=======
->>>>>>> 946342a2
  * Copyright 2017 Nexenta Systems, Inc.
  * Copyright 2017 OmniTI Computer Consulting, Inc. All rights reserved.
  * Copyright 2019, Joyent, Inc.
