--- conflicted
+++ resolved
@@ -22,11 +22,7 @@
  * Copyright (c) 1991, 2010, Oracle and/or its affiliates. All rights reserved.
  * Copyright (c) 2013 by Delphix. All rights reserved.
  * Copyright 2014, OmniTI Computer Consulting, Inc. All rights reserved.
-<<<<<<< HEAD
- * Copyright 2016 Joyent, Inc.
-=======
  * Copyright (c) 2018, Joyent, Inc.
->>>>>>> 981fe1b1
  */
 /* Copyright (c) 1990 Mentat Inc. */
 
