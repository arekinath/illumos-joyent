--- conflicted
+++ resolved
@@ -1421,53 +1421,7 @@
 	IpAddress	tcpConnRemAddress;
 		/* remote port for this connection	{ tcpConnEntry 5 } */
 	int		tcpConnRemPort;		/* In host byte order */
-<<<<<<< HEAD
-	struct tcpConnEntryInfo_s {
-		Counter64	ce_in_data_inorder_bytes;
-		Counter64	ce_in_data_inorder_segs;
-		Counter64	ce_in_data_unorder_bytes;
-		Counter64	ce_in_data_unorder_segs;
-		Counter64	ce_in_zwnd_probes;
-
-		Counter64	ce_out_data_bytes;
-		Counter64	ce_out_data_segs;
-		Counter64	ce_out_retrans_bytes;
-		Counter64	ce_out_retrans_segs;
-		Counter64	ce_out_zwnd_probes;
-		Counter64	ce_rtt_sum;
-
-				/* seq # of next segment to send */
-		Gauge		ce_snxt;
-				/* seq # of of last segment unacknowledged */
-		Gauge		ce_suna;
-				/* current send window size */
-		Gauge		ce_swnd;
-				/* current congestion window size */
-		Gauge		ce_cwnd;
-				/* seq # of next expected segment */
-		Gauge		ce_rnxt;
-				/* seq # of last ack'd segment */
-		Gauge		ce_rack;
-				/* # of unsent bytes in the xmit queue */
-		Gauge		ce_unsent;
-				/* current receive window size */
-		Gauge		ce_rwnd;
-				/* round-trip time smoothed average (us) */
-		Gauge		ce_rtt_sa;
-				/* round-trip time smoothed deviation (us) */
-		Gauge		ce_rtt_sd;
-				/* current rto (retransmit timeout) */
-		Gauge		ce_rto;
-				/* round-trip time count */
-		Gauge		ce_rtt_cnt;
-				/* current max segment size */
-		Gauge		ce_mss;
-				/* actual internal state */
-		int		ce_state;
-	}		tcpConnEntryInfo;
-=======
 	tcpConnEntryInfo_t tcpConnEntryInfo;
->>>>>>> cebe54d9
 
 	/* pid of the processes that created this connection */
 	uint32_t	tcpConnCreationProcess;
