--- conflicted
+++ resolved
@@ -286,11 +286,7 @@
 
 /*
  * To allow the hot path to not grab any additional locks, we keep a single
-<<<<<<< HEAD
- * entry VLAD ID cache that caches whether or not a given VID belongs to a
-=======
  * entry VLAN ID cache that caches whether or not a given VID belongs to a
->>>>>>> 75598e10
  * MAC client.
  */
 #define	MCIP_VIDCACHE_VALIDSHIFT	31
