--- conflicted
+++ resolved
@@ -116,11 +116,7 @@
 	ECTF_ZLIB,		/* zlib library failure */
 	ECTF_CONVBKERR,		/* CTF conversion backend error */
 	ECTF_CONVNOCSRC,	/* No C source to convert from */
-<<<<<<< HEAD
-	ECTF_CONVNODEBUG,	/* No debug info to convert into CTF */
-=======
 	ECTF_CONVNODEBUG	/* No debug info to convert into CTF */
->>>>>>> e4f9a369
 };
 
 /*
