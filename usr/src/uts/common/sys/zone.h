--- conflicted
+++ resolved
@@ -20,7 +20,6 @@
  */
 /*
  * Copyright (c) 2003, 2010, Oracle and/or its affiliates. All rights reserved.
- * Copyright 2015 Joyent, Inc. All rights reserved.
  * Copyright 2014 Nexenta Systems, Inc. All rights reserved.
  * Copyright 2014 Igor Kozhukhov <ikozhukhov@gmail.com>.
  * Copyright 2016, Joyent, Inc.
@@ -395,7 +394,6 @@
 struct cpucap;
 
 typedef struct {
-<<<<<<< HEAD
 	hrtime_t	cycle_start;
 	uint_t		cycle_cnt;
 	hrtime_t	zone_avg_cnt;
@@ -440,19 +438,13 @@
 	kstat_named_t	zm_swap_cap;
 	kstat_named_t	zm_nover;
 	kstat_named_t	zm_pagedout;
-=======
-	kstat_named_t	zm_zonename;
->>>>>>> a48d8120
 	kstat_named_t	zm_pgpgin;
 	kstat_named_t	zm_anonpgin;
 	kstat_named_t	zm_execpgin;
 	kstat_named_t	zm_fspgin;
-<<<<<<< HEAD
 	kstat_named_t	zm_anon_alloc_fail;
 	kstat_named_t	zm_pf_throttle;
 	kstat_named_t	zm_pf_throttle_usec;
-=======
->>>>>>> a48d8120
 } zone_mcap_kstat_t;
 
 typedef struct {
@@ -467,10 +459,7 @@
 	kstat_named_t	zm_ffnoproc;
 	kstat_named_t	zm_ffnomem;
 	kstat_named_t	zm_ffmisc;
-<<<<<<< HEAD
 	kstat_named_t	zm_nested_intp;
-=======
->>>>>>> a48d8120
 	kstat_named_t	zm_init_pid;
 	kstat_named_t	zm_boot_time;
 } zone_misc_kstat_t;
@@ -672,14 +661,6 @@
 						/* zone_rctls->rcs_lock */
 	kstat_t		*zone_nprocs_kstat;
 
-	kmutex_t	zone_mcap_lock;	/* protects mcap statistics */
-	kstat_t		*zone_mcap_ksp;
-	zone_mcap_kstat_t *zone_mcap_stats;
-	uint64_t	zone_pgpgin;		/* pages paged in */
-	uint64_t	zone_anonpgin;		/* anon pages paged in */
-	uint64_t	zone_execpgin;		/* exec pages paged in */
-	uint64_t	zone_fspgin;		/* fs pages paged in */
-
 	/*
 	 * kstats and counters for physical memory capping.
 	 */
