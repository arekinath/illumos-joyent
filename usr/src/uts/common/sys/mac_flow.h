/*
 * CDDL HEADER START
 *
 * The contents of this file are subject to the terms of the
 * Common Development and Distribution License (the "License").
 * You may not use this file except in compliance with the License.
 *
 * You can obtain a copy of the license at usr/src/OPENSOLARIS.LICENSE
 * or http://www.opensolaris.org/os/licensing.
 * See the License for the specific language governing permissions
 * and limitations under the License.
 *
 * When distributing Covered Code, include this CDDL HEADER in each
 * file and include the License file at usr/src/OPENSOLARIS.LICENSE.
 * If applicable, add the following below this CDDL HEADER, with the
 * fields enclosed by brackets "[]" replaced with your own identifying
 * information: Portions Copyright [yyyy] [name of copyright owner]
 *
 * CDDL HEADER END
 */

/*
 * Copyright 2010 Sun Microsystems, Inc.  All rights reserved.
 * Use is subject to license terms.
<<<<<<< HEAD
 * Copyright 2017 Joyent, Inc.  All rights reserved.
=======
 * Copyright 2013 Joyent, Inc.  All rights reserved.
 * Copyright 2020 RackTop Systems, Inc.
>>>>>>> 3714f7be
 */

#ifndef	_MAC_FLOW_H
#define	_MAC_FLOW_H

/*
 * Main structure describing a flow of packets, for classification use
 */

#ifdef	__cplusplus
extern "C" {
#endif

#include <sys/types.h>
#include <sys/param.h>		/* for MAXPATHLEN */
#include <netinet/in.h>		/* for IPPROTO_* constants */
#include <sys/ethernet.h>

#define	MAX_RINGS_PER_GROUP	128

/*
 * MAXFLOWNAMELEN defines the longest possible permitted flow name,
 * including the terminating NUL.
 */
#define	MAXFLOWNAMELEN		128

/* need to use MAXMACADDRLEN from dld.h instead of this one */
#define	MAXMACADDR		20

/* Bit-mask for the selectors carried in the flow descriptor */
typedef	uint64_t		flow_mask_t;

#define	FLOW_LINK_DST		0x00000001	/* Destination MAC addr */
#define	FLOW_LINK_SRC		0x00000002	/* Source MAC address */
#define	FLOW_LINK_VID		0x00000004	/* VLAN ID */
#define	FLOW_LINK_SAP		0x00000008	/* SAP value */

#define	FLOW_IP_VERSION		0x00000010	/* V4 or V6 */
#define	FLOW_IP_PROTOCOL	0x00000020	/* Protocol type */
#define	FLOW_IP_LOCAL		0x00000040	/* Local address */
#define	FLOW_IP_REMOTE		0x00000080	/* Remote address */
#define	FLOW_IP_DSFIELD		0x00000100	/* DSfield value */

#define	FLOW_ULP_PORT_LOCAL	0x00001000	/* ULP local port */
#define	FLOW_ULP_PORT_REMOTE	0x00002000	/* ULP remote port */

#if _LONG_LONG_ALIGNMENT == 8 && _LONG_LONG_ALIGNMENT_32 == 4
#pragma pack(4)
#endif

typedef struct flow_desc_s {
	flow_mask_t			fd_mask;
	uint32_t			fd_mac_len;
	uint8_t				fd_dst_mac[MAXMACADDR];
	uint8_t				fd_src_mac[MAXMACADDR];
	uint16_t			fd_vid;
	uint32_t			fd_sap;
	uint8_t				fd_ipversion;
	uint8_t				fd_protocol;
	in6_addr_t			fd_local_addr;
	in6_addr_t			fd_local_netmask;
	in6_addr_t			fd_remote_addr;
	in6_addr_t			fd_remote_netmask;
	in_port_t			fd_local_port;
	in_port_t			fd_remote_port;
	uint8_t				fd_dsfield;
	uint8_t				fd_dsfield_mask;
} flow_desc_t;

#define	MRP_NCPUS	256

/*
 * In MCM_CPUS mode, cpu bindings is user specified. In MCM_FANOUT mode,
 * user only specifies a fanout count.
 * mc_rx_fanout_cnt gives the number of CPUs used for fanout soft rings.
 * mc_rx_fanout_cpus[] array stores the CPUs used for fanout soft rings.
 */
typedef enum {
	MCM_FANOUT = 1,
	MCM_CPUS
} mac_cpu_mode_t;

/*
 * Structure to store the value of the CPUs to be used to re-target
 * Tx interrupt.
 */
typedef struct mac_tx_intr_cpus_s {
	/* cpu value to re-target intr to */
	int32_t		mtc_intr_cpu[MRP_NCPUS];
	/* re-targeted CPU or -1 if failed */
	int32_t		mtc_retargeted_cpu[MRP_NCPUS];
} mac_tx_intr_cpu_t;

typedef struct mac_cpus_props_s {
	uint32_t		mc_ncpus;		/* num of cpus */
	uint32_t		mc_cpus[MRP_NCPUS];	/* cpu list */
	uint32_t		mc_rx_fanout_cnt;	/* soft ring cpu cnt */
	uint32_t		mc_rx_fanout_cpus[MRP_NCPUS]; /* SR cpu list */
	uint32_t		mc_rx_pollid;		/* poll thr binding */
	uint32_t		mc_rx_workerid;		/* worker thr binding */
	/*
	 * interrupt cpu: mrp_intr_cpu less than 0 implies platform limitation
	 * in retargetting the interrupt assignment.
	 */
	int32_t			mc_rx_intr_cpu;
	int32_t			mc_tx_fanout_cpus[MRP_NCPUS];
	mac_tx_intr_cpu_t	mc_tx_intr_cpus;
	mac_cpu_mode_t		mc_fanout_mode;		/* fanout mode */
} mac_cpus_t;

#define	mc_tx_intr_cpu		mc_tx_intr_cpus.mtc_intr_cpu
#define	mc_tx_retargeted_cpu	mc_tx_intr_cpus.mtc_retargeted_cpu

/* Priority values */
typedef enum {
	MPL_LOW,
	MPL_MEDIUM,
	MPL_HIGH,
	MPL_RESET
} mac_priority_level_t;

/* Protection types */
#define	MPT_MACNOSPOOF		0x00000001
#define	MPT_RESTRICTED		0x00000002
#define	MPT_IPNOSPOOF		0x00000004
#define	MPT_DHCPNOSPOOF		0x00000008
#define	MPT_ALL			0x0000000f
#define	MPT_RESET		0xffffffff
#define	MPT_MAXCNT		32
#define	MPT_MAXIPADDR		MPT_MAXCNT
#define	MPT_MAXCID		MPT_MAXCNT
#define	MPT_MAXCIDLEN		256
#define	MPT_FALSE		0x00000000
#define	MPT_TRUE		0x00000001

/* Dynamic address detection types */
#define	MPT_DYN_DHCPV4		0x00000001
#define	MPT_DYN_DHCPV6		0x00000002
#define	MPT_DYN_SLAAC		0x00000004
#define	MPT_DYN_ALL		0x00000007

typedef struct mac_ipaddr_s {
	uint32_t	ip_version;
	in6_addr_t	ip_addr;
	uint8_t		ip_netmask;
} mac_ipaddr_t;

typedef enum {
	CIDFORM_TYPED = 1,
	CIDFORM_HEX,
	CIDFORM_STR
} mac_dhcpcid_form_t;

typedef struct mac_dhcpcid_s {
	uchar_t			dc_id[MPT_MAXCIDLEN];
	uint32_t		dc_len;
	mac_dhcpcid_form_t	dc_form;
} mac_dhcpcid_t;

typedef struct mac_protect_s {
	uint32_t	mp_types;	/* Enabled protection types */
	uint32_t	mp_ipaddrcnt;	/* Count of allowed IPs */
	mac_ipaddr_t	mp_ipaddrs[MPT_MAXIPADDR]; /* Allowed IPs */
	uint32_t	mp_cidcnt;	/* Count of allowed DHCP CIDs */
	mac_dhcpcid_t	mp_cids[MPT_MAXCID]; /* Allowed DHCP CIDs */
	uint32_t	mp_allcids;	/* Whether to allow all CIDs through */
	uint32_t	mp_dynamic;	/* Enabled dynamic address methods */
} mac_protect_t;

/* The default priority for links */
#define	MPL_LINK_DEFAULT		MPL_HIGH

/* The default priority for flows */
#define	MPL_SUBFLOW_DEFAULT		MPL_MEDIUM

#define	MRP_MAXBW		0x00000001	/* Limit set */
#define	MRP_CPUS		0x00000002	/* CPU/fanout set */
#define	MRP_CPUS_USERSPEC	0x00000004	/* CPU/fanout from user */
#define	MRP_PRIORITY		0x00000008	/* Priority set */
#define	MRP_PROTECT		0x00000010	/* Protection set */
#define	MRP_RX_RINGS		0x00000020	/* Rx rings */
#define	MRP_TX_RINGS		0x00000040	/* Tx rings */
#define	MRP_RXRINGS_UNSPEC	0x00000080	/* unspecified rings */
#define	MRP_TXRINGS_UNSPEC	0x00000100	/* unspecified rings */
#define	MRP_RINGS_RESET		0x00000200	/* resetting rings */
#define	MRP_POOL		0x00000400	/* CPU pool */

#define	MRP_THROTTLE		MRP_MAXBW

/* 3 levels - low, medium, high */
#define	MRP_PRIORITY_LEVELS		3

/* Special value denoting no bandwidth control */
#define	MRP_MAXBW_RESETVAL		-1ULL

/*
 * Until sub-megabit limit is implemented,
 * reject values lower than 1 MTU per tick or 1.2Mbps
 */
#define	MRP_MAXBW_MINVAL		1200000

typedef	struct mac_resource_props_s {
	/*
	 * Bit-mask for the network resource control types types
	 */
	uint32_t		mrp_mask;
	uint64_t		mrp_maxbw;	/* bandwidth limit in bps */
	mac_priority_level_t	mrp_priority;	/* relative flow priority */
	mac_cpus_t		mrp_cpus;
	mac_protect_t		mrp_protect;
	uint32_t		mrp_nrxrings;
	uint32_t		mrp_ntxrings;
	char			mrp_pool[MAXPATHLEN];	/* CPU pool */
} mac_resource_props_t;

#define	mrp_ncpus		mrp_cpus.mc_ncpus
#define	mrp_cpu			mrp_cpus.mc_cpus
#define	mrp_rx_fanout_cnt	mrp_cpus.mc_rx_fanout_cnt
#define	mrp_rx_pollid		mrp_cpus.mc_rx_pollid
#define	mrp_rx_workerid		mrp_cpus.mc_rx_workerid
#define	mrp_rx_intr_cpu		mrp_cpus.mc_rx_intr_cpu
#define	mrp_fanout_mode		mrp_cpus.mc_fanout_mode

#define	MAC_COPY_CPUS(mrp, fmrp) {					\
	int	ncpus;							\
	(fmrp)->mrp_ncpus = (mrp)->mrp_ncpus;				\
	(fmrp)->mrp_rx_fanout_cnt = (mrp)->mrp_rx_fanout_cnt;		\
	(fmrp)->mrp_rx_intr_cpu = (mrp)->mrp_rx_intr_cpu;		\
	(fmrp)->mrp_fanout_mode = (mrp)->mrp_fanout_mode;		\
	if ((mrp)->mrp_ncpus == 0) {					\
		(fmrp)->mrp_mask &= ~MRP_CPUS;				\
		(fmrp)->mrp_mask &= ~MRP_CPUS_USERSPEC;			\
	} else {							\
		for (ncpus = 0; ncpus < (fmrp)->mrp_ncpus; ncpus++)	\
			(fmrp)->mrp_cpu[ncpus] = (mrp)->mrp_cpu[ncpus];\
		(fmrp)->mrp_mask |= MRP_CPUS;				\
		if ((mrp)->mrp_mask & MRP_CPUS_USERSPEC)		\
			(fmrp)->mrp_mask |= MRP_CPUS_USERSPEC;		\
	}								\
}

#if _LONG_LONG_ALIGNMENT == 8 && _LONG_LONG_ALIGNMENT_32 == 4
#pragma pack()
#endif

#ifdef	__cplusplus
}
#endif

#endif	/* _MAC_FLOW_H */<|MERGE_RESOLUTION|>--- conflicted
+++ resolved
@@ -22,12 +22,8 @@
 /*
  * Copyright 2010 Sun Microsystems, Inc.  All rights reserved.
  * Use is subject to license terms.
-<<<<<<< HEAD
  * Copyright 2017 Joyent, Inc.  All rights reserved.
-=======
- * Copyright 2013 Joyent, Inc.  All rights reserved.
  * Copyright 2020 RackTop Systems, Inc.
->>>>>>> 3714f7be
  */
 
 #ifndef	_MAC_FLOW_H
