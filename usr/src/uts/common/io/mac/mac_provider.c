--- conflicted
+++ resolved
@@ -21,11 +21,7 @@
 
 /*
  * Copyright (c) 2008, 2010, Oracle and/or its affiliates. All rights reserved.
-<<<<<<< HEAD
  * Copyright 2019 Joyent, Inc.
-=======
- * Copyright 2018 Joyent, Inc.
->>>>>>> 3d349c31
  * Copyright 2017 OmniTI Computer Consulting, Inc. All rights reserved.
  */
 
