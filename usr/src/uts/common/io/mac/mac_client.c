/*
 * CDDL HEADER START
 *
 * The contents of this file are subject to the terms of the
 * Common Development and Distribution License (the "License").
 * You may not use this file except in compliance with the License.
 *
 * You can obtain a copy of the license at usr/src/OPENSOLARIS.LICENSE
 * or http://www.opensolaris.org/os/licensing.
 * See the License for the specific language governing permissions
 * and limitations under the License.
 *
 * When distributing Covered Code, include this CDDL HEADER in each
 * file and include the License file at usr/src/OPENSOLARIS.LICENSE.
 * If applicable, add the following below this CDDL HEADER, with the
 * fields enclosed by brackets "[]" replaced with your own identifying
 * information: Portions Copyright [yyyy] [name of copyright owner]
 *
 * CDDL HEADER END
 */

/*
 * Copyright (c) 2008, 2010, Oracle and/or its affiliates. All rights reserved.
 * Copyright 2019 Joyent, Inc.
 * Copyright 2017 RackTop Systems.
 * Copyright 2020 OmniOS Community Edition (OmniOSce) Association.
 */

/*
 * - General Introduction:
 *
 * This file contains the implementation of the MAC client kernel
 * API and related code. The MAC client API allows a kernel module
 * to gain access to a MAC instance (physical NIC, link aggregation, etc).
 * It allows a MAC client to associate itself with a MAC address,
 * VLANs, callback functions for data traffic and for promiscuous mode.
 * The MAC client API is also used to specify the properties associated
 * with a MAC client, such as bandwidth limits, priority, CPUS, etc.
 * These properties are further used to determine the hardware resources
 * to allocate to the various MAC clients.
 *
 * - Primary MAC clients:
 *
 * The MAC client API refers to "primary MAC clients". A primary MAC
 * client is a client which "owns" the primary MAC address of
 * the underlying MAC instance. The primary MAC address is called out
 * since it is associated with specific semantics: the primary MAC
 * address is the MAC address which is assigned to the IP interface
 * when it is plumbed, and the primary MAC address is assigned
 * to VLAN data-links. The primary address of a MAC instance can
 * also change dynamically from under the MAC client, for example
 * as a result of a change of state of a link aggregation. In that
 * case the MAC layer automatically updates all data-structures which
 * refer to the current value of the primary MAC address. Typical
 * primary MAC clients are dls, aggr, and xnb. A typical non-primary
 * MAC client is the vnic driver.
 *
 * - Virtual Switching:
 *
 * The MAC layer implements a virtual switch between the MAC clients
 * (primary and non-primary) defined on top of the same underlying
 * NIC (physical, link aggregation, etc). The virtual switch is
 * VLAN-aware, i.e. it allows multiple MAC clients to be member
 * of one or more VLANs, and the virtual switch will distribute
 * multicast tagged packets only to the member of the corresponding
 * VLANs.
 *
 * - Upper vs Lower MAC:
 *
 * Creating a VNIC on top of a MAC instance effectively causes
 * two MAC instances to be layered on top of each other, one for
 * the VNIC(s), one for the underlying MAC instance (physical NIC,
 * link aggregation, etc). In the code below we refer to the
 * underlying NIC as the "lower MAC", and we refer to VNICs as
 * the "upper MAC".
 *
 * - Pass-through for VNICs:
 *
 * When VNICs are created on top of an underlying MAC, this causes
 * a layering of two MAC instances. Since the lower MAC already
 * does the switching and demultiplexing to its MAC clients, the
 * upper MAC would simply have to pass packets to the layer below
 * or above it, which would introduce overhead. In order to avoid
 * this overhead, the MAC layer implements a pass-through mechanism
 * for VNICs. When a VNIC opens the lower MAC instance, it saves
 * the MAC client handle it optains from the MAC layer. When a MAC
 * client opens a VNIC (upper MAC), the MAC layer detects that
 * the MAC being opened is a VNIC, and gets the MAC client handle
 * that the VNIC driver obtained from the lower MAC. This exchange
 * is done through a private capability between the MAC layer
 * and the VNIC driver. The upper MAC then returns that handle
 * directly to its MAC client. Any operation done by the upper
 * MAC client is now done on the lower MAC client handle, which
 * allows the VNIC driver to be completely bypassed for the
 * performance sensitive data-path.
 *
 * - Secondary MACs for VNICs:
 *
 * VNICs support multiple upper mac clients to enable support for
 * multiple MAC addresses on the VNIC. When the VNIC is created the
 * initial mac client is the primary upper mac. Any additional mac
 * clients are secondary macs. These are kept in sync with the primary
 * (for things such as the rx function and resource control settings)
 * using the same private capability interface between the MAC layer
 * and the VNIC layer.
 *
 */

#include <sys/types.h>
#include <sys/conf.h>
#include <sys/id_space.h>
#include <sys/esunddi.h>
#include <sys/stat.h>
#include <sys/mkdev.h>
#include <sys/stream.h>
#include <sys/strsun.h>
#include <sys/strsubr.h>
#include <sys/pattr.h>
#include <sys/dlpi.h>
#include <sys/modhash.h>
#include <sys/mac_impl.h>
#include <sys/mac_client_impl.h>
#include <sys/mac_soft_ring.h>
#include <sys/mac_stat.h>
#include <sys/dls.h>
#include <sys/dld.h>
#include <sys/modctl.h>
#include <sys/fs/dv_node.h>
#include <sys/thread.h>
#include <sys/proc.h>
#include <sys/callb.h>
#include <sys/cpuvar.h>
#include <sys/atomic.h>
#include <sys/sdt.h>
#include <sys/mac_flow.h>
#include <sys/ddi_intr_impl.h>
#include <sys/disp.h>
#include <sys/sdt.h>
#include <sys/vnic.h>
#include <sys/vnic_impl.h>
#include <sys/vlan.h>
#include <inet/ip.h>
#include <inet/ip6.h>
#include <sys/exacct.h>
#include <sys/exacct_impl.h>
#include <inet/nd.h>
#include <sys/ethernet.h>

kmem_cache_t	*mac_client_impl_cache;
kmem_cache_t	*mac_promisc_impl_cache;

static boolean_t mac_client_single_rcvr(mac_client_impl_t *);
static flow_entry_t *mac_client_swap_mciflent(mac_client_impl_t *);
static flow_entry_t *mac_client_get_flow(mac_client_impl_t *,
    mac_unicast_impl_t *);
static void mac_client_remove_flow_from_list(mac_client_impl_t *,
    flow_entry_t *);
static void mac_client_add_to_flow_list(mac_client_impl_t *, flow_entry_t *);
static void mac_rename_flow_names(mac_client_impl_t *, const char *);
static void mac_virtual_link_update(mac_impl_t *);
static int mac_client_datapath_setup(mac_client_impl_t *, uint16_t,
    uint8_t *, mac_resource_props_t *, boolean_t, mac_unicast_impl_t *);
static void mac_client_datapath_teardown(mac_client_handle_t,
    mac_unicast_impl_t *, flow_entry_t *);
static int mac_resource_ctl_set(mac_client_handle_t, mac_resource_props_t *);

/* ARGSUSED */
static int
i_mac_client_impl_ctor(void *buf, void *arg, int kmflag)
{
	int	i;
	mac_client_impl_t	*mcip = buf;

	bzero(buf, MAC_CLIENT_IMPL_SIZE);
	mutex_init(&mcip->mci_tx_cb_lock, NULL, MUTEX_DRIVER, NULL);
	mcip->mci_tx_notify_cb_info.mcbi_lockp = &mcip->mci_tx_cb_lock;

	ASSERT(mac_tx_percpu_cnt >= 0);
	for (i = 0; i <= mac_tx_percpu_cnt; i++) {
		mutex_init(&mcip->mci_tx_pcpu[i].pcpu_tx_lock, NULL,
		    MUTEX_DRIVER, NULL);
	}
	cv_init(&mcip->mci_tx_cv, NULL, CV_DRIVER, NULL);

	return (0);
}

/* ARGSUSED */
static void
i_mac_client_impl_dtor(void *buf, void *arg)
{
	int	i;
	mac_client_impl_t *mcip = buf;

	ASSERT(mcip->mci_promisc_list == NULL);
	ASSERT(mcip->mci_unicast_list == NULL);
	ASSERT(mcip->mci_state_flags == 0);
	ASSERT(mcip->mci_tx_flag == 0);

	mutex_destroy(&mcip->mci_tx_cb_lock);

	ASSERT(mac_tx_percpu_cnt >= 0);
	for (i = 0; i <= mac_tx_percpu_cnt; i++) {
		ASSERT(mcip->mci_tx_pcpu[i].pcpu_tx_refcnt == 0);
		mutex_destroy(&mcip->mci_tx_pcpu[i].pcpu_tx_lock);
	}
	cv_destroy(&mcip->mci_tx_cv);
}

/* ARGSUSED */
static int
i_mac_promisc_impl_ctor(void *buf, void *arg, int kmflag)
{
	mac_promisc_impl_t	*mpip = buf;

	bzero(buf, sizeof (mac_promisc_impl_t));
	mpip->mpi_mci_link.mcb_objp = buf;
	mpip->mpi_mci_link.mcb_objsize = sizeof (mac_promisc_impl_t);
	mpip->mpi_mi_link.mcb_objp = buf;
	mpip->mpi_mi_link.mcb_objsize = sizeof (mac_promisc_impl_t);
	return (0);
}

/* ARGSUSED */
static void
i_mac_promisc_impl_dtor(void *buf, void *arg)
{
	mac_promisc_impl_t	*mpip = buf;

	ASSERT(mpip->mpi_mci_link.mcb_objp != NULL);
	ASSERT(mpip->mpi_mci_link.mcb_objsize == sizeof (mac_promisc_impl_t));
	ASSERT(mpip->mpi_mi_link.mcb_objp == mpip->mpi_mci_link.mcb_objp);
	ASSERT(mpip->mpi_mi_link.mcb_objsize == sizeof (mac_promisc_impl_t));

	mpip->mpi_mci_link.mcb_objp = NULL;
	mpip->mpi_mci_link.mcb_objsize = 0;
	mpip->mpi_mi_link.mcb_objp = NULL;
	mpip->mpi_mi_link.mcb_objsize = 0;

	ASSERT(mpip->mpi_mci_link.mcb_flags == 0);
	mpip->mpi_mci_link.mcb_objsize = 0;
}

void
mac_client_init(void)
{
	ASSERT(mac_tx_percpu_cnt >= 0);

	mac_client_impl_cache = kmem_cache_create("mac_client_impl_cache",
	    MAC_CLIENT_IMPL_SIZE, 0, i_mac_client_impl_ctor,
	    i_mac_client_impl_dtor, NULL, NULL, NULL, 0);
	ASSERT(mac_client_impl_cache != NULL);

	mac_promisc_impl_cache = kmem_cache_create("mac_promisc_impl_cache",
	    sizeof (mac_promisc_impl_t), 0, i_mac_promisc_impl_ctor,
	    i_mac_promisc_impl_dtor, NULL, NULL, NULL, 0);
	ASSERT(mac_promisc_impl_cache != NULL);
}

void
mac_client_fini(void)
{
	kmem_cache_destroy(mac_client_impl_cache);
	kmem_cache_destroy(mac_promisc_impl_cache);
}

/*
 * Return the lower MAC client handle from the VNIC driver for the
 * specified VNIC MAC instance.
 */
mac_client_impl_t *
mac_vnic_lower(mac_impl_t *mip)
{
	mac_capab_vnic_t cap;
	mac_client_impl_t *mcip;

	VERIFY(i_mac_capab_get((mac_handle_t)mip, MAC_CAPAB_VNIC, &cap));
	mcip = cap.mcv_mac_client_handle(cap.mcv_arg);

	return (mcip);
}

/*
 * Update the secondary macs
 */
void
mac_vnic_secondary_update(mac_impl_t *mip)
{
	mac_capab_vnic_t cap;

	VERIFY(i_mac_capab_get((mac_handle_t)mip, MAC_CAPAB_VNIC, &cap));
	cap.mcv_mac_secondary_update(cap.mcv_arg);
}

/*
 * Return the MAC client handle of the primary MAC client for the
 * specified MAC instance, or NULL otherwise.
 */
mac_client_impl_t *
mac_primary_client_handle(mac_impl_t *mip)
{
	mac_client_impl_t *mcip;

	if (mip->mi_state_flags & MIS_IS_VNIC)
		return (mac_vnic_lower(mip));

	ASSERT(MAC_PERIM_HELD((mac_handle_t)mip));

	for (mcip = mip->mi_clients_list; mcip != NULL;
	    mcip = mcip->mci_client_next) {
		if (MCIP_DATAPATH_SETUP(mcip) && mac_is_primary_client(mcip))
			return (mcip);
	}
	return (NULL);
}

/*
 * Open a MAC specified by its MAC name.
 */
int
mac_open(const char *macname, mac_handle_t *mhp)
{
	mac_impl_t	*mip;
	int		err;

	/*
	 * Look up its entry in the global hash table.
	 */
	if ((err = mac_hold(macname, &mip)) != 0)
		return (err);

	/*
	 * Hold the dip associated to the MAC to prevent it from being
	 * detached. For a softmac, its underlying dip is held by the
	 * mi_open() callback.
	 *
	 * This is done to be more tolerant with some defective drivers,
	 * which incorrectly handle mac_unregister() failure in their
	 * xxx_detach() routine. For example, some drivers ignore the
	 * failure of mac_unregister() and free all resources that
	 * that are needed for data transmition.
	 */
	e_ddi_hold_devi(mip->mi_dip);

	if (!(mip->mi_callbacks->mc_callbacks & MC_OPEN)) {
		*mhp = (mac_handle_t)mip;
		return (0);
	}

	/*
	 * The mac perimeter is used in both mac_open and mac_close by the
	 * framework to single thread the MC_OPEN/MC_CLOSE of drivers.
	 */
	i_mac_perim_enter(mip);
	mip->mi_oref++;
	if (mip->mi_oref != 1 || ((err = mip->mi_open(mip->mi_driver)) == 0)) {
		*mhp = (mac_handle_t)mip;
		i_mac_perim_exit(mip);
		return (0);
	}
	mip->mi_oref--;
	ddi_release_devi(mip->mi_dip);
	mac_rele(mip);
	i_mac_perim_exit(mip);
	return (err);
}

/*
 * Open a MAC specified by its linkid.
 */
int
mac_open_by_linkid(datalink_id_t linkid, mac_handle_t *mhp)
{
	dls_dl_handle_t	dlh;
	int		err;

	if ((err = dls_devnet_hold_tmp(linkid, &dlh)) != 0)
		return (err);

	dls_devnet_prop_task_wait(dlh);

	err = mac_open(dls_devnet_mac(dlh), mhp);

	dls_devnet_rele_tmp(dlh);
	return (err);
}

/*
 * Open a MAC specified by its link name.
 */
int
mac_open_by_linkname(const char *link, mac_handle_t *mhp)
{
	datalink_id_t	linkid;
	int		err;

	if ((err = dls_mgmt_get_linkid(link, &linkid)) != 0)
		return (err);
	return (mac_open_by_linkid(linkid, mhp));
}

/*
 * Close the specified MAC.
 */
void
mac_close(mac_handle_t mh)
{
	mac_impl_t	*mip = (mac_impl_t *)mh;

	i_mac_perim_enter(mip);
	/*
	 * The mac perimeter is used in both mac_open and mac_close by the
	 * framework to single thread the MC_OPEN/MC_CLOSE of drivers.
	 */
	if (mip->mi_callbacks->mc_callbacks & MC_OPEN) {
		ASSERT(mip->mi_oref != 0);
		if (--mip->mi_oref == 0) {
			if ((mip->mi_callbacks->mc_callbacks & MC_CLOSE))
				mip->mi_close(mip->mi_driver);
		}
	}
	i_mac_perim_exit(mip);
	ddi_release_devi(mip->mi_dip);
	mac_rele(mip);
}

/*
 * Misc utility functions to retrieve various information about a MAC
 * instance or a MAC client.
 */

const mac_info_t *
mac_info(mac_handle_t mh)
{
	return (&((mac_impl_t *)mh)->mi_info);
}

dev_info_t *
mac_devinfo_get(mac_handle_t mh)
{
	return (((mac_impl_t *)mh)->mi_dip);
}

void *
mac_driver(mac_handle_t mh)
{
	return (((mac_impl_t *)mh)->mi_driver);
}

const char *
mac_name(mac_handle_t mh)
{
	return (((mac_impl_t *)mh)->mi_name);
}

int
mac_type(mac_handle_t mh)
{
	return (((mac_impl_t *)mh)->mi_type->mt_type);
}

int
mac_nativetype(mac_handle_t mh)
{
	return (((mac_impl_t *)mh)->mi_type->mt_nativetype);
}

char *
mac_client_name(mac_client_handle_t mch)
{
	return (((mac_client_impl_t *)mch)->mci_name);
}

minor_t
mac_minor(mac_handle_t mh)
{
	return (((mac_impl_t *)mh)->mi_minor);
}

/*
 * Return the VID associated with a MAC client. This function should
 * be called for clients which are associated with only one VID.
 */
uint16_t
mac_client_vid(mac_client_handle_t mch)
{
	uint16_t		vid = VLAN_ID_NONE;
	mac_client_impl_t	*mcip = (mac_client_impl_t *)mch;
	flow_desc_t		flow_desc;

	if (mcip->mci_nflents == 0)
		return (vid);

	ASSERT(MCIP_DATAPATH_SETUP(mcip) && mac_client_single_rcvr(mcip));

	mac_flow_get_desc(mcip->mci_flent, &flow_desc);
	if ((flow_desc.fd_mask & FLOW_LINK_VID) != 0)
		vid = flow_desc.fd_vid;

	return (vid);
}

/*
 * Return whether the specified MAC client corresponds to a VLAN VNIC.
 */
boolean_t
mac_client_is_vlan_vnic(mac_client_handle_t mch)
{
	mac_client_impl_t *mcip = (mac_client_impl_t *)mch;

	return (((mcip->mci_state_flags & MCIS_IS_VNIC) != 0) &&
	    ((mcip->mci_flent->fe_type & FLOW_PRIMARY_MAC) != 0));
}

/*
 * Return the link speed associated with the specified MAC client.
 *
 * The link speed of a MAC client is equal to the smallest value of
 * 1) the current link speed of the underlying NIC, or
 * 2) the bandwidth limit set for the MAC client.
 *
 * Note that the bandwidth limit can be higher than the speed
 * of the underlying NIC. This is allowed to avoid spurious
 * administration action failures or artifically lowering the
 * bandwidth limit of a link that may  have temporarily lowered
 * its link speed due to hardware problem or administrator action.
 */
static uint64_t
mac_client_ifspeed(mac_client_impl_t *mcip)
{
	mac_impl_t *mip = mcip->mci_mip;
	uint64_t nic_speed;

	nic_speed = mac_stat_get((mac_handle_t)mip, MAC_STAT_IFSPEED);

	if (nic_speed == 0) {
		return (0);
	} else {
		uint64_t policy_limit = (uint64_t)-1;

		if (MCIP_RESOURCE_PROPS_MASK(mcip) & MRP_MAXBW)
			policy_limit = MCIP_RESOURCE_PROPS_MAXBW(mcip);

		return (MIN(policy_limit, nic_speed));
	}
}

/*
 * Return the link state of the specified client. If here are more
 * than one clients of the underying mac_impl_t, the link state
 * will always be UP regardless of the link state of the underlying
 * mac_impl_t. This is needed to allow the MAC clients to continue
 * to communicate with each other even when the physical link of
 * their mac_impl_t is down.
 */
static uint64_t
mac_client_link_state(mac_client_impl_t *mcip)
{
	mac_impl_t *mip = mcip->mci_mip;
	uint16_t vid;
	mac_client_impl_t *mci_list;
	mac_unicast_impl_t *mui_list, *oth_mui_list;

	/*
	 * Returns LINK_STATE_UP if there are other MAC clients defined on
	 * mac_impl_t which share same VLAN ID as that of mcip. Note that
	 * if 'mcip' has more than one VID's then we match ANY one of the
	 * VID's with other MAC client's VID's and return LINK_STATE_UP.
	 */
	rw_enter(&mcip->mci_rw_lock, RW_READER);
	for (mui_list = mcip->mci_unicast_list; mui_list != NULL;
	    mui_list = mui_list->mui_next) {
		vid = mui_list->mui_vid;
		for (mci_list = mip->mi_clients_list; mci_list != NULL;
		    mci_list = mci_list->mci_client_next) {
			if (mci_list == mcip)
				continue;
			for (oth_mui_list = mci_list->mci_unicast_list;
			    oth_mui_list != NULL; oth_mui_list = oth_mui_list->
			    mui_next) {
				if (vid == oth_mui_list->mui_vid) {
					rw_exit(&mcip->mci_rw_lock);
					return (LINK_STATE_UP);
				}
			}
		}
	}
	rw_exit(&mcip->mci_rw_lock);

	return (mac_stat_get((mac_handle_t)mip, MAC_STAT_LINK_STATE));
}

/*
 * These statistics are consumed by dladm show-link -s <vnic>,
 * dladm show-vnic -s and netstat. With the introduction of dlstat,
 * dladm show-link -s and dladm show-vnic -s witll be EOL'ed while
 * netstat will consume from kstats introduced for dlstat. This code
 * will be removed at that time.
 */

/*
 * Return the statistics of a MAC client. These statistics are different
 * then the statistics of the underlying MAC which are returned by
 * mac_stat_get().
 *
 * Note that for things based on the tx and rx stats, mac will end up clobbering
 * those stats when the underlying set of rings in the srs changes. As such, we
 * need to source not only the current set, but also the historical set when
 * returning to the client, lest our counters appear to go backwards.
 */
uint64_t
mac_client_stat_get(mac_client_handle_t mch, uint_t stat)
{
	mac_client_impl_t	*mcip = (mac_client_impl_t *)mch;
	mac_impl_t		*mip = mcip->mci_mip;
	flow_entry_t		*flent = mcip->mci_flent;
	mac_soft_ring_set_t	*mac_srs;
	mac_rx_stats_t		*mac_rx_stat, *old_rx_stat;
	mac_tx_stats_t		*mac_tx_stat, *old_tx_stat;
	int i;
	uint64_t val = 0;

	mac_srs = (mac_soft_ring_set_t *)(flent->fe_tx_srs);
	mac_tx_stat = &mac_srs->srs_tx.st_stat;
	old_rx_stat = &mcip->mci_misc_stat.mms_defunctrxlanestats;
	old_tx_stat = &mcip->mci_misc_stat.mms_defuncttxlanestats;

	switch (stat) {
	case MAC_STAT_LINK_STATE:
		val = mac_client_link_state(mcip);
		break;
	case MAC_STAT_LINK_UP:
		val = (mac_client_link_state(mcip) == LINK_STATE_UP);
		break;
	case MAC_STAT_PROMISC:
		val = mac_stat_get((mac_handle_t)mip, MAC_STAT_PROMISC);
		break;
	case MAC_STAT_LOWLINK_STATE:
		val = mac_stat_get((mac_handle_t)mip, MAC_STAT_LOWLINK_STATE);
		break;
	case MAC_STAT_IFSPEED:
		val = mac_client_ifspeed(mcip);
		break;
	case MAC_STAT_MULTIRCV:
		val = mcip->mci_misc_stat.mms_multircv;
		break;
	case MAC_STAT_BRDCSTRCV:
		val = mcip->mci_misc_stat.mms_brdcstrcv;
		break;
	case MAC_STAT_MULTIXMT:
		val = mcip->mci_misc_stat.mms_multixmt;
		break;
	case MAC_STAT_BRDCSTXMT:
		val = mcip->mci_misc_stat.mms_brdcstxmt;
		break;
	case MAC_STAT_OBYTES:
		val = mac_tx_stat->mts_obytes;
		val += old_tx_stat->mts_obytes;
		break;
	case MAC_STAT_OPACKETS:
		val = mac_tx_stat->mts_opackets;
		val += old_tx_stat->mts_opackets;
		break;
	case MAC_STAT_OERRORS:
		val = mac_tx_stat->mts_oerrors;
		val += old_tx_stat->mts_oerrors;
		break;
	case MAC_STAT_IPACKETS:
		for (i = 0; i < flent->fe_rx_srs_cnt; i++) {
			mac_srs = (mac_soft_ring_set_t *)flent->fe_rx_srs[i];
			mac_rx_stat = &mac_srs->srs_rx.sr_stat;
			val += mac_rx_stat->mrs_intrcnt +
			    mac_rx_stat->mrs_pollcnt + mac_rx_stat->mrs_lclcnt;
		}
		val += old_rx_stat->mrs_intrcnt + old_rx_stat->mrs_pollcnt +
		    old_rx_stat->mrs_lclcnt;
		break;
	case MAC_STAT_RBYTES:
		for (i = 0; i < flent->fe_rx_srs_cnt; i++) {
			mac_srs = (mac_soft_ring_set_t *)flent->fe_rx_srs[i];
			mac_rx_stat = &mac_srs->srs_rx.sr_stat;
			val += mac_rx_stat->mrs_intrbytes +
			    mac_rx_stat->mrs_pollbytes +
			    mac_rx_stat->mrs_lclbytes;
		}
		val += old_rx_stat->mrs_intrbytes + old_rx_stat->mrs_pollbytes +
		    old_rx_stat->mrs_lclbytes;
		break;
	case MAC_STAT_IERRORS:
		for (i = 0; i < flent->fe_rx_srs_cnt; i++) {
			mac_srs = (mac_soft_ring_set_t *)flent->fe_rx_srs[i];
			mac_rx_stat = &mac_srs->srs_rx.sr_stat;
			val += mac_rx_stat->mrs_ierrors;
		}
		val += old_rx_stat->mrs_ierrors;
		break;
	default:
		val = mac_driver_stat_default(mip, stat);
		break;
	}

	return (val);
}

/*
 * Return the statistics of the specified MAC instance.
 */
uint64_t
mac_stat_get(mac_handle_t mh, uint_t stat)
{
	mac_impl_t	*mip = (mac_impl_t *)mh;
	uint64_t	val;
	int		ret;

	/*
	 * The range of stat determines where it is maintained.  Stat
	 * values from 0 up to (but not including) MAC_STAT_MIN are
	 * mainteined by the mac module itself.  Everything else is
	 * maintained by the driver.
	 *
	 * If the mac_impl_t being queried corresponds to a VNIC,
	 * the stats need to be queried from the lower MAC client
	 * corresponding to the VNIC. (The mac_link_update()
	 * invoked by the driver to the lower MAC causes the *lower
	 * MAC* to update its mi_linkstate, and send a notification
	 * to its MAC clients. Due to the VNIC passthrough,
	 * these notifications are sent to the upper MAC clients
	 * of the VNIC directly, and the upper mac_impl_t of the VNIC
	 * does not have a valid mi_linkstate.
	 */
	if (stat < MAC_STAT_MIN && !(mip->mi_state_flags & MIS_IS_VNIC)) {
		/* these stats are maintained by the mac module itself */
		switch (stat) {
		case MAC_STAT_LINK_STATE:
			return (mip->mi_linkstate);
		case MAC_STAT_LINK_UP:
			return (mip->mi_linkstate == LINK_STATE_UP);
		case MAC_STAT_PROMISC:
			return (mip->mi_devpromisc != 0);
		case MAC_STAT_LOWLINK_STATE:
			return (mip->mi_lowlinkstate);
		default:
			ASSERT(B_FALSE);
		}
	}

	/*
	 * Call the driver to get the given statistic.
	 */
	ret = mip->mi_getstat(mip->mi_driver, stat, &val);
	if (ret != 0) {
		/*
		 * The driver doesn't support this statistic.  Get the
		 * statistic's default value.
		 */
		val = mac_driver_stat_default(mip, stat);
	}
	return (val);
}

/*
 * Query hardware rx ring corresponding to the pseudo ring.
 */
uint64_t
mac_pseudo_rx_ring_stat_get(mac_ring_handle_t handle, uint_t stat)
{
	return (mac_rx_ring_stat_get(handle, stat));
}

/*
 * Query hardware tx ring corresponding to the pseudo ring.
 */
uint64_t
mac_pseudo_tx_ring_stat_get(mac_ring_handle_t handle, uint_t stat)
{
	return (mac_tx_ring_stat_get(handle, stat));
}

/*
 * Utility function which returns the VID associated with a flow entry.
 */
uint16_t
i_mac_flow_vid(flow_entry_t *flent)
{
	flow_desc_t	flow_desc;

	mac_flow_get_desc(flent, &flow_desc);

	if ((flow_desc.fd_mask & FLOW_LINK_VID) != 0)
		return (flow_desc.fd_vid);
	return (VLAN_ID_NONE);
}

/*
 * Verify the validity of the specified unicast MAC address. Returns B_TRUE
 * if the address is valid, B_FALSE otherwise (multicast address, or incorrect
 * length.
 */
boolean_t
mac_unicst_verify(mac_handle_t mh, const uint8_t *addr, uint_t len)
{
	mac_impl_t	*mip = (mac_impl_t *)mh;

	/*
	 * Verify the address. No lock is needed since mi_type and plugin
	 * details don't change after mac_register().
	 */
	if ((len != mip->mi_type->mt_addr_length) ||
	    (mip->mi_type->mt_ops.mtops_unicst_verify(addr,
	    mip->mi_pdata)) != 0) {
		return (B_FALSE);
	} else {
		return (B_TRUE);
	}
}

void
mac_sdu_get(mac_handle_t mh, uint_t *min_sdu, uint_t *max_sdu)
{
	mac_impl_t	*mip = (mac_impl_t *)mh;

	if (min_sdu != NULL)
		*min_sdu = mip->mi_sdu_min;
	if (max_sdu != NULL)
		*max_sdu = mip->mi_sdu_max;
}

void
mac_sdu_get2(mac_handle_t mh, uint_t *min_sdu, uint_t *max_sdu,
    uint_t *multicast_sdu)
{
	mac_impl_t	*mip = (mac_impl_t *)mh;

	if (min_sdu != NULL)
		*min_sdu = mip->mi_sdu_min;
	if (max_sdu != NULL)
		*max_sdu = mip->mi_sdu_max;
	if (multicast_sdu != NULL)
		*multicast_sdu = mip->mi_sdu_multicast;
}

/*
 * Update the MAC unicast address of the specified client's flows. Currently
 * only one unicast MAC unicast address is allowed per client.
 */
static void
mac_unicast_update_client_flow(mac_client_impl_t *mcip)
{
	mac_impl_t *mip = mcip->mci_mip;
	flow_entry_t *flent = mcip->mci_flent;
	mac_address_t *map = mcip->mci_unicast;
	flow_desc_t flow_desc;

	ASSERT(MAC_PERIM_HELD((mac_handle_t)mip));
	ASSERT(flent != NULL);

	mac_flow_get_desc(flent, &flow_desc);
	ASSERT(flow_desc.fd_mask & FLOW_LINK_DST);

	bcopy(map->ma_addr, flow_desc.fd_dst_mac, map->ma_len);
	mac_flow_set_desc(flent, &flow_desc);

	/*
	 * The v6 local and SLAAC addrs (used by mac protection) need to be
	 * regenerated because our mac address has changed.
	 */
	mac_protect_update_mac_token(mcip);

	/*
	 * When there are multiple VLANs sharing the same MAC address,
	 * each gets its own MAC client, except when running on sun4v
	 * vsw. In that case the mci_flent_list is used to place
	 * multiple VLAN flows on one MAC client. If we ever get rid
	 * of vsw then this code can go, but until then we need to
	 * update all flow entries.
	 */
	for (flent = mcip->mci_flent_list; flent != NULL;
	    flent = flent->fe_client_next) {
		mac_flow_get_desc(flent, &flow_desc);
		if (!(flent->fe_type & FLOW_PRIMARY_MAC ||
		    flent->fe_type & FLOW_VNIC_MAC))
			continue;

		bcopy(map->ma_addr, flow_desc.fd_dst_mac, map->ma_len);
		mac_flow_set_desc(flent, &flow_desc);
	}
}

/*
 * Update all clients that share the same unicast address.
 */
void
mac_unicast_update_clients(mac_impl_t *mip, mac_address_t *map)
{
	mac_client_impl_t *mcip;

	ASSERT(MAC_PERIM_HELD((mac_handle_t)mip));

	/*
	 * Find all clients that share the same unicast MAC address and update
	 * them appropriately.
	 */
	for (mcip = mip->mi_clients_list; mcip != NULL;
	    mcip = mcip->mci_client_next) {
		/*
		 * Ignore clients that don't share this MAC address.
		 */
		if (map != mcip->mci_unicast)
			continue;

		/*
		 * Update those clients with same old unicast MAC address.
		 */
		mac_unicast_update_client_flow(mcip);
	}
}

/*
 * Update the unicast MAC address of the specified VNIC MAC client.
 *
 * Check whether the operation is valid. Any of following cases should fail:
 *
 * 1. It's a VLAN type of VNIC.
 * 2. The new value is current "primary" MAC address.
 * 3. The current MAC address is shared with other clients.
 * 4. The new MAC address has been used. This case will be valid when
 *    client migration is fully supported.
 */
int
mac_vnic_unicast_set(mac_client_handle_t mch, const uint8_t *addr)
{
	mac_client_impl_t *mcip = (mac_client_impl_t *)mch;
	mac_impl_t *mip = mcip->mci_mip;
	mac_address_t *map = mcip->mci_unicast;
	int err;

	ASSERT(!(mip->mi_state_flags & MIS_IS_VNIC));
	ASSERT(mcip->mci_state_flags & MCIS_IS_VNIC);
	ASSERT(mcip->mci_flags != MAC_CLIENT_FLAGS_PRIMARY);

	i_mac_perim_enter(mip);

	/*
	 * If this is a VLAN type of VNIC, it's using "primary" MAC address
	 * of the underlying interface. Must fail here. Refer to case 1 above.
	 */
	if (bcmp(map->ma_addr, mip->mi_addr, map->ma_len) == 0) {
		i_mac_perim_exit(mip);
		return (ENOTSUP);
	}

	/*
	 * If the new address is the "primary" one, must fail. Refer to
	 * case 2 above.
	 */
	if (bcmp(addr, mip->mi_addr, map->ma_len) == 0) {
		i_mac_perim_exit(mip);
		return (EACCES);
	}

	/*
	 * If the address is shared by multiple clients, must fail. Refer
	 * to case 3 above.
	 */
	if (mac_check_macaddr_shared(map)) {
		i_mac_perim_exit(mip);
		return (EBUSY);
	}

	/*
	 * If the new address has been used, must fail for now. Refer to
	 * case 4 above.
	 */
	if (mac_find_macaddr(mip, (uint8_t *)addr) != NULL) {
		i_mac_perim_exit(mip);
		return (ENOTSUP);
	}

	/*
	 * Update the MAC address.
	 */
	err = mac_update_macaddr(map, (uint8_t *)addr);

	if (err != 0) {
		i_mac_perim_exit(mip);
		return (err);
	}

	/*
	 * Update all flows of this MAC client.
	 */
	mac_unicast_update_client_flow(mcip);

	i_mac_perim_exit(mip);
	return (0);
}

/*
 * Program the new primary unicast address of the specified MAC.
 *
 * Function mac_update_macaddr() takes care different types of underlying
 * MAC. If the underlying MAC is VNIC, the VNIC driver must have registerd
 * mi_unicst() entry point, that indirectly calls mac_vnic_unicast_set()
 * which will take care of updating the MAC address of the corresponding
 * MAC client.
 *
 * This is the only interface that allow the client to update the "primary"
 * MAC address of the underlying MAC. The new value must have not been
 * used by other clients.
 */
int
mac_unicast_primary_set(mac_handle_t mh, const uint8_t *addr)
{
	mac_impl_t *mip = (mac_impl_t *)mh;
	mac_address_t *map;
	int err;

	/* verify the address validity */
	if (!mac_unicst_verify(mh, addr, mip->mi_type->mt_addr_length))
		return (EINVAL);

	i_mac_perim_enter(mip);

	/*
	 * If the new value is the same as the current primary address value,
	 * there's nothing to do.
	 */
	if (bcmp(addr, mip->mi_addr, mip->mi_type->mt_addr_length) == 0) {
		i_mac_perim_exit(mip);
		return (0);
	}

	if (mac_find_macaddr(mip, (uint8_t *)addr) != NULL) {
		i_mac_perim_exit(mip);
		return (EBUSY);
	}

	map = mac_find_macaddr(mip, mip->mi_addr);
	ASSERT(map != NULL);

	/*
	 * Update the MAC address.
	 */
	if (mip->mi_state_flags & MIS_IS_AGGR) {
		mac_capab_aggr_t aggr_cap;

		/*
		 * If the MAC is an aggregation, other than the unicast
		 * addresses programming, aggr must be informed about this
		 * primary unicst address change to change its MAC address
		 * policy to be user-specified.
		 */
		ASSERT(map->ma_type == MAC_ADDRESS_TYPE_UNICAST_CLASSIFIED);
		VERIFY(i_mac_capab_get(mh, MAC_CAPAB_AGGR, &aggr_cap));
		err = aggr_cap.mca_unicst(mip->mi_driver, addr);
		if (err == 0)
			bcopy(addr, map->ma_addr, map->ma_len);
	} else {
		err = mac_update_macaddr(map, (uint8_t *)addr);
	}

	if (err != 0) {
		i_mac_perim_exit(mip);
		return (err);
	}

	mac_unicast_update_clients(mip, map);

	/*
	 * Save the new primary MAC address in mac_impl_t.
	 */
	bcopy(addr, mip->mi_addr, mip->mi_type->mt_addr_length);

	i_mac_perim_exit(mip);

	if (err == 0)
		i_mac_notify(mip, MAC_NOTE_UNICST);

	return (err);
}

/*
 * Return the current primary MAC address of the specified MAC.
 */
void
mac_unicast_primary_get(mac_handle_t mh, uint8_t *addr)
{
	mac_impl_t *mip = (mac_impl_t *)mh;

	rw_enter(&mip->mi_rw_lock, RW_READER);
	bcopy(mip->mi_addr, addr, mip->mi_type->mt_addr_length);
	rw_exit(&mip->mi_rw_lock);
}

/*
 * Return the secondary MAC address for the specified handle
 */
void
mac_unicast_secondary_get(mac_client_handle_t mh, uint8_t *addr)
{
	mac_client_impl_t *mcip = (mac_client_impl_t *)mh;

	ASSERT(mcip->mci_unicast != NULL);
	bcopy(mcip->mci_unicast->ma_addr, addr, mcip->mci_unicast->ma_len);
}

/*
 * Return information about the use of the primary MAC address of the
 * specified MAC instance:
 *
 * - if client_name is non-NULL, it must point to a string of at
 *   least MAXNAMELEN bytes, and will be set to the name of the MAC
 *   client which uses the primary MAC address.
 *
 * - if in_use is non-NULL, used to return whether the primary MAC
 *   address is currently in use.
 */
void
mac_unicast_primary_info(mac_handle_t mh, char *client_name, boolean_t *in_use)
{
	mac_impl_t *mip = (mac_impl_t *)mh;
	mac_client_impl_t *cur_client;

	if (in_use != NULL)
		*in_use = B_FALSE;
	if (client_name != NULL)
		bzero(client_name, MAXNAMELEN);

	/*
	 * The mi_rw_lock is used to protect threads that don't hold the
	 * mac perimeter to get a consistent view of the mi_clients_list.
	 * Threads that modify the list must hold both the mac perimeter and
	 * mi_rw_lock(RW_WRITER)
	 */
	rw_enter(&mip->mi_rw_lock, RW_READER);
	for (cur_client = mip->mi_clients_list; cur_client != NULL;
	    cur_client = cur_client->mci_client_next) {
		if (mac_is_primary_client(cur_client) ||
		    (mip->mi_state_flags & MIS_IS_VNIC)) {
			rw_exit(&mip->mi_rw_lock);
			if (in_use != NULL)
				*in_use = B_TRUE;
			if (client_name != NULL) {
				bcopy(cur_client->mci_name, client_name,
				    MAXNAMELEN);
			}
			return;
		}
	}
	rw_exit(&mip->mi_rw_lock);
}

/*
 * Return the current destination MAC address of the specified MAC.
 */
boolean_t
mac_dst_get(mac_handle_t mh, uint8_t *addr)
{
	mac_impl_t *mip = (mac_impl_t *)mh;

	rw_enter(&mip->mi_rw_lock, RW_READER);
	if (mip->mi_dstaddr_set)
		bcopy(mip->mi_dstaddr, addr, mip->mi_type->mt_addr_length);
	rw_exit(&mip->mi_rw_lock);
	return (mip->mi_dstaddr_set);
}

/*
 * Add the specified MAC client to the list of clients which opened
 * the specified MAC.
 */
static void
mac_client_add(mac_client_impl_t *mcip)
{
	mac_impl_t *mip = mcip->mci_mip;

	ASSERT(MAC_PERIM_HELD((mac_handle_t)mip));

	/* add VNIC to the front of the list */
	rw_enter(&mip->mi_rw_lock, RW_WRITER);
	mcip->mci_client_next = mip->mi_clients_list;
	mip->mi_clients_list = mcip;
	mip->mi_nclients++;
	rw_exit(&mip->mi_rw_lock);
}

/*
 * Remove the specified MAC client from the list of clients which opened
 * the specified MAC.
 */
static void
mac_client_remove(mac_client_impl_t *mcip)
{
	mac_impl_t *mip = mcip->mci_mip;
	mac_client_impl_t **prev, *cclient;

	ASSERT(MAC_PERIM_HELD((mac_handle_t)mip));

	rw_enter(&mip->mi_rw_lock, RW_WRITER);
	prev = &mip->mi_clients_list;
	cclient = *prev;
	while (cclient != NULL && cclient != mcip) {
		prev = &cclient->mci_client_next;
		cclient = *prev;
	}
	ASSERT(cclient != NULL);
	*prev = cclient->mci_client_next;
	mip->mi_nclients--;
	rw_exit(&mip->mi_rw_lock);
}

static mac_unicast_impl_t *
mac_client_find_vid(mac_client_impl_t *mcip, uint16_t vid)
{
	mac_unicast_impl_t *muip = mcip->mci_unicast_list;

	while ((muip != NULL) && (muip->mui_vid != vid))
		muip = muip->mui_next;

	return (muip);
}

/*
 * Return whether the specified (MAC address, VID) tuple is already used by
 * one of the MAC clients associated with the specified MAC.
 */
static boolean_t
mac_addr_in_use(mac_impl_t *mip, uint8_t *mac_addr, uint16_t vid)
{
	mac_client_impl_t *client;
	mac_address_t *map;

	ASSERT(MAC_PERIM_HELD((mac_handle_t)mip));

	for (client = mip->mi_clients_list; client != NULL;
	    client = client->mci_client_next) {

		/*
		 * Ignore clients that don't have unicast address.
		 */
		if (client->mci_unicast_list == NULL)
			continue;

		map = client->mci_unicast;

		if ((bcmp(mac_addr, map->ma_addr, map->ma_len) == 0) &&
		    (mac_client_find_vid(client, vid) != NULL)) {
			return (B_TRUE);
		}
	}

	return (B_FALSE);
}

/*
 * Generate a random MAC address. The MAC address prefix is
 * stored in the array pointed to by mac_addr, and its length, in bytes,
 * is specified by prefix_len. The least significant bits
 * after prefix_len bytes are generated, and stored after the prefix
 * in the mac_addr array.
 */
int
mac_addr_random(mac_client_handle_t mch, uint_t prefix_len,
    uint8_t *mac_addr, mac_diag_t *diag)
{
	mac_client_impl_t *mcip = (mac_client_impl_t *)mch;
	mac_impl_t *mip = mcip->mci_mip;
	size_t addr_len = mip->mi_type->mt_addr_length;

	if (prefix_len >= addr_len) {
		*diag = MAC_DIAG_MACPREFIXLEN_INVALID;
		return (EINVAL);
	}

	/* check the prefix value */
	if (prefix_len > 0) {
		bzero(mac_addr + prefix_len, addr_len - prefix_len);
		if (!mac_unicst_verify((mac_handle_t)mip, mac_addr,
		    addr_len)) {
			*diag = MAC_DIAG_MACPREFIX_INVALID;
			return (EINVAL);
		}
	}

	/* generate the MAC address */
	if (prefix_len < addr_len) {
		(void) random_get_pseudo_bytes(mac_addr +
		    prefix_len, addr_len - prefix_len);
	}

	*diag = MAC_DIAG_NONE;
	return (0);
}

/*
 * Set the priority range for this MAC client. This will be used to
 * determine the absolute priority for the threads created for this
 * MAC client using the specified "low", "medium" and "high" level.
 * This will also be used for any subflows on this MAC client.
 */
#define	MAC_CLIENT_SET_PRIORITY_RANGE(mcip, pri) {			\
	(mcip)->mci_min_pri = FLOW_MIN_PRIORITY(MINCLSYSPRI,	\
	    MAXCLSYSPRI, (pri));					\
	(mcip)->mci_max_pri = FLOW_MAX_PRIORITY(MINCLSYSPRI,	\
	    MAXCLSYSPRI, (mcip)->mci_min_pri);				\
	}

/*
 * MAC client open entry point. Return a new MAC client handle. Each
 * MAC client is associated with a name, specified through the 'name'
 * argument.
 */
int
mac_client_open(mac_handle_t mh, mac_client_handle_t *mchp, char *name,
    uint16_t flags)
{
	mac_impl_t		*mip = (mac_impl_t *)mh;
	mac_client_impl_t	*mcip;
	int			err = 0;
	boolean_t		share_desired;
	flow_entry_t		*flent = NULL;

	share_desired = (flags & MAC_OPEN_FLAGS_SHARES_DESIRED) != 0;
	*mchp = NULL;

	i_mac_perim_enter(mip);

	if (mip->mi_state_flags & MIS_IS_VNIC) {
		/*
		 * The underlying MAC is a VNIC. Return the MAC client
		 * handle of the lower MAC which was obtained by
		 * the VNIC driver when it did its mac_client_open().
		 */

		mcip = mac_vnic_lower(mip);

		/*
		 * Note that multiple mac clients share the same mcip in
		 * this case.
		 */
		if (flags & MAC_OPEN_FLAGS_EXCLUSIVE)
			mcip->mci_state_flags |= MCIS_EXCLUSIVE;

		if (flags & MAC_OPEN_FLAGS_MULTI_PRIMARY)
			mcip->mci_flags |= MAC_CLIENT_FLAGS_MULTI_PRIMARY;

		mip->mi_clients_list = mcip;
		i_mac_perim_exit(mip);
		*mchp = (mac_client_handle_t)mcip;

		DTRACE_PROBE2(mac__client__open__nonallocated, mac_impl_t *,
		    mcip->mci_mip, mac_client_impl_t *, mcip);

		return (err);
	}

	mcip = kmem_cache_alloc(mac_client_impl_cache, KM_SLEEP);

	mcip->mci_mip = mip;
	mcip->mci_upper_mip = NULL;
	mcip->mci_rx_fn = mac_pkt_drop;
	mcip->mci_rx_arg = NULL;
	mcip->mci_rx_p_fn = NULL;
	mcip->mci_rx_p_arg = NULL;
	mcip->mci_p_unicast_list = NULL;
	mcip->mci_direct_rx_fn = NULL;
	mcip->mci_direct_rx_arg = NULL;
	mcip->mci_vidcache = MCIP_VIDCACHE_INVALID;

	mcip->mci_unicast_list = NULL;

	if ((flags & MAC_OPEN_FLAGS_IS_VNIC) != 0)
		mcip->mci_state_flags |= MCIS_IS_VNIC;

	if ((flags & MAC_OPEN_FLAGS_EXCLUSIVE) != 0)
		mcip->mci_state_flags |= MCIS_EXCLUSIVE;

	if ((flags & MAC_OPEN_FLAGS_IS_AGGR_PORT) != 0)
		mcip->mci_state_flags |= MCIS_IS_AGGR_PORT;

	if (mip->mi_state_flags & MIS_IS_AGGR)
		mcip->mci_state_flags |= MCIS_IS_AGGR_CLIENT;

	if ((flags & MAC_OPEN_FLAGS_USE_DATALINK_NAME) != 0) {
		datalink_id_t	linkid;

		ASSERT(name == NULL);
		if ((err = dls_devnet_macname2linkid(mip->mi_name,
		    &linkid)) != 0) {
			goto done;
		}
		if ((err = dls_mgmt_get_linkinfo(linkid, mcip->mci_name, NULL,
		    NULL, NULL)) != 0) {
			/*
			 * Use mac name if dlmgmtd is not available.
			 */
			if (err == EBADF) {
				(void) strlcpy(mcip->mci_name, mip->mi_name,
				    sizeof (mcip->mci_name));
				err = 0;
			} else {
				goto done;
			}
		}
		mcip->mci_state_flags |= MCIS_USE_DATALINK_NAME;
	} else {
		ASSERT(name != NULL);
		if (strlen(name) > MAXNAMELEN) {
			err = EINVAL;
			goto done;
		}
		(void) strlcpy(mcip->mci_name, name, sizeof (mcip->mci_name));
	}

	if (flags & MAC_OPEN_FLAGS_MULTI_PRIMARY)
		mcip->mci_flags |= MAC_CLIENT_FLAGS_MULTI_PRIMARY;

	if (flags & MAC_OPEN_FLAGS_NO_UNICAST_ADDR)
		mcip->mci_state_flags |= MCIS_NO_UNICAST_ADDR;

	mac_protect_init(mcip);

	/* the subflow table will be created dynamically */
	mcip->mci_subflow_tab = NULL;

	mcip->mci_misc_stat.mms_multircv = 0;
	mcip->mci_misc_stat.mms_brdcstrcv = 0;
	mcip->mci_misc_stat.mms_multixmt = 0;
	mcip->mci_misc_stat.mms_brdcstxmt = 0;

	/* Create an initial flow */

	err = mac_flow_create(NULL, NULL, mcip->mci_name, NULL,
	    mcip->mci_state_flags & MCIS_IS_VNIC ? FLOW_VNIC_MAC :
	    FLOW_PRIMARY_MAC, &flent);
	if (err != 0)
		goto done;
	mcip->mci_flent = flent;
	FLOW_MARK(flent, FE_MC_NO_DATAPATH);
	flent->fe_mcip = mcip;

	/*
	 * Place initial creation reference on the flow. This reference
	 * is released in the corresponding delete action viz.
	 * mac_unicast_remove after waiting for all transient refs to
	 * to go away. The wait happens in mac_flow_wait.
	 */
	FLOW_REFHOLD(flent);

	/*
	 * Do this ahead of the mac_bcast_add() below so that the mi_nclients
	 * will have the right value for mac_rx_srs_setup().
	 */
	mac_client_add(mcip);

	mcip->mci_share = 0;
	if (share_desired)
		i_mac_share_alloc(mcip);

	/*
	 * We will do mimimal datapath setup to allow a MAC client to
	 * transmit or receive non-unicast packets without waiting
	 * for mac_unicast_add.
	 */
	if (mcip->mci_state_flags & MCIS_NO_UNICAST_ADDR) {
		if ((err = mac_client_datapath_setup(mcip, VLAN_ID_NONE,
		    NULL, NULL, B_TRUE, NULL)) != 0) {
			goto done;
		}
	}

	DTRACE_PROBE2(mac__client__open__allocated, mac_impl_t *,
	    mcip->mci_mip, mac_client_impl_t *, mcip);

	*mchp = (mac_client_handle_t)mcip;
	i_mac_perim_exit(mip);
	return (0);

done:
	i_mac_perim_exit(mip);
	mcip->mci_state_flags = 0;
	mcip->mci_tx_flag = 0;
	kmem_cache_free(mac_client_impl_cache, mcip);
	return (err);
}

/*
 * Close the specified MAC client handle.
 */
void
mac_client_close(mac_client_handle_t mch, uint16_t flags)
{
	mac_client_impl_t	*mcip = (mac_client_impl_t *)mch;
	mac_impl_t		*mip = mcip->mci_mip;
	flow_entry_t		*flent;

	i_mac_perim_enter(mip);

	if (flags & MAC_CLOSE_FLAGS_EXCLUSIVE)
		mcip->mci_state_flags &= ~MCIS_EXCLUSIVE;

	if ((mcip->mci_state_flags & MCIS_IS_VNIC) &&
	    !(flags & MAC_CLOSE_FLAGS_IS_VNIC)) {
		/*
		 * This is an upper VNIC client initiated operation.
		 * The lower MAC client will be closed by the VNIC driver
		 * when the VNIC is deleted.
		 */

		i_mac_perim_exit(mip);
		return;
	}

	/* If we have only setup up minimal datapth setup, tear it down */
	if (mcip->mci_state_flags & MCIS_NO_UNICAST_ADDR) {
		mac_client_datapath_teardown((mac_client_handle_t)mcip, NULL,
		    mcip->mci_flent);
		mcip->mci_state_flags &= ~MCIS_NO_UNICAST_ADDR;
	}

	/*
	 * Remove the flent associated with the MAC client
	 */
	flent = mcip->mci_flent;
	mcip->mci_flent = NULL;
	FLOW_FINAL_REFRELE(flent);

	/*
	 * MAC clients must remove the unicast addresses and promisc callbacks
	 * they added before issuing a mac_client_close().
	 */
	ASSERT(mcip->mci_unicast_list == NULL);
	ASSERT(mcip->mci_promisc_list == NULL);
	ASSERT(mcip->mci_tx_notify_cb_list == NULL);

	i_mac_share_free(mcip);
	mac_protect_fini(mcip);
	mac_client_remove(mcip);

	i_mac_perim_exit(mip);
	mcip->mci_subflow_tab = NULL;
	mcip->mci_state_flags = 0;
	mcip->mci_tx_flag = 0;
	kmem_cache_free(mac_client_impl_cache, mch);
}

/*
 * Set the Rx bypass receive callback and return B_TRUE. Return
 * B_FALSE if it's not possible to enable bypass.
 */
boolean_t
mac_rx_bypass_set(mac_client_handle_t mch, mac_direct_rx_t rx_fn, void *arg1)
{
	mac_client_impl_t	*mcip = (mac_client_impl_t *)mch;
	mac_impl_t		*mip = mcip->mci_mip;

	ASSERT(MAC_PERIM_HELD((mac_handle_t)mip));

	/*
	 * If the client has more than one VLAN then process packets
	 * through DLS. This should happen only when sun4v vsw is on
	 * the scene.
	 */
	if (mcip->mci_nvids > 1)
		return (B_FALSE);

	/*
	 * These are not accessed directly in the data path, and hence
	 * don't need any protection
	 */
	mcip->mci_direct_rx_fn = rx_fn;
	mcip->mci_direct_rx_arg = arg1;
	return (B_TRUE);
}

/*
 * Enable/Disable rx bypass. By default, bypass is assumed to be enabled.
 */
void
mac_rx_bypass_enable(mac_client_handle_t mch)
{
	((mac_client_impl_t *)mch)->mci_state_flags &= ~MCIS_RX_BYPASS_DISABLE;
}

void
mac_rx_bypass_disable(mac_client_handle_t mch)
{
	((mac_client_impl_t *)mch)->mci_state_flags |= MCIS_RX_BYPASS_DISABLE;
}

/*
 * Set the receive callback for the specified MAC client. There can be
 * at most one such callback per MAC client.
 */
void
mac_rx_set(mac_client_handle_t mch, mac_rx_t rx_fn, void *arg)
{
	mac_client_impl_t *mcip = (mac_client_impl_t *)mch;
	mac_impl_t	*mip = mcip->mci_mip;
	mac_impl_t	*umip = mcip->mci_upper_mip;

	/*
	 * Instead of adding an extra set of locks and refcnts in
	 * the datapath at the mac client boundary, we temporarily quiesce
	 * the SRS and related entities. We then change the receive function
	 * without interference from any receive data thread and then reenable
	 * the data flow subsequently.
	 */
	i_mac_perim_enter(mip);
	mac_rx_client_quiesce(mch);

	mcip->mci_rx_fn = rx_fn;
	mcip->mci_rx_arg = arg;
	mac_rx_client_restart(mch);
	i_mac_perim_exit(mip);

	/*
	 * If we're changing the Rx function on the primary MAC of a VNIC,
	 * make sure any secondary addresses on the VNIC are updated as well.
	 */
	if (umip != NULL) {
		ASSERT((umip->mi_state_flags & MIS_IS_VNIC) != 0);
		mac_vnic_secondary_update(umip);
	}
}

/*
 * Reset the receive callback for the specified MAC client.
 */
void
mac_rx_clear(mac_client_handle_t mch)
{
	mac_rx_set(mch, mac_pkt_drop, NULL);
}

void
mac_rx_barrier(mac_client_handle_t mch)
{
	mac_client_impl_t *mcip = (mac_client_impl_t *)mch;
	mac_impl_t *mip = mcip->mci_mip;

	i_mac_perim_enter(mip);

	/* If a RX callback is set, quiesce and restart that datapath */
	if (mcip->mci_rx_fn != mac_pkt_drop) {
		mac_rx_client_quiesce(mch);
		mac_rx_client_restart(mch);
	}

	/* If any promisc callbacks are registered, perform a barrier there */
	if (mcip->mci_promisc_list != NULL || mip->mi_promisc_list != NULL) {
		mac_cb_info_t *mcbi =  &mip->mi_promisc_cb_info;

		mutex_enter(mcbi->mcbi_lockp);
		mac_callback_barrier(mcbi);
		mutex_exit(mcbi->mcbi_lockp);
	}

	i_mac_perim_exit(mip);
}

void
mac_secondary_dup(mac_client_handle_t smch, mac_client_handle_t dmch)
{
	mac_client_impl_t *smcip = (mac_client_impl_t *)smch;
	mac_client_impl_t *dmcip = (mac_client_impl_t *)dmch;
	flow_entry_t *flent = dmcip->mci_flent;

	/* This should only be called to setup secondary macs */
	ASSERT((flent->fe_type & FLOW_PRIMARY_MAC) == 0);

	mac_rx_set(dmch, smcip->mci_rx_fn, smcip->mci_rx_arg);
	dmcip->mci_promisc_list = smcip->mci_promisc_list;

	/*
	 * Duplicate the primary mac resources to the secondary.
	 * Since we already validated the resource controls when setting
	 * them on the primary, we can ignore errors here.
	 */
	(void) mac_resource_ctl_set(dmch, MCIP_RESOURCE_PROPS(smcip));
}

/*
 * Called when removing a secondary MAC. Currently only clears the promisc_list
 * since we share the primary mac's promisc_list.
 */
void
mac_secondary_cleanup(mac_client_handle_t mch)
{
	mac_client_impl_t *mcip = (mac_client_impl_t *)mch;
	flow_entry_t *flent = mcip->mci_flent;

	/* This should only be called for secondary macs */
	ASSERT((flent->fe_type & FLOW_PRIMARY_MAC) == 0);
	mcip->mci_promisc_list = NULL;
}

/*
 * Walk the MAC client subflow table and updates their priority values.
 */
static int
mac_update_subflow_priority_cb(flow_entry_t *flent, void *arg)
{
	mac_flow_update_priority(arg, flent);
	return (0);
}

void
mac_update_subflow_priority(mac_client_impl_t *mcip)
{
	(void) mac_flow_walk(mcip->mci_subflow_tab,
	    mac_update_subflow_priority_cb, mcip);
}

/*
 * Modify the TX or RX ring properties. We could either just move around
 * rings, i.e add/remove rings given to a client. Or this might cause the
 * client to move from hardware based to software or the other way around.
 * If we want to reset this property, then we clear the mask, additionally
 * if the client was given a non-default group we remove all rings except
 * for 1 and give it back to the default group.
 */
int
mac_client_set_rings_prop(mac_client_impl_t *mcip, mac_resource_props_t *mrp,
    mac_resource_props_t *tmrp)
{
	mac_impl_t		*mip = mcip->mci_mip;
	flow_entry_t		*flent = mcip->mci_flent;
	uint8_t			*mac_addr;
	int			err = 0;
	mac_group_t		*defgrp;
	mac_group_t		*group;
	mac_group_t		*ngrp;
	mac_resource_props_t	*cmrp = MCIP_RESOURCE_PROPS(mcip);
	uint_t			ringcnt;
	boolean_t		unspec;

	if (mcip->mci_share != 0)
		return (EINVAL);

	if (mrp->mrp_mask & MRP_RX_RINGS) {
		unspec = mrp->mrp_mask & MRP_RXRINGS_UNSPEC;
		group = flent->fe_rx_ring_group;
		defgrp = MAC_DEFAULT_RX_GROUP(mip);
		mac_addr = flent->fe_flow_desc.fd_dst_mac;

		/*
		 * No resulting change. If we are resetting on a client on
		 * which there was no rx rings property. For dynamic group
		 * if we are setting the same number of rings already set.
		 * For static group if we are requesting a group again.
		 */
		if (mrp->mrp_mask & MRP_RINGS_RESET) {
			if (!(tmrp->mrp_mask & MRP_RX_RINGS))
				return (0);
		} else {
			if (unspec) {
				if (tmrp->mrp_mask & MRP_RXRINGS_UNSPEC)
					return (0);
			} else if (mip->mi_rx_group_type ==
			    MAC_GROUP_TYPE_DYNAMIC) {
				if ((tmrp->mrp_mask & MRP_RX_RINGS) &&
				    !(tmrp->mrp_mask & MRP_RXRINGS_UNSPEC) &&
				    mrp->mrp_nrxrings == tmrp->mrp_nrxrings) {
					return (0);
				}
			}
		}
		/* Resetting the prop */
		if (mrp->mrp_mask & MRP_RINGS_RESET) {
			/*
			 * We will just keep one ring and give others back if
			 * we are not the primary. For the primary we give
			 * all the rings in the default group except the
			 * default ring. If it is a static group, then
			 * we don't do anything, but clear the MRP_RX_RINGS
			 * flag.
			 */
			if (group != defgrp) {
				if (mip->mi_rx_group_type ==
				    MAC_GROUP_TYPE_DYNAMIC) {
					/*
					 * This group has reserved rings
					 * that need to be released now,
					 * so does the group.
					 */
					MAC_RX_RING_RELEASED(mip,
					    group->mrg_cur_count);
					MAC_RX_GRP_RELEASED(mip);
					if ((flent->fe_type &
					    FLOW_PRIMARY_MAC) != 0) {
						if (mip->mi_nactiveclients ==
						    1) {
							(void)
							    mac_rx_switch_group(
							    mcip, group,
							    defgrp);
							return (0);
						} else {
							cmrp->mrp_nrxrings =
							    group->
							    mrg_cur_count +
							    defgrp->
							    mrg_cur_count - 1;
						}
					} else {
						cmrp->mrp_nrxrings = 1;
					}
					(void) mac_group_ring_modify(mcip,
					    group, defgrp);
				} else {
					/*
					 * If this is a static group, we
					 * need to release the group. The
					 * client will remain in the same
					 * group till some other client
					 * needs this group.
					 */
					MAC_RX_GRP_RELEASED(mip);
				}
			/* Let check if we can give this an excl group */
			} else if (group == defgrp) {
				/*
				 * If multiple clients share an
				 * address then they must stay on the
				 * default group.
				 */
				if (mac_check_macaddr_shared(mcip->mci_unicast))
					return (0);

				ngrp = mac_reserve_rx_group(mcip, mac_addr,
				    B_TRUE);
				/* Couldn't give it a group, that's fine */
				if (ngrp == NULL)
					return (0);
				/* Switch to H/W */
				if (mac_rx_switch_group(mcip, defgrp, ngrp) !=
				    0) {
					mac_stop_group(ngrp);
					return (0);
				}
			}
			/*
			 * If the client is in the default group, we will
			 * just clear the MRP_RX_RINGS and leave it as
			 * it rather than look for an exclusive group
			 * for it.
			 */
			return (0);
		}

		if (group == defgrp && ((mrp->mrp_nrxrings > 0) || unspec)) {
			/*
			 * We are requesting Rx rings. Try to reserve
			 * a non-default group.
			 *
			 * If multiple clients share an address then
			 * they must stay on the default group.
			 */
			if (mac_check_macaddr_shared(mcip->mci_unicast))
				return (EINVAL);

			ngrp = mac_reserve_rx_group(mcip, mac_addr, B_TRUE);
			if (ngrp == NULL)
				return (ENOSPC);

			/* Switch to H/W */
			if (mac_rx_switch_group(mcip, defgrp, ngrp) != 0) {
				mac_release_rx_group(mcip, ngrp);
				return (ENOSPC);
			}
			MAC_RX_GRP_RESERVED(mip);
			if (mip->mi_rx_group_type == MAC_GROUP_TYPE_DYNAMIC)
				MAC_RX_RING_RESERVED(mip, ngrp->mrg_cur_count);
		} else if (group != defgrp && !unspec &&
		    mrp->mrp_nrxrings == 0) {
			/* Switch to S/W */
			ringcnt = group->mrg_cur_count;
			if (mac_rx_switch_group(mcip, group, defgrp) != 0)
				return (ENOSPC);
			if (tmrp->mrp_mask & MRP_RX_RINGS) {
				MAC_RX_GRP_RELEASED(mip);
				if (mip->mi_rx_group_type ==
				    MAC_GROUP_TYPE_DYNAMIC) {
					MAC_RX_RING_RELEASED(mip, ringcnt);
				}
			}
		} else if (group != defgrp && mip->mi_rx_group_type ==
		    MAC_GROUP_TYPE_DYNAMIC) {
			ringcnt = group->mrg_cur_count;
			err = mac_group_ring_modify(mcip, group, defgrp);
			if (err != 0)
				return (err);
			/*
			 * Update the accounting. If this group
			 * already had explicitly reserved rings,
			 * we need to update the rings based on
			 * the new ring count. If this group
			 * had not explicitly reserved rings,
			 * then we just reserve the rings asked for
			 * and reserve the group.
			 */
			if (tmrp->mrp_mask & MRP_RX_RINGS) {
				if (ringcnt > group->mrg_cur_count) {
					MAC_RX_RING_RELEASED(mip,
					    ringcnt - group->mrg_cur_count);
				} else {
					MAC_RX_RING_RESERVED(mip,
					    group->mrg_cur_count - ringcnt);
				}
			} else {
				MAC_RX_RING_RESERVED(mip, group->mrg_cur_count);
				MAC_RX_GRP_RESERVED(mip);
			}
		}
	}
	if (mrp->mrp_mask & MRP_TX_RINGS) {
		unspec = mrp->mrp_mask & MRP_TXRINGS_UNSPEC;
		group = flent->fe_tx_ring_group;
		defgrp = MAC_DEFAULT_TX_GROUP(mip);

		/*
		 * For static groups we only allow rings=0 or resetting the
		 * rings property.
		 */
		if (mrp->mrp_ntxrings > 0 &&
		    mip->mi_tx_group_type != MAC_GROUP_TYPE_DYNAMIC) {
			return (ENOTSUP);
		}
		if (mrp->mrp_mask & MRP_RINGS_RESET) {
			if (!(tmrp->mrp_mask & MRP_TX_RINGS))
				return (0);
		} else {
			if (unspec) {
				if (tmrp->mrp_mask & MRP_TXRINGS_UNSPEC)
					return (0);
			} else if (mip->mi_tx_group_type ==
			    MAC_GROUP_TYPE_DYNAMIC) {
				if ((tmrp->mrp_mask & MRP_TX_RINGS) &&
				    !(tmrp->mrp_mask & MRP_TXRINGS_UNSPEC) &&
				    mrp->mrp_ntxrings == tmrp->mrp_ntxrings) {
					return (0);
				}
			}
		}
		/* Resetting the prop */
		if (mrp->mrp_mask & MRP_RINGS_RESET) {
			if (group != defgrp) {
				if (mip->mi_tx_group_type ==
				    MAC_GROUP_TYPE_DYNAMIC) {
					ringcnt = group->mrg_cur_count;
					if ((flent->fe_type &
					    FLOW_PRIMARY_MAC) != 0) {
						mac_tx_client_quiesce(
						    (mac_client_handle_t)
						    mcip);
						mac_tx_switch_group(mcip,
						    group, defgrp);
						mac_tx_client_restart(
						    (mac_client_handle_t)
						    mcip);
						MAC_TX_GRP_RELEASED(mip);
						MAC_TX_RING_RELEASED(mip,
						    ringcnt);
						return (0);
					}
					cmrp->mrp_ntxrings = 1;
					(void) mac_group_ring_modify(mcip,
					    group, defgrp);
					/*
					 * This group has reserved rings
					 * that need to be released now.
					 */
					MAC_TX_RING_RELEASED(mip, ringcnt);
				}
				/*
				 * If this is a static group, we
				 * need to release the group. The
				 * client will remain in the same
				 * group till some other client
				 * needs this group.
				 */
				MAC_TX_GRP_RELEASED(mip);
			} else if (group == defgrp &&
			    (flent->fe_type & FLOW_PRIMARY_MAC) == 0) {
				ngrp = mac_reserve_tx_group(mcip, B_TRUE);
				if (ngrp == NULL)
					return (0);
				mac_tx_client_quiesce(
				    (mac_client_handle_t)mcip);
				mac_tx_switch_group(mcip, defgrp, ngrp);
				mac_tx_client_restart(
				    (mac_client_handle_t)mcip);
			}
			/*
			 * If the client is in the default group, we will
			 * just clear the MRP_TX_RINGS and leave it as
			 * it rather than look for an exclusive group
			 * for it.
			 */
			return (0);
		}

		/* Switch to H/W */
		if (group == defgrp && ((mrp->mrp_ntxrings > 0) || unspec)) {
			ngrp = mac_reserve_tx_group(mcip, B_TRUE);
			if (ngrp == NULL)
				return (ENOSPC);
			mac_tx_client_quiesce((mac_client_handle_t)mcip);
			mac_tx_switch_group(mcip, defgrp, ngrp);
			mac_tx_client_restart((mac_client_handle_t)mcip);
			MAC_TX_GRP_RESERVED(mip);
			if (mip->mi_tx_group_type == MAC_GROUP_TYPE_DYNAMIC)
				MAC_TX_RING_RESERVED(mip, ngrp->mrg_cur_count);
		/* Switch to S/W */
		} else if (group != defgrp && !unspec &&
		    mrp->mrp_ntxrings == 0) {
			/* Switch to S/W */
			ringcnt = group->mrg_cur_count;
			mac_tx_client_quiesce((mac_client_handle_t)mcip);
			mac_tx_switch_group(mcip, group, defgrp);
			mac_tx_client_restart((mac_client_handle_t)mcip);
			if (tmrp->mrp_mask & MRP_TX_RINGS) {
				MAC_TX_GRP_RELEASED(mip);
				if (mip->mi_tx_group_type ==
				    MAC_GROUP_TYPE_DYNAMIC) {
					MAC_TX_RING_RELEASED(mip, ringcnt);
				}
			}
		} else if (group != defgrp && mip->mi_tx_group_type ==
		    MAC_GROUP_TYPE_DYNAMIC) {
			ringcnt = group->mrg_cur_count;
			err = mac_group_ring_modify(mcip, group, defgrp);
			if (err != 0)
				return (err);
			/*
			 * Update the accounting. If this group
			 * already had explicitly reserved rings,
			 * we need to update the rings based on
			 * the new ring count. If this group
			 * had not explicitly reserved rings,
			 * then we just reserve the rings asked for
			 * and reserve the group.
			 */
			if (tmrp->mrp_mask & MRP_TX_RINGS) {
				if (ringcnt > group->mrg_cur_count) {
					MAC_TX_RING_RELEASED(mip,
					    ringcnt - group->mrg_cur_count);
				} else {
					MAC_TX_RING_RESERVED(mip,
					    group->mrg_cur_count - ringcnt);
				}
			} else {
				MAC_TX_RING_RESERVED(mip, group->mrg_cur_count);
				MAC_TX_GRP_RESERVED(mip);
			}
		}
	}
	return (0);
}

/*
 * When the MAC client is being brought up (i.e. we do a unicast_add) we need
 * to initialize the cpu and resource control structure in the
 * mac_client_impl_t from the mac_impl_t (i.e if there are any cached
 * properties before the flow entry for the unicast address was created).
 */
static int
mac_resource_ctl_set(mac_client_handle_t mch, mac_resource_props_t *mrp)
{
	mac_client_impl_t	*mcip = (mac_client_impl_t *)mch;
	mac_impl_t		*mip = (mac_impl_t *)mcip->mci_mip;
	mac_impl_t		*umip = mcip->mci_upper_mip;
	int			err = 0;
	flow_entry_t		*flent = mcip->mci_flent;
	mac_resource_props_t	*omrp, *nmrp = MCIP_RESOURCE_PROPS(mcip);

	ASSERT(MAC_PERIM_HELD((mac_handle_t)mip));

	err = mac_validate_props(mcip->mci_state_flags & MCIS_IS_VNIC ?
	    mcip->mci_upper_mip : mip, mrp);
	if (err != 0)
		return (err);

	/*
	 * Copy over the existing properties since mac_update_resources
	 * will modify the client's mrp. Currently, the saved property
	 * is used to determine the difference between existing and
	 * modified rings property.
	 */
	omrp = kmem_zalloc(sizeof (*omrp), KM_SLEEP);
	bcopy(nmrp, omrp, sizeof (*omrp));
	mac_update_resources(mrp, MCIP_RESOURCE_PROPS(mcip), B_FALSE);
	if (MCIP_DATAPATH_SETUP(mcip)) {
		/*
		 * We support rings only for primary client when there are
		 * multiple clients sharing the same MAC address (e.g. VLAN).
		 */
		if (mrp->mrp_mask & MRP_RX_RINGS ||
		    mrp->mrp_mask & MRP_TX_RINGS) {

			if ((err = mac_client_set_rings_prop(mcip, mrp,
			    omrp)) != 0) {
				if (omrp->mrp_mask & MRP_RX_RINGS) {
					nmrp->mrp_mask |= MRP_RX_RINGS;
					nmrp->mrp_nrxrings = omrp->mrp_nrxrings;
				} else {
					nmrp->mrp_mask &= ~MRP_RX_RINGS;
					nmrp->mrp_nrxrings = 0;
				}
				if (omrp->mrp_mask & MRP_TX_RINGS) {
					nmrp->mrp_mask |= MRP_TX_RINGS;
					nmrp->mrp_ntxrings = omrp->mrp_ntxrings;
				} else {
					nmrp->mrp_mask &= ~MRP_TX_RINGS;
					nmrp->mrp_ntxrings = 0;
				}
				if (omrp->mrp_mask & MRP_RXRINGS_UNSPEC)
					omrp->mrp_mask |= MRP_RXRINGS_UNSPEC;
				else
					omrp->mrp_mask &= ~MRP_RXRINGS_UNSPEC;

				if (omrp->mrp_mask & MRP_TXRINGS_UNSPEC)
					omrp->mrp_mask |= MRP_TXRINGS_UNSPEC;
				else
					omrp->mrp_mask &= ~MRP_TXRINGS_UNSPEC;
				kmem_free(omrp, sizeof (*omrp));
				return (err);
			}

			/*
			 * If we modified the rings property of the primary
			 * we need to update the property fields of its
			 * VLANs as they inherit the primary's properites.
			 */
			if (mac_is_primary_client(mcip)) {
				mac_set_prim_vlan_rings(mip,
				    MCIP_RESOURCE_PROPS(mcip));
			}
		}
		/*
		 * We have to set this prior to calling mac_flow_modify.
		 */
		if (mrp->mrp_mask & MRP_PRIORITY) {
			if (mrp->mrp_priority == MPL_RESET) {
				MAC_CLIENT_SET_PRIORITY_RANGE(mcip,
				    MPL_LINK_DEFAULT);
			} else {
				MAC_CLIENT_SET_PRIORITY_RANGE(mcip,
				    mrp->mrp_priority);
			}
		}

		mac_flow_modify(mip->mi_flow_tab, flent, mrp);
		if (mrp->mrp_mask & MRP_PRIORITY)
			mac_update_subflow_priority(mcip);

		/* Apply these resource settings to any secondary macs */
		if (umip != NULL) {
			ASSERT((umip->mi_state_flags & MIS_IS_VNIC) != 0);
			mac_vnic_secondary_update(umip);
		}
	}
	kmem_free(omrp, sizeof (*omrp));
	return (0);
}

static int
mac_unicast_flow_create(mac_client_impl_t *mcip, uint8_t *mac_addr,
    uint16_t vid, boolean_t is_primary, boolean_t first_flow,
    flow_entry_t **flent, mac_resource_props_t *mrp)
{
	mac_impl_t	*mip = (mac_impl_t *)mcip->mci_mip;
	flow_desc_t	flow_desc;
	char		flowname[MAXFLOWNAMELEN];
	int		err;
	uint_t		flent_flags;

	/*
	 * First unicast address being added, create a new flow
	 * for that MAC client.
	 */
	bzero(&flow_desc, sizeof (flow_desc));

	ASSERT(mac_addr != NULL ||
	    (mcip->mci_state_flags & MCIS_NO_UNICAST_ADDR));
	if (mac_addr != NULL) {
		flow_desc.fd_mac_len = mip->mi_type->mt_addr_length;
		bcopy(mac_addr, flow_desc.fd_dst_mac, flow_desc.fd_mac_len);
	}
	flow_desc.fd_mask = FLOW_LINK_DST;
	if (vid != 0) {
		flow_desc.fd_vid = vid;
		flow_desc.fd_mask |= FLOW_LINK_VID;
	}

	/*
	 * XXX-nicolas. For now I'm keeping the FLOW_PRIMARY_MAC
	 * and FLOW_VNIC. Even though they're a hack inherited
	 * from the SRS code, we'll keep them for now. They're currently
	 * consumed by mac_datapath_setup() to create the SRS.
	 * That code should be eventually moved out of
	 * mac_datapath_setup() and moved to a mac_srs_create()
	 * function of some sort to keep things clean.
	 *
	 * Also, there's no reason why the SRS for the primary MAC
	 * client should be different than any other MAC client. Until
	 * this is cleaned-up, we support only one MAC unicast address
	 * per client.
	 *
	 * We set FLOW_PRIMARY_MAC for the primary MAC address,
	 * FLOW_VNIC for everything else.
	 */
	if (is_primary)
		flent_flags = FLOW_PRIMARY_MAC;
	else
		flent_flags = FLOW_VNIC_MAC;

	/*
	 * For the first flow we use the MAC client's name - mci_name, for
	 * subsequent ones we just create a name with the VID. This is
	 * so that we can add these flows to the same flow table. This is
	 * fine as the flow name (except for the one with the MAC client's
	 * name) is not visible. When the first flow is removed, we just replace
	 * its fdesc with another from the list, so we will still retain the
	 * flent with the MAC client's flow name.
	 */
	if (first_flow) {
		bcopy(mcip->mci_name, flowname, MAXFLOWNAMELEN);
	} else {
		(void) sprintf(flowname, "%s%u", mcip->mci_name, vid);
		flent_flags = FLOW_NO_STATS;
	}

	if ((err = mac_flow_create(&flow_desc, mrp, flowname, NULL,
	    flent_flags, flent)) != 0)
		return (err);

	mac_misc_stat_create(*flent);
	FLOW_MARK(*flent, FE_INCIPIENT);
	(*flent)->fe_mcip = mcip;

	/*
	 * Place initial creation reference on the flow. This reference
	 * is released in the corresponding delete action viz.
	 * mac_unicast_remove after waiting for all transient refs to
	 * to go away. The wait happens in mac_flow_wait.
	 * We have already held the reference in mac_client_open().
	 */
	if (!first_flow)
		FLOW_REFHOLD(*flent);
	return (0);
}

/* Refresh the multicast grouping for this VID. */
int
mac_client_update_mcast(void *arg, boolean_t add, const uint8_t *addrp)
{
	flow_entry_t		*flent = arg;
	mac_client_impl_t	*mcip = flent->fe_mcip;
	uint16_t		vid;
	flow_desc_t		flow_desc;

	mac_flow_get_desc(flent, &flow_desc);
	vid = (flow_desc.fd_mask & FLOW_LINK_VID) != 0 ?
	    flow_desc.fd_vid : VLAN_ID_NONE;

	/*
	 * We don't call mac_multicast_add()/mac_multicast_remove() as
	 * we want to add/remove for this specific vid.
	 */
	if (add) {
		return (mac_bcast_add(mcip, addrp, vid,
		    MAC_ADDRTYPE_MULTICAST));
	} else {
		mac_bcast_delete(mcip, addrp, vid);
		return (0);
	}
}

static void
mac_update_single_active_client(mac_impl_t *mip)
{
	mac_client_impl_t *client = NULL;

	ASSERT(MAC_PERIM_HELD((mac_handle_t)mip));

	rw_enter(&mip->mi_rw_lock, RW_WRITER);
	if (mip->mi_nactiveclients == 1) {
		/*
		 * Find the one active MAC client from the list of MAC
		 * clients. The active MAC client has at least one
		 * unicast address.
		 */
		for (client = mip->mi_clients_list; client != NULL;
		    client = client->mci_client_next) {
			if (client->mci_unicast_list != NULL)
				break;
		}
		ASSERT(client != NULL);
	}

	/*
	 * mi_single_active_client is protected by the MAC impl's read/writer
	 * lock, which allows mac_rx() to check the value of that pointer
	 * as a reader.
	 */
	mip->mi_single_active_client = client;
	rw_exit(&mip->mi_rw_lock);
}

/*
 * Set up the data path. Called from i_mac_unicast_add after having
 * done all the validations including making sure this is an active
 * client (i.e that is ready to process packets.)
 */
static int
mac_client_datapath_setup(mac_client_impl_t *mcip, uint16_t vid,
    uint8_t *mac_addr, mac_resource_props_t *mrp, boolean_t isprimary,
    mac_unicast_impl_t *muip)
{
	mac_impl_t	*mip = mcip->mci_mip;
	boolean_t	mac_started = B_FALSE;
	boolean_t	bcast_added = B_FALSE;
	boolean_t	nactiveclients_added = B_FALSE;
	flow_entry_t	*flent;
	int		err = 0;
	boolean_t	no_unicast;

	no_unicast = mcip->mci_state_flags & MCIS_NO_UNICAST_ADDR;

	if ((err = mac_start((mac_handle_t)mip)) != 0)
		goto bail;

	mac_started = B_TRUE;

	/* add the MAC client to the broadcast address group by default */
	if (mip->mi_type->mt_brdcst_addr != NULL) {
		err = mac_bcast_add(mcip, mip->mi_type->mt_brdcst_addr, vid,
		    MAC_ADDRTYPE_BROADCAST);
		if (err != 0)
			goto bail;
		bcast_added = B_TRUE;
	}

	/*
	 * If this is the first unicast address addition for this
	 * client, reuse the pre-allocated larval flow entry associated with
	 * the MAC client.
	 */
	flent = (mcip->mci_nflents == 0) ? mcip->mci_flent : NULL;

	/* We are configuring the unicast flow now */
	if (!MCIP_DATAPATH_SETUP(mcip)) {

		if (mrp != NULL) {
			MAC_CLIENT_SET_PRIORITY_RANGE(mcip,
			    (mrp->mrp_mask & MRP_PRIORITY) ? mrp->mrp_priority :
			    MPL_LINK_DEFAULT);
		}
		if ((err = mac_unicast_flow_create(mcip, mac_addr, vid,
		    isprimary, B_TRUE, &flent, mrp)) != 0)
			goto bail;

		mip->mi_nactiveclients++;
		nactiveclients_added = B_TRUE;

		/*
		 * This will allocate the RX ring group if possible for the
		 * flow and program the software classifier as needed.
		 */
		if ((err = mac_datapath_setup(mcip, flent, SRST_LINK)) != 0)
			goto bail;

		if (no_unicast)
			goto done_setup;
		/*
		 * The unicast MAC address must have been added successfully.
		 */
		ASSERT(mcip->mci_unicast != NULL);

		/*
		 * Push down the sub-flows that were defined on this link
		 * hitherto. The flows are added to the active flow table
		 * and SRS, softrings etc. are created as needed.
		 */
		mac_link_init_flows((mac_client_handle_t)mcip);
	} else {
		mac_address_t *map = mcip->mci_unicast;

		ASSERT(!no_unicast);
		/*
		 * A unicast flow already exists for that MAC client
		 * so this flow must be the same MAC address but with
		 * a different VID. It has been checked by
		 * mac_addr_in_use().
		 *
		 * We will use the SRS etc. from the initial
		 * mci_flent. We don't need to create a kstat for
		 * this, as except for the fdesc, everything will be
		 * used from the first flent.
		 *
		 * The only time we should see multiple flents on the
		 * same MAC client is on the sun4v vsw. If we removed
		 * that code we should be able to remove the entire
		 * notion of multiple flents on a MAC client (this
		 * doesn't affect sub/user flows because they have
		 * their own list unrelated to mci_flent_list).
		 */
		if (bcmp(mac_addr, map->ma_addr, map->ma_len) != 0) {
			err = EINVAL;
			goto bail;
		}

		if ((err = mac_unicast_flow_create(mcip, mac_addr, vid,
		    isprimary, B_FALSE, &flent, NULL)) != 0) {
			goto bail;
		}
		if ((err = mac_flow_add(mip->mi_flow_tab, flent)) != 0) {
			FLOW_FINAL_REFRELE(flent);
			goto bail;
		}

		/* update the multicast group for this vid */
		mac_client_bcast_refresh(mcip, mac_client_update_mcast,
		    (void *)flent, B_TRUE);

	}

	/* populate the shared MAC address */
	muip->mui_map = mcip->mci_unicast;

	rw_enter(&mcip->mci_rw_lock, RW_WRITER);
	muip->mui_next = mcip->mci_unicast_list;
	mcip->mci_unicast_list = muip;
	rw_exit(&mcip->mci_rw_lock);

done_setup:
	/*
	 * First add the flent to the flow list of this mcip. Then set
	 * the mip's mi_single_active_client if needed. The Rx path assumes
	 * that mip->mi_single_active_client will always have an associated
	 * flent.
	 */
	mac_client_add_to_flow_list(mcip, flent);
	if (nactiveclients_added)
		mac_update_single_active_client(mip);
	/*
	 * Trigger a renegotiation of the capabilities when the number of
	 * active clients changes from 1 to 2, since some of the capabilities
	 * might have to be disabled. Also send a MAC_NOTE_LINK notification
	 * to all the MAC clients whenever physical link is DOWN.
	 */
	if (mip->mi_nactiveclients == 2) {
		mac_capab_update((mac_handle_t)mip);
		mac_virtual_link_update(mip);
	}
	/*
	 * Now that the setup is complete, clear the INCIPIENT flag.
	 * The flag was set to avoid incoming packets seeing inconsistent
	 * structures while the setup was in progress. Clear the mci_tx_flag
	 * by calling mac_tx_client_block. It is possible that
	 * mac_unicast_remove was called prior to this mac_unicast_add which
	 * could have set the MCI_TX_QUIESCE flag.
	 */
	if (flent->fe_rx_ring_group != NULL)
		mac_rx_group_unmark(flent->fe_rx_ring_group, MR_INCIPIENT);
	FLOW_UNMARK(flent, FE_INCIPIENT);

	/*
	 * If this is an aggr port client, don't enable the flow's
	 * datapath at this stage. Otherwise, bcast traffic could
	 * arrive while the aggr port is in the process of
	 * initializing. Instead, the flow's datapath is started later
	 * when mac_client_set_flow_cb() is called.
	 */
	if ((mcip->mci_state_flags & MCIS_IS_AGGR_PORT) == 0)
		FLOW_UNMARK(flent, FE_MC_NO_DATAPATH);

	mac_tx_client_unblock(mcip);
	return (0);
bail:
	if (bcast_added)
		mac_bcast_delete(mcip, mip->mi_type->mt_brdcst_addr, vid);

	if (nactiveclients_added)
		mip->mi_nactiveclients--;

	if (mac_started)
		mac_stop((mac_handle_t)mip);

	return (err);
}

/*
 * Return the passive primary MAC client, if present. The passive client is
 * a stand-by client that has the same unicast address as another that is
 * currenly active. Once the active client goes away, the passive client
 * becomes active.
 */
static mac_client_impl_t *
mac_get_passive_primary_client(mac_impl_t *mip)
{
	mac_client_impl_t	*mcip;

	for (mcip = mip->mi_clients_list; mcip != NULL;
	    mcip = mcip->mci_client_next) {
		if (mac_is_primary_client(mcip) &&
		    (mcip->mci_flags & MAC_CLIENT_FLAGS_PASSIVE_PRIMARY) != 0) {
			return (mcip);
		}
	}
	return (NULL);
}

/*
 * Add a new unicast address to the MAC client.
 *
 * The MAC address can be specified either by value, or the MAC client
 * can specify that it wants to use the primary MAC address of the
 * underlying MAC. See the introductory comments at the beginning
 * of this file for more more information on primary MAC addresses.
 *
 * Note also the tuple (MAC address, VID) must be unique
 * for the MAC clients defined on top of the same underlying MAC
 * instance, unless the MAC_UNICAST_NODUPCHECK is specified.
 *
 * In no case can a client use the PVID for the MAC, if the MAC has one set.
 */
int
i_mac_unicast_add(mac_client_handle_t mch, uint8_t *mac_addr, uint16_t flags,
    mac_unicast_handle_t *mah, uint16_t vid, mac_diag_t *diag)
{
	mac_client_impl_t	*mcip = (mac_client_impl_t *)mch;
	mac_impl_t		*mip = mcip->mci_mip;
	int			err;
	uint_t			mac_len = mip->mi_type->mt_addr_length;
	boolean_t		check_dups = !(flags & MAC_UNICAST_NODUPCHECK);
	boolean_t		fastpath_disabled = B_FALSE;
	boolean_t		is_primary = (flags & MAC_UNICAST_PRIMARY);
	boolean_t		is_unicast_hw = (flags & MAC_UNICAST_HW);
	mac_resource_props_t	*mrp;
	boolean_t		passive_client = B_FALSE;
	mac_unicast_impl_t	*muip;
	boolean_t		is_vnic_primary =
	    (flags & MAC_UNICAST_VNIC_PRIMARY);

	/*
	 * When the VID is non-zero the underlying MAC cannot be a
	 * VNIC. I.e., dladm create-vlan cannot take a VNIC as
	 * argument, only the primary MAC client.
	 */
	ASSERT(!((mip->mi_state_flags & MIS_IS_VNIC) && (vid != VLAN_ID_NONE)));

	*diag = MAC_DIAG_NONE;

	/*
	 * Can't unicast add if the client asked only for minimal datapath
	 * setup.
	 */
	if (mcip->mci_state_flags & MCIS_NO_UNICAST_ADDR)
		return (ENOTSUP);

	/*
	 * Check for an attempted use of the current Port VLAN ID, if enabled.
	 * No client may use it.
	 */
	if (mip->mi_pvid != VLAN_ID_NONE && vid == mip->mi_pvid)
		return (EBUSY);

	/*
	 * Check whether it's the primary client and flag it.
	 */
	if (!(mcip->mci_state_flags & MCIS_IS_VNIC) && is_primary &&
	    vid == VLAN_ID_NONE)
		mcip->mci_flags |= MAC_CLIENT_FLAGS_PRIMARY;

	/*
	 * is_vnic_primary is true when we come here as a VLAN VNIC
	 * which uses the primary MAC client's address but with a non-zero
	 * VID. In this case the MAC address is not specified by an upper
	 * MAC client.
	 */
	if ((mcip->mci_state_flags & MCIS_IS_VNIC) && is_primary &&
	    !is_vnic_primary) {
		/*
		 * The address is being set by the upper MAC client
		 * of a VNIC. The MAC address was already set by the
		 * VNIC driver during VNIC creation.
		 *
		 * Note: a VNIC has only one MAC address. We return
		 * the MAC unicast address handle of the lower MAC client
		 * corresponding to the VNIC. We allocate a new entry
		 * which is flagged appropriately, so that mac_unicast_remove()
		 * doesn't attempt to free the original entry that
		 * was allocated by the VNIC driver.
		 */
		ASSERT(mcip->mci_unicast != NULL);

		/* Check for VLAN flags, if present */
		if ((flags & MAC_UNICAST_TAG_DISABLE) != 0)
			mcip->mci_state_flags |= MCIS_TAG_DISABLE;

		if ((flags & MAC_UNICAST_STRIP_DISABLE) != 0)
			mcip->mci_state_flags |= MCIS_STRIP_DISABLE;

		if ((flags & MAC_UNICAST_DISABLE_TX_VID_CHECK) != 0)
			mcip->mci_state_flags |= MCIS_DISABLE_TX_VID_CHECK;

		/*
		 * Ensure that the primary unicast address of the VNIC
		 * is added only once unless we have the
		 * MAC_CLIENT_FLAGS_MULTI_PRIMARY set (and this is not
		 * a passive MAC client).
		 */
		if ((mcip->mci_flags & MAC_CLIENT_FLAGS_VNIC_PRIMARY) != 0) {
			if ((mcip->mci_flags &
			    MAC_CLIENT_FLAGS_MULTI_PRIMARY) == 0 ||
			    (mcip->mci_flags &
			    MAC_CLIENT_FLAGS_PASSIVE_PRIMARY) != 0) {
				return (EBUSY);
			}
			mcip->mci_flags |= MAC_CLIENT_FLAGS_PASSIVE_PRIMARY;
			passive_client = B_TRUE;
		}

		mcip->mci_flags |= MAC_CLIENT_FLAGS_VNIC_PRIMARY;

		/*
		 * Create a handle for vid 0.
		 */
		ASSERT(vid == VLAN_ID_NONE);
		muip = kmem_zalloc(sizeof (mac_unicast_impl_t), KM_SLEEP);
		muip->mui_vid = vid;
		*mah = (mac_unicast_handle_t)muip;
		/*
		 * This will be used by the caller to defer setting the
		 * rx functions.
		 */
		if (passive_client)
			return (EAGAIN);
		return (0);
	}

	/* primary MAC clients cannot be opened on top of anchor VNICs */
	if ((is_vnic_primary || is_primary) &&
	    i_mac_capab_get((mac_handle_t)mip, MAC_CAPAB_ANCHOR_VNIC, NULL)) {
		return (ENXIO);
	}

	/*
	 * If this is a VNIC/VLAN, disable softmac fast-path. This is
	 * only relevant to legacy devices which use softmac to
	 * interface with GLDv3.
	 */
	if (mcip->mci_state_flags & MCIS_IS_VNIC) {
		err = mac_fastpath_disable((mac_handle_t)mip);
		if (err != 0)
			return (err);
		fastpath_disabled = B_TRUE;
	}

	/*
	 * Return EBUSY if:
	 *  - there is an exclusively active mac client exists.
	 *  - this is an exclusive active mac client but
	 *	a. there is already active mac clients exist, or
	 *	b. fastpath streams are already plumbed on this legacy device
	 *  - the mac creator has disallowed active mac clients.
	 */
	if (mip->mi_state_flags & (MIS_EXCLUSIVE|MIS_NO_ACTIVE)) {
		if (fastpath_disabled)
			mac_fastpath_enable((mac_handle_t)mip);
		return (EBUSY);
	}

	if (mcip->mci_state_flags & MCIS_EXCLUSIVE) {
		ASSERT(!fastpath_disabled);
		if (mip->mi_nactiveclients != 0)
			return (EBUSY);

		if ((mip->mi_state_flags & MIS_LEGACY) &&
		    !(mip->mi_capab_legacy.ml_active_set(mip->mi_driver))) {
			return (EBUSY);
		}
		mip->mi_state_flags |= MIS_EXCLUSIVE;
	}

	mrp = kmem_zalloc(sizeof (*mrp), KM_SLEEP);
	if (is_primary && !(mcip->mci_state_flags & (MCIS_IS_VNIC |
	    MCIS_IS_AGGR_PORT))) {
		/*
		 * Apply the property cached in the mac_impl_t to the primary
		 * mac client. If the mac client is a VNIC or an aggregation
		 * port, its property should be set in the mcip when the
		 * VNIC/aggr was created.
		 */
		mac_get_resources((mac_handle_t)mip, mrp);
		(void) mac_client_set_resources(mch, mrp);
	} else if (mcip->mci_state_flags & MCIS_IS_VNIC) {
		/*
		 * This is a VLAN client sharing the address of the
		 * primary MAC client; i.e., one created via dladm
		 * create-vlan. We don't support specifying ring
		 * properties for this type of client as it inherits
		 * these from the primary MAC client.
		 */
		if (is_vnic_primary) {
			mac_resource_props_t	*vmrp;

			vmrp = MCIP_RESOURCE_PROPS(mcip);
			if (vmrp->mrp_mask & MRP_RX_RINGS ||
			    vmrp->mrp_mask & MRP_TX_RINGS) {
				if (fastpath_disabled)
					mac_fastpath_enable((mac_handle_t)mip);
				kmem_free(mrp, sizeof (*mrp));
				return (ENOTSUP);
			}
			/*
			 * Additionally we also need to inherit any
			 * rings property from the MAC.
			 */
			mac_get_resources((mac_handle_t)mip, mrp);
			if (mrp->mrp_mask & MRP_RX_RINGS) {
				vmrp->mrp_mask |= MRP_RX_RINGS;
				vmrp->mrp_nrxrings = mrp->mrp_nrxrings;
			}
			if (mrp->mrp_mask & MRP_TX_RINGS) {
				vmrp->mrp_mask |= MRP_TX_RINGS;
				vmrp->mrp_ntxrings = mrp->mrp_ntxrings;
			}
		}
		bcopy(MCIP_RESOURCE_PROPS(mcip), mrp, sizeof (*mrp));
	}

	muip = kmem_zalloc(sizeof (mac_unicast_impl_t), KM_SLEEP);
	muip->mui_vid = vid;

	if (is_primary || is_vnic_primary) {
		mac_addr = mip->mi_addr;
	} else {

		/*
		 * Verify the validity of the specified MAC addresses value.
		 */
		if (!mac_unicst_verify((mac_handle_t)mip, mac_addr, mac_len)) {
			*diag = MAC_DIAG_MACADDR_INVALID;
			err = EINVAL;
			goto bail_out;
		}

		/*
		 * Make sure that the specified MAC address is different
		 * than the unicast MAC address of the underlying NIC.
		 */
		if (check_dups && bcmp(mip->mi_addr, mac_addr, mac_len) == 0) {
			*diag = MAC_DIAG_MACADDR_NIC;
			err = EINVAL;
			goto bail_out;
		}
	}

	/*
	 * Set the flags here so that if this is a passive client, we
	 * can return and set it when we call mac_client_datapath_setup
	 * when this becomes the active client. If we defer to using these
	 * flags to mac_client_datapath_setup, then for a passive client,
	 * we'd have to store the flags somewhere (probably fe_flags)
	 * and then use it.
	 */
	if (!MCIP_DATAPATH_SETUP(mcip)) {
		if (is_unicast_hw) {
			/*
			 * The client requires a hardware MAC address slot
			 * for that unicast address. Since we support only
			 * one unicast MAC address per client, flag the
			 * MAC client itself.
			 */
			mcip->mci_state_flags |= MCIS_UNICAST_HW;
		}

		/* Check for VLAN flags, if present */
		if ((flags & MAC_UNICAST_TAG_DISABLE) != 0)
			mcip->mci_state_flags |= MCIS_TAG_DISABLE;

		if ((flags & MAC_UNICAST_STRIP_DISABLE) != 0)
			mcip->mci_state_flags |= MCIS_STRIP_DISABLE;

		if ((flags & MAC_UNICAST_DISABLE_TX_VID_CHECK) != 0)
			mcip->mci_state_flags |= MCIS_DISABLE_TX_VID_CHECK;
	} else {
		/*
		 * Assert that the specified flags are consistent with the
		 * flags specified by previous calls to mac_unicast_add().
		 */
		ASSERT(((flags & MAC_UNICAST_TAG_DISABLE) != 0 &&
		    (mcip->mci_state_flags & MCIS_TAG_DISABLE) != 0) ||
		    ((flags & MAC_UNICAST_TAG_DISABLE) == 0 &&
		    (mcip->mci_state_flags & MCIS_TAG_DISABLE) == 0));

		ASSERT(((flags & MAC_UNICAST_STRIP_DISABLE) != 0 &&
		    (mcip->mci_state_flags & MCIS_STRIP_DISABLE) != 0) ||
		    ((flags & MAC_UNICAST_STRIP_DISABLE) == 0 &&
		    (mcip->mci_state_flags & MCIS_STRIP_DISABLE) == 0));

		ASSERT(((flags & MAC_UNICAST_DISABLE_TX_VID_CHECK) != 0 &&
		    (mcip->mci_state_flags & MCIS_DISABLE_TX_VID_CHECK) != 0) ||
		    ((flags & MAC_UNICAST_DISABLE_TX_VID_CHECK) == 0 &&
		    (mcip->mci_state_flags & MCIS_DISABLE_TX_VID_CHECK) == 0));

		/*
		 * Make sure the client is consistent about its requests
		 * for MAC addresses. I.e. all requests from the clients
		 * must have the MAC_UNICAST_HW flag set or clear.
		 */
		if (((mcip->mci_state_flags & MCIS_UNICAST_HW) != 0 &&
		    !is_unicast_hw) ||
		    ((mcip->mci_state_flags & MCIS_UNICAST_HW) == 0 &&
		    is_unicast_hw)) {
			err = EINVAL;
			goto bail_out;
		}
	}
	/*
	 * Make sure the MAC address is not already used by
	 * another MAC client defined on top of the same
	 * underlying NIC. Unless we have MAC_CLIENT_FLAGS_MULTI_PRIMARY
	 * set when we allow a passive client to be present which will
	 * be activated when the currently active client goes away - this
	 * works only with primary addresses.
	 */
	if ((check_dups || is_primary || is_vnic_primary) &&
	    mac_addr_in_use(mip, mac_addr, vid)) {
		/*
		 * Must have set the multiple primary address flag when
		 * we did a mac_client_open AND this should be a primary
		 * MAC client AND there should not already be a passive
		 * primary. If all is true then we let this succeed
		 * even if the address is a dup.
		 */
		if ((mcip->mci_flags & MAC_CLIENT_FLAGS_MULTI_PRIMARY) == 0 ||
		    (mcip->mci_flags & MAC_CLIENT_FLAGS_PRIMARY) == 0 ||
		    mac_get_passive_primary_client(mip) != NULL) {
			*diag = MAC_DIAG_MACADDR_INUSE;
			err = EEXIST;
			goto bail_out;
		}
		ASSERT((mcip->mci_flags &
		    MAC_CLIENT_FLAGS_PASSIVE_PRIMARY) == 0);
		mcip->mci_flags |= MAC_CLIENT_FLAGS_PASSIVE_PRIMARY;
		kmem_free(mrp, sizeof (*mrp));

		/*
		 * Stash the unicast address handle, we will use it when
		 * we set up the passive client.
		 */
		mcip->mci_p_unicast_list = muip;
		*mah = (mac_unicast_handle_t)muip;
		return (0);
	}

	err = mac_client_datapath_setup(mcip, vid, mac_addr, mrp,
	    is_primary || is_vnic_primary, muip);
	if (err != 0)
		goto bail_out;

	kmem_free(mrp, sizeof (*mrp));
	*mah = (mac_unicast_handle_t)muip;
	return (0);

bail_out:
	if (fastpath_disabled)
		mac_fastpath_enable((mac_handle_t)mip);
	if (mcip->mci_state_flags & MCIS_EXCLUSIVE) {
		mip->mi_state_flags &= ~MIS_EXCLUSIVE;
		if (mip->mi_state_flags & MIS_LEGACY) {
			mip->mi_capab_legacy.ml_active_clear(
			    mip->mi_driver);
		}
	}
	kmem_free(mrp, sizeof (*mrp));
	kmem_free(muip, sizeof (mac_unicast_impl_t));
	return (err);
}

/*
 * Wrapper function to mac_unicast_add when we want to have the same mac
 * client open for two instances, one that is currently active and another
 * that will become active when the current one is removed. In this case
 * mac_unicast_add will return EGAIN and we will save the rx function and
 * arg which will be used when we activate the passive client in
 * mac_unicast_remove.
 */
int
mac_unicast_add_set_rx(mac_client_handle_t mch, uint8_t *mac_addr,
    uint16_t flags, mac_unicast_handle_t *mah,  uint16_t vid, mac_diag_t *diag,
    mac_rx_t rx_fn, void *arg)
{
	mac_client_impl_t	*mcip = (mac_client_impl_t *)mch;
	uint_t			err;

	err = mac_unicast_add(mch, mac_addr, flags, mah, vid, diag);
	if (err != 0 && err != EAGAIN)
		return (err);
	if (err == EAGAIN) {
		if (rx_fn != NULL) {
			mcip->mci_rx_p_fn = rx_fn;
			mcip->mci_rx_p_arg = arg;
		}
		return (0);
	}
	if (rx_fn != NULL)
		mac_rx_set(mch, rx_fn, arg);
	return (err);
}

int
mac_unicast_add(mac_client_handle_t mch, uint8_t *mac_addr, uint16_t flags,
    mac_unicast_handle_t *mah, uint16_t vid, mac_diag_t *diag)
{
	mac_impl_t *mip = ((mac_client_impl_t *)mch)->mci_mip;
	uint_t err;

	i_mac_perim_enter(mip);
	err = i_mac_unicast_add(mch, mac_addr, flags, mah, vid, diag);
	i_mac_perim_exit(mip);

	return (err);
}

static void
mac_client_datapath_teardown(mac_client_handle_t mch, mac_unicast_impl_t *muip,
    flow_entry_t *flent)
{
	mac_client_impl_t	*mcip = (mac_client_impl_t *)mch;
	mac_impl_t		*mip = mcip->mci_mip;
	boolean_t		no_unicast;

	/*
	 * If we have not added a unicast address for this MAC client, just
	 * teardown the datapath.
	 */
	no_unicast = mcip->mci_state_flags & MCIS_NO_UNICAST_ADDR;

	if (!no_unicast) {
		/*
		 * We would have initialized subflows etc. only if we brought
		 * up the primary client and set the unicast unicast address
		 * etc. Deactivate the flows. The flow entry will be removed
		 * from the active flow tables, and the associated SRS,
		 * softrings etc will be deleted. But the flow entry itself
		 * won't be destroyed, instead it will continue to be archived
		 * off the  the global flow hash list, for a possible future
		 * activation when say IP is plumbed again.
		 */
		mac_link_release_flows(mch);
	}
	mip->mi_nactiveclients--;
	mac_update_single_active_client(mip);

	/* Tear down the data path */
	mac_datapath_teardown(mcip, mcip->mci_flent, SRST_LINK);

	/*
	 * Prevent any future access to the flow entry through the mci_flent
	 * pointer by setting the mci_flent to NULL. Access to mci_flent in
	 * mac_bcast_send is also under mi_rw_lock.
	 */
	rw_enter(&mip->mi_rw_lock, RW_WRITER);
	flent = mcip->mci_flent;
	mac_client_remove_flow_from_list(mcip, flent);

	if (mcip->mci_state_flags & MCIS_DESC_LOGGED)
		mcip->mci_state_flags &= ~MCIS_DESC_LOGGED;

	/*
	 * This is the last unicast address being removed and there shouldn't
	 * be any outbound data threads at this point coming down from mac
	 * clients. We have waited for the data threads to finish before
	 * starting dld_str_detach. Non-data threads must access TX SRS
	 * under mi_rw_lock.
	 */
	rw_exit(&mip->mi_rw_lock);

	/*
	 * Don't use FLOW_MARK with FE_MC_NO_DATAPATH, as the flow might
	 * contain other flags, such as FE_CONDEMNED, which we need to
	 * cleared. We don't call mac_flow_cleanup() for this unicast
	 * flow as we have a already cleaned up SRSs etc. (via the teadown
	 * path). We just clear the stats and reset the initial callback
	 * function, the rest will be set when we call mac_flow_create,
	 * if at all.
	 */
	mutex_enter(&flent->fe_lock);
	ASSERT(flent->fe_refcnt == 1 && flent->fe_mbg == NULL &&
	    flent->fe_tx_srs == NULL && flent->fe_rx_srs_cnt == 0);
	flent->fe_flags = FE_MC_NO_DATAPATH;
	flow_stat_destroy(flent);
	mac_misc_stat_delete(flent);

	/* Initialize the receiver function to a safe routine */
	flent->fe_cb_fn = (flow_fn_t)mac_pkt_drop;
	flent->fe_cb_arg1 = NULL;
	flent->fe_cb_arg2 = NULL;

	flent->fe_index = -1;
	mutex_exit(&flent->fe_lock);

	if (mip->mi_type->mt_brdcst_addr != NULL) {
		ASSERT(muip != NULL || no_unicast);
		mac_bcast_delete(mcip, mip->mi_type->mt_brdcst_addr,
		    muip != NULL ? muip->mui_vid : VLAN_ID_NONE);
	}

	if (mip->mi_nactiveclients == 1) {
		mac_capab_update((mac_handle_t)mip);
		mac_virtual_link_update(mip);
	}

	if (mcip->mci_state_flags & MCIS_EXCLUSIVE) {
		mip->mi_state_flags &= ~MIS_EXCLUSIVE;

		if (mip->mi_state_flags & MIS_LEGACY)
			mip->mi_capab_legacy.ml_active_clear(mip->mi_driver);
	}

	mcip->mci_state_flags &= ~MCIS_UNICAST_HW;

	if (mcip->mci_state_flags & MCIS_TAG_DISABLE)
		mcip->mci_state_flags &= ~MCIS_TAG_DISABLE;

	if (mcip->mci_state_flags & MCIS_STRIP_DISABLE)
		mcip->mci_state_flags &= ~MCIS_STRIP_DISABLE;

	if (mcip->mci_state_flags & MCIS_DISABLE_TX_VID_CHECK)
		mcip->mci_state_flags &= ~MCIS_DISABLE_TX_VID_CHECK;

	if (muip != NULL)
		kmem_free(muip, sizeof (mac_unicast_impl_t));
	mac_protect_cancel_timer(mcip);
	mac_protect_flush_dynamic(mcip);

	bzero(&mcip->mci_misc_stat, sizeof (mcip->mci_misc_stat));
	/*
	 * Disable fastpath if this is a VNIC or a VLAN.
	 */
	if (mcip->mci_state_flags & MCIS_IS_VNIC)
		mac_fastpath_enable((mac_handle_t)mip);
	mac_stop((mac_handle_t)mip);
}

/*
 * Remove a MAC address which was previously added by mac_unicast_add().
 */
int
mac_unicast_remove(mac_client_handle_t mch, mac_unicast_handle_t mah)
{
	mac_client_impl_t *mcip = (mac_client_impl_t *)mch;
	mac_unicast_impl_t *muip = (mac_unicast_impl_t *)mah;
	mac_unicast_impl_t *pre;
	mac_impl_t *mip = mcip->mci_mip;
	flow_entry_t		*flent;
	uint16_t mui_vid;

	i_mac_perim_enter(mip);
	if (mcip->mci_flags & MAC_CLIENT_FLAGS_VNIC_PRIMARY) {
		/*
		 * Call made by the upper MAC client of a VNIC.
		 * There's nothing much to do, the unicast address will
		 * be removed by the VNIC driver when the VNIC is deleted,
		 * but let's ensure that all our transmit is done before
		 * the client does a mac_client_stop lest it trigger an
		 * assert in the driver.
		 */
		ASSERT(muip->mui_vid == VLAN_ID_NONE);

		mac_tx_client_flush(mcip);

		if ((mcip->mci_flags & MAC_CLIENT_FLAGS_PASSIVE_PRIMARY) != 0) {
			mcip->mci_flags &= ~MAC_CLIENT_FLAGS_PASSIVE_PRIMARY;
			if (mcip->mci_rx_p_fn != NULL) {
				mac_rx_set(mch, mcip->mci_rx_p_fn,
				    mcip->mci_rx_p_arg);
				mcip->mci_rx_p_fn = NULL;
				mcip->mci_rx_p_arg = NULL;
			}
			kmem_free(muip, sizeof (mac_unicast_impl_t));
			i_mac_perim_exit(mip);
			return (0);
		}
		mcip->mci_flags &= ~MAC_CLIENT_FLAGS_VNIC_PRIMARY;

		if (mcip->mci_state_flags & MCIS_TAG_DISABLE)
			mcip->mci_state_flags &= ~MCIS_TAG_DISABLE;

		if (mcip->mci_state_flags & MCIS_STRIP_DISABLE)
			mcip->mci_state_flags &= ~MCIS_STRIP_DISABLE;

		if (mcip->mci_state_flags & MCIS_DISABLE_TX_VID_CHECK)
			mcip->mci_state_flags &= ~MCIS_DISABLE_TX_VID_CHECK;

		kmem_free(muip, sizeof (mac_unicast_impl_t));
		i_mac_perim_exit(mip);
		return (0);
	}

	ASSERT(muip != NULL);

	/*
	 * We are removing a passive client, we haven't setup the datapath
	 * for this yet, so nothing much to do.
	 */
	if ((mcip->mci_flags & MAC_CLIENT_FLAGS_PASSIVE_PRIMARY) != 0) {

		ASSERT((mcip->mci_flent->fe_flags & FE_MC_NO_DATAPATH) != 0);
		ASSERT(mcip->mci_p_unicast_list == muip);

		mcip->mci_flags &= ~MAC_CLIENT_FLAGS_PASSIVE_PRIMARY;

		mcip->mci_p_unicast_list = NULL;
		mcip->mci_rx_p_fn = NULL;
		mcip->mci_rx_p_arg = NULL;

		mcip->mci_state_flags &= ~MCIS_UNICAST_HW;

		if (mcip->mci_state_flags & MCIS_TAG_DISABLE)
			mcip->mci_state_flags &= ~MCIS_TAG_DISABLE;

		if (mcip->mci_state_flags & MCIS_STRIP_DISABLE)
			mcip->mci_state_flags &= ~MCIS_STRIP_DISABLE;

		if (mcip->mci_state_flags & MCIS_DISABLE_TX_VID_CHECK)
			mcip->mci_state_flags &= ~MCIS_DISABLE_TX_VID_CHECK;

		kmem_free(muip, sizeof (mac_unicast_impl_t));
		i_mac_perim_exit(mip);
		return (0);
	}

	/*
	 * Remove the VID from the list of client's VIDs.
	 */
	pre = mcip->mci_unicast_list;
	if (muip == pre) {
		mcip->mci_unicast_list = muip->mui_next;
	} else {
		while ((pre->mui_next != NULL) && (pre->mui_next != muip))
			pre = pre->mui_next;
		ASSERT(pre->mui_next == muip);
		rw_enter(&mcip->mci_rw_lock, RW_WRITER);
		pre->mui_next = muip->mui_next;
		rw_exit(&mcip->mci_rw_lock);
	}

	if (!mac_client_single_rcvr(mcip)) {
		/*
		 * This MAC client is shared by more than one unicast
		 * addresses, so we will just remove the flent
		 * corresponding to the address being removed. We don't invoke
		 * mac_rx_classify_flow_rem() since the additional flow is
		 * not associated with its own separate set of SRS and rings,
		 * and these constructs are still needed for the remaining
		 * flows.
		 */
		flent = mac_client_get_flow(mcip, muip);
		VERIFY3P(flent, !=, NULL);

		/*
		 * The first one is disappearing, need to make sure
		 * we replace it with another from the list of
		 * shared clients.
		 */
		if (flent == mcip->mci_flent)
			flent = mac_client_swap_mciflent(mcip);
		mac_client_remove_flow_from_list(mcip, flent);
		mac_flow_remove(mip->mi_flow_tab, flent, B_FALSE);
		mac_flow_wait(flent, FLOW_DRIVER_UPCALL);

		/*
		 * The multicast groups that were added by the client so
		 * far must be removed from the brodcast domain corresponding
		 * to the VID being removed.
		 */
		mac_client_bcast_refresh(mcip, mac_client_update_mcast,
		    (void *)flent, B_FALSE);

		if (mip->mi_type->mt_brdcst_addr != NULL) {
			mac_bcast_delete(mcip, mip->mi_type->mt_brdcst_addr,
			    muip->mui_vid);
		}

		FLOW_FINAL_REFRELE(flent);
		ASSERT(!(mcip->mci_state_flags & MCIS_EXCLUSIVE));

		/*
		 * Enable fastpath if this is a VNIC or a VLAN.
		 */
		if (mcip->mci_state_flags & MCIS_IS_VNIC)
			mac_fastpath_enable((mac_handle_t)mip);
		mac_stop((mac_handle_t)mip);
		i_mac_perim_exit(mip);
		return (0);
	}

	mui_vid = muip->mui_vid;
	mac_client_datapath_teardown(mch, muip, flent);

	if ((mcip->mci_flags & MAC_CLIENT_FLAGS_PRIMARY) &&
	    mui_vid == VLAN_ID_NONE) {
		mcip->mci_flags &= ~MAC_CLIENT_FLAGS_PRIMARY;
	} else {
		i_mac_perim_exit(mip);
		return (0);
	}

	/*
	 * If we are removing the primary, check if we have a passive primary
	 * client that we need to activate now.
	 */
	mcip = mac_get_passive_primary_client(mip);
	if (mcip != NULL) {
		mac_resource_props_t	*mrp;
		mac_unicast_impl_t	*muip;

		mcip->mci_flags &= ~MAC_CLIENT_FLAGS_PASSIVE_PRIMARY;
		mrp = kmem_zalloc(sizeof (*mrp), KM_SLEEP);

		/*
		 * Apply the property cached in the mac_impl_t to the
		 * primary mac client.
		 */
		mac_get_resources((mac_handle_t)mip, mrp);
		(void) mac_client_set_resources(mch, mrp);
		ASSERT(mcip->mci_p_unicast_list != NULL);
		muip = mcip->mci_p_unicast_list;
		mcip->mci_p_unicast_list = NULL;
		if (mac_client_datapath_setup(mcip, VLAN_ID_NONE,
		    mip->mi_addr, mrp, B_TRUE, muip) == 0) {
			if (mcip->mci_rx_p_fn != NULL) {
				mac_rx_set(mch, mcip->mci_rx_p_fn,
				    mcip->mci_rx_p_arg);
				mcip->mci_rx_p_fn = NULL;
				mcip->mci_rx_p_arg = NULL;
			}
		} else {
			kmem_free(muip, sizeof (mac_unicast_impl_t));
		}
		kmem_free(mrp, sizeof (*mrp));
	}
	i_mac_perim_exit(mip);
	return (0);
}

/*
 * Multicast add function invoked by MAC clients.
 */
int
mac_multicast_add(mac_client_handle_t mch, const uint8_t *addr)
{
	mac_client_impl_t	*mcip = (mac_client_impl_t *)mch;
	mac_impl_t		*mip = mcip->mci_mip;
	flow_entry_t		*flent = mcip->mci_flent_list;
	flow_entry_t		*prev_fe = NULL;
	uint16_t		vid;
	int			err = 0;

	/* Verify the address is a valid multicast address */
	if ((err = mip->mi_type->mt_ops.mtops_multicst_verify(addr,
	    mip->mi_pdata)) != 0)
		return (err);

	i_mac_perim_enter(mip);
	while (flent != NULL) {
		vid = i_mac_flow_vid(flent);

		err = mac_bcast_add((mac_client_impl_t *)mch, addr, vid,
		    MAC_ADDRTYPE_MULTICAST);
		if (err != 0)
			break;
		prev_fe = flent;
		flent = flent->fe_client_next;
	}

	/*
	 * If we failed adding, then undo all, rather than partial
	 * success.
	 */
	if (flent != NULL && prev_fe != NULL) {
		flent = mcip->mci_flent_list;
		while (flent != prev_fe->fe_client_next) {
			vid = i_mac_flow_vid(flent);
			mac_bcast_delete((mac_client_impl_t *)mch, addr, vid);
			flent = flent->fe_client_next;
		}
	}
	i_mac_perim_exit(mip);
	return (err);
}

/*
 * Multicast delete function invoked by MAC clients.
 */
void
mac_multicast_remove(mac_client_handle_t mch, const uint8_t *addr)
{
	mac_client_impl_t	*mcip = (mac_client_impl_t *)mch;
	mac_impl_t		*mip = mcip->mci_mip;
	flow_entry_t		*flent;
	uint16_t		vid;

	i_mac_perim_enter(mip);
	for (flent = mcip->mci_flent_list; flent != NULL;
	    flent = flent->fe_client_next) {
		vid = i_mac_flow_vid(flent);
		mac_bcast_delete((mac_client_impl_t *)mch, addr, vid);
	}
	i_mac_perim_exit(mip);
}

/*
 * When a MAC client desires to capture packets on an interface,
 * it registers a promiscuous call back with mac_promisc_add().
 * There are three types of promiscuous callbacks:
 *
 * * MAC_CLIENT_PROMISC_ALL
 *   Captures all packets sent and received by the MAC client,
 *   the physical interface, as well as all other MAC clients
 *   defined on top of the same MAC.
 *
 * * MAC_CLIENT_PROMISC_FILTERED
 *   Captures all packets sent and received by the MAC client,
 *   plus all multicast traffic sent and received by the phyisical
 *   interface and the other MAC clients.
 *
 * * MAC_CLIENT_PROMISC_MULTI
 *   Captures all broadcast and multicast packets sent and
 *   received by the MAC clients as well as the physical interface.
 *
 * In all cases, the underlying MAC is put in promiscuous mode.
 */
int
mac_promisc_add(mac_client_handle_t mch, mac_client_promisc_type_t type,
    mac_rx_t fn, void *arg, mac_promisc_handle_t *mphp, uint16_t flags)
{
	mac_client_impl_t *mcip = (mac_client_impl_t *)mch;
	mac_impl_t *mip = mcip->mci_mip;
	mac_promisc_impl_t *mpip;
	mac_cb_info_t	*mcbi;
	int rc;

	if ((flags & MAC_PROMISC_FLAGS_NO_COPY) &&
	    (flags & MAC_PROMISC_FLAGS_DO_FIXUPS)) {
		return (EINVAL);
	}

	i_mac_perim_enter(mip);

	if ((rc = mac_start((mac_handle_t)mip)) != 0) {
		i_mac_perim_exit(mip);
		return (rc);
	}

	if ((mcip->mci_state_flags & MCIS_IS_VNIC) &&
	    type == MAC_CLIENT_PROMISC_ALL &&
	    (mcip->mci_protect_flags & MPT_FLAG_PROMISC_FILTERED)) {
		/*
		 * The function is being invoked by the upper MAC client
		 * of a VNIC. The VNIC should only see the traffic
		 * it is entitled to.
		 */
		type = MAC_CLIENT_PROMISC_FILTERED;
	}


	/*
	 * Turn on promiscuous mode for the underlying NIC.
	 * This is needed even for filtered callbacks which
	 * expect to receive all multicast traffic on the wire.
	 *
	 * Physical promiscuous mode should not be turned on if
	 * MAC_PROMISC_FLAGS_NO_PHYS is set.
	 */
	if ((flags & MAC_PROMISC_FLAGS_NO_PHYS) == 0) {
		if ((rc = i_mac_promisc_set(mip, B_TRUE)) != 0) {
			mac_stop((mac_handle_t)mip);
			i_mac_perim_exit(mip);
			return (rc);
		}
	}

	mpip = kmem_cache_alloc(mac_promisc_impl_cache, KM_SLEEP);

	mpip->mpi_type = type;
	mpip->mpi_fn = fn;
	mpip->mpi_arg = arg;
	mpip->mpi_mcip = mcip;
	mpip->mpi_no_tx_loop = ((flags & MAC_PROMISC_FLAGS_NO_TX_LOOP) != 0);
	mpip->mpi_no_phys = ((flags & MAC_PROMISC_FLAGS_NO_PHYS) != 0);
	mpip->mpi_strip_vlan_tag =
	    ((flags & MAC_PROMISC_FLAGS_VLAN_TAG_STRIP) != 0);
	mpip->mpi_no_copy = ((flags & MAC_PROMISC_FLAGS_NO_COPY) != 0);
	mpip->mpi_do_fixups = ((flags & MAC_PROMISC_FLAGS_DO_FIXUPS) != 0);

	mcbi = &mip->mi_promisc_cb_info;
	mutex_enter(mcbi->mcbi_lockp);

	mac_callback_add(&mip->mi_promisc_cb_info, &mcip->mci_promisc_list,
	    &mpip->mpi_mci_link);
	mac_callback_add(&mip->mi_promisc_cb_info, &mip->mi_promisc_list,
	    &mpip->mpi_mi_link);

	mutex_exit(mcbi->mcbi_lockp);

	*mphp = (mac_promisc_handle_t)mpip;

	if (mcip->mci_state_flags & MCIS_IS_VNIC) {
		mac_impl_t *umip = mcip->mci_upper_mip;

		ASSERT(umip != NULL);
		mac_vnic_secondary_update(umip);
	}

	i_mac_perim_exit(mip);

	return (0);
}

/*
 * Remove a multicast address previously aded through mac_promisc_add().
 */
void
mac_promisc_remove(mac_promisc_handle_t mph)
{
	mac_promisc_impl_t *mpip = (mac_promisc_impl_t *)mph;
	mac_client_impl_t *mcip = mpip->mpi_mcip;
	mac_impl_t *mip = mcip->mci_mip;
	mac_cb_info_t *mcbi;
	int rv;

	i_mac_perim_enter(mip);

	/*
	 * Even if the device can't be reset into normal mode, we still
	 * need to clear the client promisc callbacks. The client may want
	 * to close the mac end point and we can't have stale callbacks.
	 */
	if (!(mpip->mpi_no_phys)) {
		if ((rv = i_mac_promisc_set(mip, B_FALSE)) != 0) {
			cmn_err(CE_WARN, "%s: failed to switch OFF promiscuous"
			    " mode because of error 0x%x", mip->mi_name, rv);
		}
	}
	mcbi = &mip->mi_promisc_cb_info;
	mutex_enter(mcbi->mcbi_lockp);
	if (mac_callback_remove(mcbi, &mip->mi_promisc_list,
	    &mpip->mpi_mi_link)) {
		VERIFY(mac_callback_remove(&mip->mi_promisc_cb_info,
		    &mcip->mci_promisc_list, &mpip->mpi_mci_link));
		kmem_cache_free(mac_promisc_impl_cache, mpip);
	} else {
		mac_callback_remove_wait(&mip->mi_promisc_cb_info);
	}

	if (mcip->mci_state_flags & MCIS_IS_VNIC) {
		mac_impl_t *umip = mcip->mci_upper_mip;

		ASSERT(umip != NULL);
		mac_vnic_secondary_update(umip);
	}

	mutex_exit(mcbi->mcbi_lockp);
	mac_stop((mac_handle_t)mip);

	i_mac_perim_exit(mip);
}

/*
 * Reference count the number of active Tx threads. MCI_TX_QUIESCE indicates
 * that a control operation wants to quiesce the Tx data flow in which case
 * we return an error. Holding any of the per cpu locks ensures that the
 * mci_tx_flag won't change.
 *
 * 'CPU' must be accessed just once and used to compute the index into the
 * percpu array, and that index must be used for the entire duration of the
 * packet send operation. Note that the thread may be preempted and run on
 * another cpu any time and so we can't use 'CPU' more than once for the
 * operation.
 */
#define	MAC_TX_TRY_HOLD(mcip, mytx, error)				\
{									\
	(error) = 0;							\
	(mytx) = &(mcip)->mci_tx_pcpu[CPU->cpu_seqid & mac_tx_percpu_cnt]; \
	mutex_enter(&(mytx)->pcpu_tx_lock);				\
	if (!((mcip)->mci_tx_flag & MCI_TX_QUIESCE)) {			\
		(mytx)->pcpu_tx_refcnt++;				\
	} else {							\
		(error) = -1;						\
	}								\
	mutex_exit(&(mytx)->pcpu_tx_lock);				\
}

/*
 * Release the reference. If needed, signal any control operation waiting
 * for Tx quiescence. The wait and signal are always done using the
 * mci_tx_pcpu[0]'s lock
 */
#define	MAC_TX_RELE(mcip, mytx) {					\
	mutex_enter(&(mytx)->pcpu_tx_lock);				\
	if (--(mytx)->pcpu_tx_refcnt == 0 &&				\
	    (mcip)->mci_tx_flag & MCI_TX_QUIESCE) {			\
		mutex_exit(&(mytx)->pcpu_tx_lock);			\
		mutex_enter(&(mcip)->mci_tx_pcpu[0].pcpu_tx_lock);	\
		cv_signal(&(mcip)->mci_tx_cv);				\
		mutex_exit(&(mcip)->mci_tx_pcpu[0].pcpu_tx_lock);	\
	} else {							\
		mutex_exit(&(mytx)->pcpu_tx_lock);			\
	}								\
}

/*
 * Send function invoked by MAC clients.
 */
mac_tx_cookie_t
mac_tx(mac_client_handle_t mch, mblk_t *mp_chain, uintptr_t hint,
    uint16_t flag, mblk_t **ret_mp)
{
	mac_tx_cookie_t		cookie = 0;
	int			error;
	mac_tx_percpu_t		*mytx;
	mac_soft_ring_set_t	*srs;
	flow_entry_t		*flent;
	boolean_t		is_subflow = B_FALSE;
	mac_client_impl_t	*mcip = (mac_client_impl_t *)mch;
	mac_impl_t		*mip = mcip->mci_mip;
	mac_srs_tx_t		*srs_tx;

	/*
	 * Check whether the active Tx threads count is bumped already.
	 */
	if (!(flag & MAC_TX_NO_HOLD)) {
		MAC_TX_TRY_HOLD(mcip, mytx, error);
		if (error != 0) {
			freemsgchain(mp_chain);
			return (0);
		}
	}

	/*
	 * If mac protection is enabled, only the permissible packets will be
	 * returned by mac_protect_check().
	 */
	if ((mcip->mci_flent->
	    fe_resource_props.mrp_mask & MRP_PROTECT) != 0 &&
	    (mp_chain = mac_protect_check(mch, mp_chain)) == NULL)
		goto done;

	if (mcip->mci_subflow_tab != NULL &&
	    mcip->mci_subflow_tab->ft_flow_count > 0 &&
	    mac_flow_lookup(mcip->mci_subflow_tab, mp_chain,
	    FLOW_OUTBOUND, &flent) == 0) {
		/*
		 * The main assumption here is that if in the event
		 * we get a chain, all the packets will be classified
		 * to the same Flow/SRS. If this changes for any
		 * reason, the following logic should change as well.
		 * I suppose the fanout_hint also assumes this .
		 */
		ASSERT(flent != NULL);
		is_subflow = B_TRUE;
	} else {
		flent = mcip->mci_flent;
	}

	srs = flent->fe_tx_srs;
	/*
	 * This is to avoid panics with PF_PACKET that can call mac_tx()
	 * against an interface that is not capable of sending. A rewrite
	 * of the mac datapath is required to remove this limitation.
	 */
	if (srs == NULL) {
		freemsgchain(mp_chain);
		goto done;
	}

	srs_tx = &srs->srs_tx;
	if (srs_tx->st_mode == SRS_TX_DEFAULT &&
	    (srs->srs_state & SRS_ENQUEUED) == 0 &&
	    mip->mi_nactiveclients == 1 &&
	    mp_chain->b_next == NULL &&
	    (DB_CKSUMFLAGS(mp_chain) & HW_LSO) == 0) {
		uint64_t	obytes;

		/*
		 * Since dls always opens the underlying MAC, nclients equals
		 * to 1 means that the only active client is dls itself acting
		 * as a primary client of the MAC instance. Since dls will not
		 * send tagged packets in that case, and dls is trusted to send
		 * packets for its allowed VLAN(s), the VLAN tag insertion and
		 * check is required only if nclients is greater than 1.
		 */
		if (mip->mi_nclients > 1) {
			if (MAC_VID_CHECK_NEEDED(mcip)) {
				int	err = 0;

				MAC_VID_CHECK(mcip, mp_chain, err);
				if (err != 0) {
					freemsg(mp_chain);
					mcip->mci_misc_stat.mms_txerrors++;
					goto done;
				}
			}
			if (MAC_TAG_NEEDED(mcip)) {
				mp_chain = mac_add_vlan_tag(mp_chain, 0,
				    mac_client_vid(mch));
				if (mp_chain == NULL) {
					mcip->mci_misc_stat.mms_txerrors++;
					goto done;
				}
			}
		}

		obytes = (mp_chain->b_cont == NULL ? MBLKL(mp_chain) :
		    msgdsize(mp_chain));

		mp_chain = mac_provider_tx(mip, srs_tx->st_arg2, mp_chain,
		    mcip);

		if (mp_chain == NULL) {
			cookie = 0;
			SRS_TX_STAT_UPDATE(srs, opackets, 1);
			SRS_TX_STAT_UPDATE(srs, obytes, obytes);
		} else {
			mutex_enter(&srs->srs_lock);
			cookie = mac_tx_srs_no_desc(srs, mp_chain,
			    flag, ret_mp);
			mutex_exit(&srs->srs_lock);
		}
	} else {
		mblk_t *mp = mp_chain;
		mblk_t *new_head = NULL;
		mblk_t *new_tail = NULL;

		/*
		 * There are occasions where the packets arriving here
		 * may request hardware offloads that are not
		 * available from the underlying MAC provider. This
		 * currently only happens when a packet is sent across
		 * the MAC-loopback path of one MAC and then forwarded
		 * (via IP) to another MAC that lacks one or more of
		 * the hardware offloads provided by the first one.
		 * However, in the future, we may choose to pretend
		 * all MAC providers support all offloads, performing
		 * emulation on Tx as needed.
		 *
		 * We iterate each mblk in-turn, emulating hardware
		 * offloads as required. From this process, we create
		 * a new chain. The new chain may be the same as the
		 * original chain (no hardware emulation needed), a
		 * collection of new mblks (hardware emulation
		 * needed), or a mix. At this point, the chain is safe
		 * for consumption by the underlying MAC provider and
		 * is passed down to the SRS.
		 */
		while (mp != NULL) {
			mblk_t *next = mp->b_next;
			mblk_t *tail = NULL;
			const uint16_t needed =
			    (DB_CKSUMFLAGS(mp) ^ mip->mi_tx_cksum_flags) &
			    DB_CKSUMFLAGS(mp);

			mp->b_next = NULL;

			if ((needed & (HCK_TX_FLAGS | HW_LSO_FLAGS)) != 0) {
				mac_emul_t emul = 0;

				if (needed & HCK_IPV4_HDRCKSUM)
					emul |= MAC_IPCKSUM_EMUL;
				if (needed & (HCK_PARTIALCKSUM | HCK_FULLCKSUM))
					emul |= MAC_HWCKSUM_EMUL;
				if (needed & HW_LSO)
					emul = MAC_LSO_EMUL;

				mac_hw_emul(&mp, &tail, NULL, emul);

				if (mp == NULL) {
					mp = next;
					continue;
				}
			}

			if (new_head == NULL) {
				new_head = mp;
			} else {
				new_tail->b_next = mp;
			}

			new_tail = (tail == NULL) ? mp : tail;
			mp = next;
		}

		if (new_head == NULL) {
			cookie = 0;
			goto done;
		}

		cookie = srs_tx->st_func(srs, new_head, hint, flag, ret_mp);
	}

done:
	if (is_subflow)
		FLOW_REFRELE(flent);

	if (!(flag & MAC_TX_NO_HOLD))
		MAC_TX_RELE(mcip, mytx);

	return (cookie);
}

/*
 * mac_tx_is_blocked
 *
 * Given a cookie, it returns if the ring identified by the cookie is
 * flow-controlled or not. If NULL is passed in place of a cookie,
 * then it finds out if any of the underlying rings belonging to the
 * SRS is flow controlled or not and returns that status.
 */
/* ARGSUSED */
boolean_t
mac_tx_is_flow_blocked(mac_client_handle_t mch, mac_tx_cookie_t cookie)
{
	mac_client_impl_t *mcip = (mac_client_impl_t *)mch;
	mac_soft_ring_set_t *mac_srs;
	mac_soft_ring_t *sringp;
	boolean_t blocked = B_FALSE;
	mac_tx_percpu_t *mytx;
	int err;
	int i;

	/*
	 * Bump the reference count so that mac_srs won't be deleted.
	 * If the client is currently quiesced and we failed to bump
	 * the reference, return B_TRUE so that flow control stays
	 * as enabled.
	 *
	 * Flow control will then be disabled once the client is no
	 * longer quiesced.
	 */
	MAC_TX_TRY_HOLD(mcip, mytx, err);
	if (err != 0)
		return (B_TRUE);

	if ((mac_srs = MCIP_TX_SRS(mcip)) == NULL) {
		MAC_TX_RELE(mcip, mytx);
		return (B_FALSE);
	}

	mutex_enter(&mac_srs->srs_lock);
	/*
	 * Only in the case of TX_FANOUT and TX_AGGR, the underlying
	 * softring (s_ring_state) will have the HIWAT set. This is
	 * the multiple Tx ring flow control case. For all other
	 * case, SRS (srs_state) will store the condition.
	 */
	if (mac_srs->srs_tx.st_mode == SRS_TX_FANOUT ||
	    mac_srs->srs_tx.st_mode == SRS_TX_AGGR) {
		if (cookie != 0) {
			sringp = (mac_soft_ring_t *)cookie;
			mutex_enter(&sringp->s_ring_lock);
			if (sringp->s_ring_state & S_RING_TX_HIWAT)
				blocked = B_TRUE;
			mutex_exit(&sringp->s_ring_lock);
		} else {
			for (i = 0; i < mac_srs->srs_tx_ring_count; i++) {
				sringp = mac_srs->srs_tx_soft_rings[i];
				mutex_enter(&sringp->s_ring_lock);
				if (sringp->s_ring_state & S_RING_TX_HIWAT) {
					blocked = B_TRUE;
					mutex_exit(&sringp->s_ring_lock);
					break;
				}
				mutex_exit(&sringp->s_ring_lock);
			}
		}
	} else {
		blocked = (mac_srs->srs_state & SRS_TX_HIWAT);
	}
	mutex_exit(&mac_srs->srs_lock);
	MAC_TX_RELE(mcip, mytx);
	return (blocked);
}

/*
 * Check if the MAC client is the primary MAC client.
 */
boolean_t
mac_is_primary_client(mac_client_impl_t *mcip)
{
	return (mcip->mci_flags & MAC_CLIENT_FLAGS_PRIMARY);
}

void
mac_ioctl(mac_handle_t mh, queue_t *wq, mblk_t *bp)
{
	mac_impl_t	*mip = (mac_impl_t *)mh;
	int cmd = ((struct iocblk *)bp->b_rptr)->ioc_cmd;

	if ((cmd == ND_GET && (mip->mi_callbacks->mc_callbacks & MC_GETPROP)) ||
	    (cmd == ND_SET && (mip->mi_callbacks->mc_callbacks & MC_SETPROP))) {
		/*
		 * If ndd props were registered, call them.
		 * Note that ndd ioctls are Obsolete
		 */
		mac_ndd_ioctl(mip, wq, bp);
		return;
	}

	/*
	 * Call the driver to handle the ioctl.  The driver may not support
	 * any ioctls, in which case we reply with a NAK on its behalf.
	 */
	if (mip->mi_callbacks->mc_callbacks & MC_IOCTL)
		mip->mi_ioctl(mip->mi_driver, wq, bp);
	else
		miocnak(wq, bp, 0, EINVAL);
}

/*
 * Return the link state of the specified MAC instance.
 */
link_state_t
mac_link_get(mac_handle_t mh)
{
	return (((mac_impl_t *)mh)->mi_linkstate);
}

/*
 * Add a mac client specified notification callback. Please see the comments
 * above mac_callback_add() for general information about mac callback
 * addition/deletion in the presence of mac callback list walkers
 */
mac_notify_handle_t
mac_notify_add(mac_handle_t mh, mac_notify_t notify_fn, void *arg)
{
	mac_impl_t		*mip = (mac_impl_t *)mh;
	mac_notify_cb_t		*mncb;
	mac_cb_info_t		*mcbi;

	/*
	 * Allocate a notify callback structure, fill in the details and
	 * use the mac callback list manipulation functions to chain into
	 * the list of callbacks.
	 */
	mncb = kmem_zalloc(sizeof (mac_notify_cb_t), KM_SLEEP);
	mncb->mncb_fn = notify_fn;
	mncb->mncb_arg = arg;
	mncb->mncb_mip = mip;
	mncb->mncb_link.mcb_objp = mncb;
	mncb->mncb_link.mcb_objsize = sizeof (mac_notify_cb_t);
	mncb->mncb_link.mcb_flags = MCB_NOTIFY_CB_T;

	mcbi = &mip->mi_notify_cb_info;

	i_mac_perim_enter(mip);
	mutex_enter(mcbi->mcbi_lockp);

	mac_callback_add(&mip->mi_notify_cb_info, &mip->mi_notify_cb_list,
	    &mncb->mncb_link);

	mutex_exit(mcbi->mcbi_lockp);
	i_mac_perim_exit(mip);
	return ((mac_notify_handle_t)mncb);
}

void
mac_notify_remove_wait(mac_handle_t mh)
{
	mac_impl_t	*mip = (mac_impl_t *)mh;
	mac_cb_info_t	*mcbi = &mip->mi_notify_cb_info;

	mutex_enter(mcbi->mcbi_lockp);
	mac_callback_remove_wait(&mip->mi_notify_cb_info);
	mutex_exit(mcbi->mcbi_lockp);
}

/*
 * Remove a mac client specified notification callback
 */
int
mac_notify_remove(mac_notify_handle_t mnh, boolean_t wait)
{
	mac_notify_cb_t	*mncb = (mac_notify_cb_t *)mnh;
	mac_impl_t	*mip = mncb->mncb_mip;
	mac_cb_info_t	*mcbi;
	int		err = 0;

	mcbi = &mip->mi_notify_cb_info;

	i_mac_perim_enter(mip);
	mutex_enter(mcbi->mcbi_lockp);

	ASSERT(mncb->mncb_link.mcb_objp == mncb);
	/*
	 * If there aren't any list walkers, the remove would succeed
	 * inline, else we wait for the deferred remove to complete
	 */
	if (mac_callback_remove(&mip->mi_notify_cb_info,
	    &mip->mi_notify_cb_list, &mncb->mncb_link)) {
		kmem_free(mncb, sizeof (mac_notify_cb_t));
	} else {
		err = EBUSY;
	}

	mutex_exit(mcbi->mcbi_lockp);
	i_mac_perim_exit(mip);

	/*
	 * If we failed to remove the notification callback and "wait" is set
	 * to be B_TRUE, wait for the callback to finish after we exit the
	 * mac perimeter.
	 */
	if (err != 0 && wait) {
		mac_notify_remove_wait((mac_handle_t)mip);
		return (0);
	}

	return (err);
}

/*
 * Associate resource management callbacks with the specified MAC
 * clients.
 */

void
mac_resource_set_common(mac_client_handle_t mch, mac_resource_add_t add,
    mac_resource_remove_t remove, mac_resource_quiesce_t quiesce,
    mac_resource_restart_t restart, mac_resource_bind_t bind,
    void *arg)
{
	mac_client_impl_t *mcip = (mac_client_impl_t *)mch;

	mcip->mci_resource_add = add;
	mcip->mci_resource_remove = remove;
	mcip->mci_resource_quiesce = quiesce;
	mcip->mci_resource_restart = restart;
	mcip->mci_resource_bind = bind;
	mcip->mci_resource_arg = arg;
}

void
mac_resource_set(mac_client_handle_t mch, mac_resource_add_t add, void *arg)
{
	/* update the 'resource_add' callback */
	mac_resource_set_common(mch, add, NULL, NULL, NULL, NULL, arg);
}

/*
 * Sets up the client resources and enable the polling interface over all the
 * SRS's and the soft rings of the client
 */
void
mac_client_poll_enable(mac_client_handle_t mch)
{
	mac_client_impl_t	*mcip = (mac_client_impl_t *)mch;
	mac_soft_ring_set_t	*mac_srs;
	flow_entry_t		*flent;
	int			i;

	flent = mcip->mci_flent;
	ASSERT(flent != NULL);

	mcip->mci_state_flags |= MCIS_CLIENT_POLL_CAPABLE;
	for (i = 0; i < flent->fe_rx_srs_cnt; i++) {
		mac_srs = (mac_soft_ring_set_t *)flent->fe_rx_srs[i];
		ASSERT(mac_srs->srs_mcip == mcip);
		mac_srs_client_poll_enable(mcip, mac_srs);
	}
}

/*
 * Tears down the client resources and disable the polling interface over all
 * the SRS's and the soft rings of the client
 */
void
mac_client_poll_disable(mac_client_handle_t mch)
{
	mac_client_impl_t	*mcip = (mac_client_impl_t *)mch;
	mac_soft_ring_set_t	*mac_srs;
	flow_entry_t		*flent;
	int			i;

	flent = mcip->mci_flent;
	ASSERT(flent != NULL);

	mcip->mci_state_flags &= ~MCIS_CLIENT_POLL_CAPABLE;
	for (i = 0; i < flent->fe_rx_srs_cnt; i++) {
		mac_srs = (mac_soft_ring_set_t *)flent->fe_rx_srs[i];
		ASSERT(mac_srs->srs_mcip == mcip);
		mac_srs_client_poll_disable(mcip, mac_srs);
	}
}

/*
 * Associate the CPUs specified by the given property with a MAC client.
 */
int
mac_cpu_set(mac_client_handle_t mch, mac_resource_props_t *mrp)
{
	mac_client_impl_t *mcip = (mac_client_impl_t *)mch;
	mac_impl_t *mip = mcip->mci_mip;
	int err = 0;

	ASSERT(MAC_PERIM_HELD((mac_handle_t)mip));

	if ((err = mac_validate_props(mcip->mci_state_flags & MCIS_IS_VNIC ?
	    mcip->mci_upper_mip : mip, mrp)) != 0) {
		return (err);
	}
	if (MCIP_DATAPATH_SETUP(mcip))
		mac_flow_modify(mip->mi_flow_tab, mcip->mci_flent, mrp);

	mac_update_resources(mrp, MCIP_RESOURCE_PROPS(mcip), B_FALSE);
	return (0);
}

/*
 * Apply the specified properties to the specified MAC client.
 */
int
mac_client_set_resources(mac_client_handle_t mch, mac_resource_props_t *mrp)
{
	mac_client_impl_t *mcip = (mac_client_impl_t *)mch;
	mac_impl_t *mip = mcip->mci_mip;
	int err = 0;

	i_mac_perim_enter(mip);

	if ((mrp->mrp_mask & MRP_MAXBW) || (mrp->mrp_mask & MRP_PRIORITY)) {
		err = mac_resource_ctl_set(mch, mrp);
		if (err != 0)
			goto done;
	}

	if (mrp->mrp_mask & (MRP_CPUS|MRP_POOL)) {
		err = mac_cpu_set(mch, mrp);
		if (err != 0)
			goto done;
	}

	if (mrp->mrp_mask & MRP_PROTECT) {
		err = mac_protect_set(mch, mrp);
		if (err != 0)
			goto done;
	}

	if ((mrp->mrp_mask & MRP_RX_RINGS) || (mrp->mrp_mask & MRP_TX_RINGS))
		err = mac_resource_ctl_set(mch, mrp);

done:
	i_mac_perim_exit(mip);
	return (err);
}

/*
 * Return the properties currently associated with the specified MAC client.
 */
void
mac_client_get_resources(mac_client_handle_t mch, mac_resource_props_t *mrp)
{
	mac_client_impl_t	*mcip = (mac_client_impl_t *)mch;
	mac_resource_props_t	*mcip_mrp = MCIP_RESOURCE_PROPS(mcip);

	bcopy(mcip_mrp, mrp, sizeof (mac_resource_props_t));
}

/*
 * Return the effective properties currently associated with the specified
 * MAC client.
 */
void
mac_client_get_effective_resources(mac_client_handle_t mch,
    mac_resource_props_t *mrp)
{
	mac_client_impl_t	*mcip = (mac_client_impl_t *)mch;
	mac_resource_props_t	*mcip_mrp = MCIP_EFFECTIVE_PROPS(mcip);

	bcopy(mcip_mrp, mrp, sizeof (mac_resource_props_t));
}

/*
 * Pass a copy of the specified packet to the promiscuous callbacks
 * of the specified MAC.
 *
 * If sender is NULL, the function is being invoked for a packet chain
 * received from the wire. If sender is non-NULL, it points to
 * the MAC client from which the packet is being sent.
 *
 * The packets are distributed to the promiscuous callbacks as follows:
 *
 * - all packets are sent to the MAC_CLIENT_PROMISC_ALL callbacks
 * - all broadcast and multicast packets are sent to the
 *   MAC_CLIENT_PROMISC_FILTER and MAC_CLIENT_PROMISC_MULTI.
 *
 * The unicast packets of MAC_CLIENT_PROMISC_FILTER callbacks are dispatched
 * after classification by mac_rx_deliver().
 */
static void
mac_promisc_dispatch_one(mac_promisc_impl_t *mpip, mblk_t *mp,
    boolean_t loopback, boolean_t local)
{
	mblk_t *mp_next;

	if (!mpip->mpi_no_copy || mpip->mpi_strip_vlan_tag ||
	    (mpip->mpi_do_fixups && local)) {
		mblk_t *mp_copy;

		mp_copy = copymsg(mp);
		if (mp_copy == NULL)
			return;

		/*
		 * The consumer has requested we emulate HW offloads
		 * for host-local packets.
		 */
		if (mpip->mpi_do_fixups && local) {
			/*
			 * Remember that copymsg() doesn't copy
			 * b_next, so we are only passing a single
			 * packet to mac_hw_emul(). Also keep in mind
			 * that mp_copy will become an mblk chain if
			 * the argument is an LSO message.
			 */
			mac_hw_emul(&mp_copy, NULL, NULL,
			    MAC_HWCKSUM_EMUL | MAC_LSO_EMUL);

			if (mp_copy == NULL)
				return;
		}

		if (mpip->mpi_strip_vlan_tag) {
			mp_copy = mac_strip_vlan_tag_chain(mp_copy);
			if (mp_copy == NULL)
				return;
		}

		/*
		 * There is code upstack that can't deal with message
		 * chains.
		 */
		for (mblk_t *tmp = mp_copy; tmp != NULL; tmp = mp_next) {
			mp_next = tmp->b_next;
			tmp->b_next = NULL;
			mpip->mpi_fn(mpip->mpi_arg, NULL, tmp, loopback);
		}

		return;
	}

	mp_next = mp->b_next;
	mp->b_next = NULL;
	mpip->mpi_fn(mpip->mpi_arg, NULL, mp, loopback);
	mp->b_next = mp_next;
}

/*
 * Return the VID of a packet. Zero if the packet is not tagged.
 */
static uint16_t
mac_ether_vid(mblk_t *mp)
{
	struct ether_header *eth = (struct ether_header *)mp->b_rptr;

	if (ntohs(eth->ether_type) == ETHERTYPE_VLAN) {
		struct ether_vlan_header *t_evhp =
		    (struct ether_vlan_header *)mp->b_rptr;
		return (VLAN_ID(ntohs(t_evhp->ether_tci)));
	}

	return (0);
}

/*
 * Return whether the specified packet contains a multicast or broadcast
 * destination MAC address.
 */
static boolean_t
mac_is_mcast(mac_impl_t *mip, mblk_t *mp)
{
	mac_header_info_t hdr_info;

	if (mac_header_info((mac_handle_t)mip, mp, &hdr_info) != 0)
		return (B_FALSE);
	return ((hdr_info.mhi_dsttype == MAC_ADDRTYPE_BROADCAST) ||
	    (hdr_info.mhi_dsttype == MAC_ADDRTYPE_MULTICAST));
}

/*
 * Send a copy of an mblk chain to the MAC clients of the specified MAC.
 * "sender" points to the sender MAC client for outbound packets, and
 * is set to NULL for inbound packets.
 */
void
mac_promisc_dispatch(mac_impl_t *mip, mblk_t *mp_chain,
    mac_client_impl_t *sender, boolean_t local)
{
	mac_promisc_impl_t *mpip;
	mac_cb_t *mcb;
	mblk_t *mp;
	boolean_t is_mcast, is_sender;

	MAC_PROMISC_WALKER_INC(mip);
	for (mp = mp_chain; mp != NULL; mp = mp->b_next) {
		is_mcast = mac_is_mcast(mip, mp);
		/* send packet to interested callbacks */
		for (mcb = mip->mi_promisc_list; mcb != NULL;
		    mcb = mcb->mcb_nextp) {
			mpip = (mac_promisc_impl_t *)mcb->mcb_objp;
			is_sender = (mpip->mpi_mcip == sender);

			if (is_sender && mpip->mpi_no_tx_loop)
				/*
				 * The sender doesn't want to receive
				 * copies of the packets it sends.
				 */
				continue;

			/* this client doesn't need any packets (bridge) */
			if (mpip->mpi_fn == NULL)
				continue;

			/*
			 * For an ethernet MAC, don't displatch a multicast
			 * packet to a non-PROMISC_ALL callbacks unless the VID
			 * of the packet matches the VID of the client.
			 */
			if (is_mcast &&
			    mpip->mpi_type != MAC_CLIENT_PROMISC_ALL &&
			    !mac_client_check_flow_vid(mpip->mpi_mcip,
			    mac_ether_vid(mp)))
				continue;

			if (is_sender ||
			    mpip->mpi_type == MAC_CLIENT_PROMISC_ALL ||
			    is_mcast) {
				mac_promisc_dispatch_one(mpip, mp, is_sender,
					local);
			}
		}
	}
	MAC_PROMISC_WALKER_DCR(mip);
}

void
mac_promisc_client_dispatch(mac_client_impl_t *mcip, mblk_t *mp_chain)
{
	mac_impl_t		*mip = mcip->mci_mip;
	mac_promisc_impl_t	*mpip;
	boolean_t		is_mcast;
	mblk_t			*mp;
	mac_cb_t		*mcb;

	/*
	 * The unicast packets for the MAC client still
	 * need to be delivered to the MAC_CLIENT_PROMISC_FILTERED
	 * promiscuous callbacks. The broadcast and multicast
	 * packets were delivered from mac_rx().
	 */
	MAC_PROMISC_WALKER_INC(mip);
	for (mp = mp_chain; mp != NULL; mp = mp->b_next) {
		is_mcast = mac_is_mcast(mip, mp);
		for (mcb = mcip->mci_promisc_list; mcb != NULL;
		    mcb = mcb->mcb_nextp) {
			mpip = (mac_promisc_impl_t *)mcb->mcb_objp;
			if (mpip->mpi_type == MAC_CLIENT_PROMISC_FILTERED &&
			    !is_mcast) {
				mac_promisc_dispatch_one(mpip, mp, B_FALSE,
					B_FALSE);
			}
		}
	}
	MAC_PROMISC_WALKER_DCR(mip);
}

/*
 * Return the margin value currently assigned to the specified MAC instance.
 */
void
mac_margin_get(mac_handle_t mh, uint32_t *marginp)
{
	mac_impl_t *mip = (mac_impl_t *)mh;

	rw_enter(&(mip->mi_rw_lock), RW_READER);
	*marginp = mip->mi_margin;
	rw_exit(&(mip->mi_rw_lock));
}

/*
 * mac_info_get() is used for retrieving the mac_info when a DL_INFO_REQ is
 * issued before a DL_ATTACH_REQ. we walk the i_mac_impl_hash table and find
 * the first mac_impl_t with a matching driver name; then we copy its mac_info_t
 * to the caller. we do all this with i_mac_impl_lock held so the mac_impl_t
 * cannot disappear while we are accessing it.
 */
typedef struct i_mac_info_state_s {
	const char	*mi_name;
	mac_info_t	*mi_infop;
} i_mac_info_state_t;

/*ARGSUSED*/
static uint_t
i_mac_info_walker(mod_hash_key_t key, mod_hash_val_t *val, void *arg)
{
	i_mac_info_state_t *statep = arg;
	mac_impl_t *mip = (mac_impl_t *)val;

	if (mip->mi_state_flags & MIS_DISABLED)
		return (MH_WALK_CONTINUE);

	if (strcmp(statep->mi_name,
	    ddi_driver_name(mip->mi_dip)) != 0)
		return (MH_WALK_CONTINUE);

	statep->mi_infop = &mip->mi_info;
	return (MH_WALK_TERMINATE);
}

boolean_t
mac_info_get(const char *name, mac_info_t *minfop)
{
	i_mac_info_state_t state;

	rw_enter(&i_mac_impl_lock, RW_READER);
	state.mi_name = name;
	state.mi_infop = NULL;
	mod_hash_walk(i_mac_impl_hash, i_mac_info_walker, &state);
	if (state.mi_infop == NULL) {
		rw_exit(&i_mac_impl_lock);
		return (B_FALSE);
	}
	*minfop = *state.mi_infop;
	rw_exit(&i_mac_impl_lock);
	return (B_TRUE);
}

/*
 * To get the capabilities that MAC layer cares about, such as rings, factory
 * mac address, vnic or not, it should directly invoke this function.  If the
 * link is part of a bridge, then the link is unable to do zero copy.
 */
boolean_t
i_mac_capab_get(mac_handle_t mh, mac_capab_t cap, void *cap_data)
{
	mac_impl_t *mip = (mac_impl_t *)mh;

<<<<<<< HEAD
	if (mip->mi_bridge_link != NULL && cap == MAC_CAPAB_NO_ZCOPY)
		return (B_TRUE);
	else if (mip->mi_callbacks->mc_callbacks & MC_GETCAPAB)
		return (mip->mi_getcapab(mip->mi_driver, cap, cap_data));
	else
=======
	if (mip->mi_bridge_link != NULL) {
		return (cap == MAC_CAPAB_NO_ZCOPY);
	} else if (mip->mi_callbacks->mc_callbacks & MC_GETCAPAB) {
		boolean_t res;

		res = mip->mi_getcapab(mip->mi_driver, cap, cap_data);
		/*
		 * Until we have suppport for TSOv6 emulation in the MAC
		 * loopback path, do not allow the TSOv6 capability to be
		 * advertised to consumers.
		 */
		if (res && cap == MAC_CAPAB_LSO) {
			mac_capab_lso_t *cap_lso = cap_data;

			cap_lso->lso_flags &= ~LSO_TX_BASIC_TCP_IPV6;
			cap_lso->lso_basic_tcp_ipv6.lso_max = 0;
		}
		return (res);
	} else {
>>>>>>> 836be2fe
		return (B_FALSE);
	}
}

/*
 * Capability query function. If number of active mac clients is greater than
 * 1, only limited capabilities can be advertised to the caller no matter the
 * driver has certain capability or not. Else, we query the driver to get the
 * capability.
 */
boolean_t
mac_capab_get(mac_handle_t mh, mac_capab_t cap, void *cap_data)
{
	mac_impl_t *mip = (mac_impl_t *)mh;

	/*
	 * Some capabilities are restricted when there are more than one active
	 * clients on the MAC resource.  The ones noted below are safe,
	 * independent of that count.
	 */
	if (mip->mi_nactiveclients > 1) {
		switch (cap) {
		case MAC_CAPAB_NO_ZCOPY:
			return (B_TRUE);
		case MAC_CAPAB_LEGACY:
		case MAC_CAPAB_HCKSUM:
		case MAC_CAPAB_LSO:
		case MAC_CAPAB_NO_NATIVEVLAN:
			break;
		default:
			return (B_FALSE);
		}
	}

	/* else get capab from driver */
	return (i_mac_capab_get(mh, cap, cap_data));
}

boolean_t
mac_sap_verify(mac_handle_t mh, uint32_t sap, uint32_t *bind_sap)
{
	mac_impl_t *mip = (mac_impl_t *)mh;

	return (mip->mi_type->mt_ops.mtops_sap_verify(sap, bind_sap,
	    mip->mi_pdata));
}

mblk_t *
mac_header(mac_handle_t mh, const uint8_t *daddr, uint32_t sap, mblk_t *payload,
    size_t extra_len)
{
	mac_impl_t	*mip = (mac_impl_t *)mh;
	const uint8_t	*hdr_daddr;

	/*
	 * If the MAC is point-to-point with a fixed destination address, then
	 * we must always use that destination in the MAC header.
	 */
	hdr_daddr = (mip->mi_dstaddr_set ? mip->mi_dstaddr : daddr);
	return (mip->mi_type->mt_ops.mtops_header(mip->mi_addr, hdr_daddr, sap,
	    mip->mi_pdata, payload, extra_len));
}

int
mac_header_info(mac_handle_t mh, mblk_t *mp, mac_header_info_t *mhip)
{
	mac_impl_t *mip = (mac_impl_t *)mh;

	return (mip->mi_type->mt_ops.mtops_header_info(mp, mip->mi_pdata,
	    mhip));
}

int
mac_vlan_header_info(mac_handle_t mh, mblk_t *mp, mac_header_info_t *mhip)
{
	mac_impl_t	*mip = (mac_impl_t *)mh;
	boolean_t	is_ethernet = (mip->mi_info.mi_media == DL_ETHER);
	int		err = 0;

	/*
	 * Packets should always be at least 16 bit aligned.
	 */
	ASSERT(IS_P2ALIGNED(mp->b_rptr, sizeof (uint16_t)));

	if ((err = mac_header_info(mh, mp, mhip)) != 0)
		return (err);

	/*
	 * If this is a VLAN-tagged Ethernet packet, then the SAP in the
	 * mac_header_info_t as returned by mac_header_info() is
	 * ETHERTYPE_VLAN. We need to grab the ethertype from the VLAN header.
	 */
	if (is_ethernet && (mhip->mhi_bindsap == ETHERTYPE_VLAN)) {
		struct ether_vlan_header *evhp;
		uint16_t sap;
		mblk_t *tmp = NULL;
		size_t size;

		size = sizeof (struct ether_vlan_header);
		if (MBLKL(mp) < size) {
			/*
			 * Pullup the message in order to get the MAC header
			 * infomation. Note that this is a read-only function,
			 * we keep the input packet intact.
			 */
			if ((tmp = msgpullup(mp, size)) == NULL)
				return (EINVAL);

			mp = tmp;
		}
		evhp = (struct ether_vlan_header *)mp->b_rptr;
		sap = ntohs(evhp->ether_type);
		(void) mac_sap_verify(mh, sap, &mhip->mhi_bindsap);
		mhip->mhi_hdrsize = sizeof (struct ether_vlan_header);
		mhip->mhi_tci = ntohs(evhp->ether_tci);
		mhip->mhi_istagged = B_TRUE;
		freemsg(tmp);

		if (VLAN_CFI(mhip->mhi_tci) != ETHER_CFI)
			return (EINVAL);
	} else {
		mhip->mhi_istagged = B_FALSE;
		mhip->mhi_tci = 0;
	}

	return (0);
}

mblk_t *
mac_header_cook(mac_handle_t mh, mblk_t *mp)
{
	mac_impl_t *mip = (mac_impl_t *)mh;

	if (mip->mi_type->mt_ops.mtops_ops & MTOPS_HEADER_COOK) {
		if (DB_REF(mp) > 1) {
			mblk_t *newmp = copymsg(mp);
			if (newmp == NULL)
				return (NULL);
			freemsg(mp);
			mp = newmp;
		}
		return (mip->mi_type->mt_ops.mtops_header_cook(mp,
		    mip->mi_pdata));
	}
	return (mp);
}

mblk_t *
mac_header_uncook(mac_handle_t mh, mblk_t *mp)
{
	mac_impl_t *mip = (mac_impl_t *)mh;

	if (mip->mi_type->mt_ops.mtops_ops & MTOPS_HEADER_UNCOOK) {
		if (DB_REF(mp) > 1) {
			mblk_t *newmp = copymsg(mp);
			if (newmp == NULL)
				return (NULL);
			freemsg(mp);
			mp = newmp;
		}
		return (mip->mi_type->mt_ops.mtops_header_uncook(mp,
		    mip->mi_pdata));
	}
	return (mp);
}

uint_t
mac_addr_len(mac_handle_t mh)
{
	mac_impl_t *mip = (mac_impl_t *)mh;

	return (mip->mi_type->mt_addr_length);
}

/* True if a MAC is a VNIC */
boolean_t
mac_is_vnic(mac_handle_t mh)
{
	return ((((mac_impl_t *)mh)->mi_state_flags & MIS_IS_VNIC) != 0);
}

boolean_t
mac_is_overlay(mac_handle_t mh)
{
	return ((((mac_impl_t *)mh)->mi_state_flags & MIS_IS_OVERLAY) != 0);
}

mac_handle_t
mac_get_lower_mac_handle(mac_handle_t mh)
{
	mac_impl_t *mip = (mac_impl_t *)mh;

	ASSERT(mac_is_vnic(mh));
	return (((vnic_t *)mip->mi_driver)->vn_lower_mh);
}

boolean_t
mac_is_vnic_primary(mac_handle_t mh)
{
	mac_impl_t *mip = (mac_impl_t *)mh;

	ASSERT(mac_is_vnic(mh));
	return (((vnic_t *)mip->mi_driver)->vn_addr_type ==
	    VNIC_MAC_ADDR_TYPE_PRIMARY);
}

void
mac_update_resources(mac_resource_props_t *nmrp, mac_resource_props_t *cmrp,
    boolean_t is_user_flow)
{
	if (nmrp != NULL && cmrp != NULL) {
		if (nmrp->mrp_mask & MRP_PRIORITY) {
			if (nmrp->mrp_priority == MPL_RESET) {
				cmrp->mrp_mask &= ~MRP_PRIORITY;
				if (is_user_flow) {
					cmrp->mrp_priority =
					    MPL_SUBFLOW_DEFAULT;
				} else {
					cmrp->mrp_priority = MPL_LINK_DEFAULT;
				}
			} else {
				cmrp->mrp_mask |= MRP_PRIORITY;
				cmrp->mrp_priority = nmrp->mrp_priority;
			}
		}
		if (nmrp->mrp_mask & MRP_MAXBW) {
			if (nmrp->mrp_maxbw == MRP_MAXBW_RESETVAL) {
				cmrp->mrp_mask &= ~MRP_MAXBW;
				cmrp->mrp_maxbw = 0;
			} else {
				cmrp->mrp_mask |= MRP_MAXBW;
				cmrp->mrp_maxbw = nmrp->mrp_maxbw;
			}
		}
		if (nmrp->mrp_mask & MRP_CPUS)
			MAC_COPY_CPUS(nmrp, cmrp);

		if (nmrp->mrp_mask & MRP_POOL) {
			if (strlen(nmrp->mrp_pool) == 0) {
				cmrp->mrp_mask &= ~MRP_POOL;
				bzero(cmrp->mrp_pool, sizeof (cmrp->mrp_pool));
			} else {
				cmrp->mrp_mask |= MRP_POOL;
				(void) strncpy(cmrp->mrp_pool, nmrp->mrp_pool,
				    sizeof (cmrp->mrp_pool));
			}

		}

		if (nmrp->mrp_mask & MRP_PROTECT)
			mac_protect_update(nmrp, cmrp);

		/*
		 * Update the rings specified.
		 */
		if (nmrp->mrp_mask & MRP_RX_RINGS) {
			if (nmrp->mrp_mask & MRP_RINGS_RESET) {
				cmrp->mrp_mask &= ~MRP_RX_RINGS;
				if (cmrp->mrp_mask & MRP_RXRINGS_UNSPEC)
					cmrp->mrp_mask &= ~MRP_RXRINGS_UNSPEC;
				cmrp->mrp_nrxrings = 0;
			} else {
				cmrp->mrp_mask |= MRP_RX_RINGS;
				cmrp->mrp_nrxrings = nmrp->mrp_nrxrings;
			}
		}
		if (nmrp->mrp_mask & MRP_TX_RINGS) {
			if (nmrp->mrp_mask & MRP_RINGS_RESET) {
				cmrp->mrp_mask &= ~MRP_TX_RINGS;
				if (cmrp->mrp_mask & MRP_TXRINGS_UNSPEC)
					cmrp->mrp_mask &= ~MRP_TXRINGS_UNSPEC;
				cmrp->mrp_ntxrings = 0;
			} else {
				cmrp->mrp_mask |= MRP_TX_RINGS;
				cmrp->mrp_ntxrings = nmrp->mrp_ntxrings;
			}
		}
		if (nmrp->mrp_mask & MRP_RXRINGS_UNSPEC)
			cmrp->mrp_mask |= MRP_RXRINGS_UNSPEC;
		else if (cmrp->mrp_mask & MRP_RXRINGS_UNSPEC)
			cmrp->mrp_mask &= ~MRP_RXRINGS_UNSPEC;

		if (nmrp->mrp_mask & MRP_TXRINGS_UNSPEC)
			cmrp->mrp_mask |= MRP_TXRINGS_UNSPEC;
		else if (cmrp->mrp_mask & MRP_TXRINGS_UNSPEC)
			cmrp->mrp_mask &= ~MRP_TXRINGS_UNSPEC;
	}
}

/*
 * i_mac_set_resources:
 *
 * This routine associates properties with the primary MAC client of
 * the specified MAC instance.
 * - Cache the properties in mac_impl_t
 * - Apply the properties to the primary MAC client if exists
 */
int
i_mac_set_resources(mac_handle_t mh, mac_resource_props_t *mrp)
{
	mac_impl_t		*mip = (mac_impl_t *)mh;
	mac_client_impl_t	*mcip;
	int			err = 0;
	uint32_t		resmask, newresmask;
	mac_resource_props_t	*tmrp, *umrp;

	ASSERT(MAC_PERIM_HELD((mac_handle_t)mip));

	err = mac_validate_props(mip, mrp);
	if (err != 0)
		return (err);

	umrp = kmem_zalloc(sizeof (*umrp), KM_SLEEP);
	bcopy(&mip->mi_resource_props, umrp, sizeof (*umrp));
	resmask = umrp->mrp_mask;
	mac_update_resources(mrp, umrp, B_FALSE);
	newresmask = umrp->mrp_mask;

	if (resmask == 0 && newresmask != 0) {
		/*
		 * Bandwidth, priority, cpu or pool link properties configured,
		 * must disable fastpath.
		 */
		if ((err = mac_fastpath_disable((mac_handle_t)mip)) != 0) {
			kmem_free(umrp, sizeof (*umrp));
			return (err);
		}
	}

	/*
	 * Since bind_cpu may be modified by mac_client_set_resources()
	 * we use a copy of bind_cpu and finally cache bind_cpu in mip.
	 * This allows us to cache only user edits in mip.
	 */
	tmrp = kmem_zalloc(sizeof (*tmrp), KM_SLEEP);
	bcopy(mrp, tmrp, sizeof (*tmrp));
	mcip = mac_primary_client_handle(mip);
	if (mcip != NULL && (mcip->mci_state_flags & MCIS_IS_AGGR_PORT) == 0) {
		err = mac_client_set_resources((mac_client_handle_t)mcip, tmrp);
	} else if ((mrp->mrp_mask & MRP_RX_RINGS ||
	    mrp->mrp_mask & MRP_TX_RINGS)) {
		mac_client_impl_t	*vmcip;

		/*
		 * If the primary is not up, we need to check if there
		 * are any VLANs on this primary. If there are then
		 * we need to set this property on the VLANs since
		 * VLANs follow the primary they are based on. Just
		 * look for the first VLAN and change its properties,
		 * all the other VLANs should be in the same group.
		 */
		for (vmcip = mip->mi_clients_list; vmcip != NULL;
		    vmcip = vmcip->mci_client_next) {
			if ((vmcip->mci_flent->fe_type & FLOW_PRIMARY_MAC) &&
			    mac_client_vid((mac_client_handle_t)vmcip) !=
			    VLAN_ID_NONE) {
				break;
			}
		}
		if (vmcip != NULL) {
			mac_resource_props_t	*omrp;
			mac_resource_props_t	*vmrp;

			omrp = kmem_zalloc(sizeof (*omrp), KM_SLEEP);
			bcopy(MCIP_RESOURCE_PROPS(vmcip), omrp, sizeof (*omrp));
			/*
			 * We dont' call mac_update_resources since we
			 * want to take only the ring properties and
			 * not all the properties that may have changed.
			 */
			vmrp = MCIP_RESOURCE_PROPS(vmcip);
			if (mrp->mrp_mask & MRP_RX_RINGS) {
				if (mrp->mrp_mask & MRP_RINGS_RESET) {
					vmrp->mrp_mask &= ~MRP_RX_RINGS;
					if (vmrp->mrp_mask &
					    MRP_RXRINGS_UNSPEC) {
						vmrp->mrp_mask &=
						    ~MRP_RXRINGS_UNSPEC;
					}
					vmrp->mrp_nrxrings = 0;
				} else {
					vmrp->mrp_mask |= MRP_RX_RINGS;
					vmrp->mrp_nrxrings = mrp->mrp_nrxrings;
				}
			}
			if (mrp->mrp_mask & MRP_TX_RINGS) {
				if (mrp->mrp_mask & MRP_RINGS_RESET) {
					vmrp->mrp_mask &= ~MRP_TX_RINGS;
					if (vmrp->mrp_mask &
					    MRP_TXRINGS_UNSPEC) {
						vmrp->mrp_mask &=
						    ~MRP_TXRINGS_UNSPEC;
					}
					vmrp->mrp_ntxrings = 0;
				} else {
					vmrp->mrp_mask |= MRP_TX_RINGS;
					vmrp->mrp_ntxrings = mrp->mrp_ntxrings;
				}
			}
			if (mrp->mrp_mask & MRP_RXRINGS_UNSPEC)
				vmrp->mrp_mask |= MRP_RXRINGS_UNSPEC;

			if (mrp->mrp_mask & MRP_TXRINGS_UNSPEC)
				vmrp->mrp_mask |= MRP_TXRINGS_UNSPEC;

			if ((err = mac_client_set_rings_prop(vmcip, mrp,
			    omrp)) != 0) {
				bcopy(omrp, MCIP_RESOURCE_PROPS(vmcip),
				    sizeof (*omrp));
			} else {
				mac_set_prim_vlan_rings(mip, vmrp);
			}
			kmem_free(omrp, sizeof (*omrp));
		}
	}

	/* Only update the values if mac_client_set_resources succeeded */
	if (err == 0) {
		bcopy(umrp, &mip->mi_resource_props, sizeof (*umrp));
		/*
		 * If bandwidth, priority or cpu link properties cleared,
		 * renable fastpath.
		 */
		if (resmask != 0 && newresmask == 0)
			mac_fastpath_enable((mac_handle_t)mip);
	} else if (resmask == 0 && newresmask != 0) {
		mac_fastpath_enable((mac_handle_t)mip);
	}
	kmem_free(tmrp, sizeof (*tmrp));
	kmem_free(umrp, sizeof (*umrp));
	return (err);
}

int
mac_set_resources(mac_handle_t mh, mac_resource_props_t *mrp)
{
	int err;

	i_mac_perim_enter((mac_impl_t *)mh);
	err = i_mac_set_resources(mh, mrp);
	i_mac_perim_exit((mac_impl_t *)mh);
	return (err);
}

/*
 * Get the properties cached for the specified MAC instance.
 */
void
mac_get_resources(mac_handle_t mh, mac_resource_props_t *mrp)
{
	mac_impl_t		*mip = (mac_impl_t *)mh;
	mac_client_impl_t	*mcip;

	mcip = mac_primary_client_handle(mip);
	if (mcip != NULL) {
		mac_client_get_resources((mac_client_handle_t)mcip, mrp);
		return;
	}
	bcopy(&mip->mi_resource_props, mrp, sizeof (mac_resource_props_t));
}

/*
 * Get the effective properties from the primary client of the
 * specified MAC instance.
 */
void
mac_get_effective_resources(mac_handle_t mh, mac_resource_props_t *mrp)
{
	mac_impl_t		*mip = (mac_impl_t *)mh;
	mac_client_impl_t	*mcip;

	mcip = mac_primary_client_handle(mip);
	if (mcip != NULL) {
		mac_client_get_effective_resources((mac_client_handle_t)mcip,
		    mrp);
		return;
	}
	bzero(mrp, sizeof (mac_resource_props_t));
}

int
mac_set_pvid(mac_handle_t mh, uint16_t pvid)
{
	mac_impl_t *mip = (mac_impl_t *)mh;
	mac_client_impl_t *mcip;
	mac_unicast_impl_t *muip;

	i_mac_perim_enter(mip);
	if (pvid != 0) {
		for (mcip = mip->mi_clients_list; mcip != NULL;
		    mcip = mcip->mci_client_next) {
			for (muip = mcip->mci_unicast_list; muip != NULL;
			    muip = muip->mui_next) {
				if (muip->mui_vid == pvid) {
					i_mac_perim_exit(mip);
					return (EBUSY);
				}
			}
		}
	}
	mip->mi_pvid = pvid;
	i_mac_perim_exit(mip);
	return (0);
}

uint16_t
mac_get_pvid(mac_handle_t mh)
{
	mac_impl_t *mip = (mac_impl_t *)mh;

	return (mip->mi_pvid);
}

uint32_t
mac_get_llimit(mac_handle_t mh)
{
	mac_impl_t *mip = (mac_impl_t *)mh;

	return (mip->mi_llimit);
}

uint32_t
mac_get_ldecay(mac_handle_t mh)
{
	mac_impl_t *mip = (mac_impl_t *)mh;

	return (mip->mi_ldecay);
}

/*
 * Rename a mac client, its flow, and the kstat.
 */
int
mac_rename_primary(mac_handle_t mh, const char *new_name)
{
	mac_impl_t		*mip = (mac_impl_t *)mh;
	mac_client_impl_t	*cur_clnt = NULL;
	flow_entry_t		*fep;

	i_mac_perim_enter(mip);

	/*
	 * VNICs: we need to change the sys flow name and
	 * the associated flow kstat.
	 */
	if (mip->mi_state_flags & MIS_IS_VNIC) {
		mac_client_impl_t *mcip = mac_vnic_lower(mip);
		ASSERT(new_name != NULL);
		mac_rename_flow_names(mcip, new_name);
		mac_stat_rename(mcip);
		goto done;
	}
	/*
	 * This mac may itself be an aggr link, or it may have some client
	 * which is an aggr port. For both cases, we need to change the
	 * aggr port's mac client name, its flow name and the associated flow
	 * kstat.
	 */
	if (mip->mi_state_flags & MIS_IS_AGGR) {
		mac_capab_aggr_t aggr_cap;
		mac_rename_fn_t rename_fn;
		boolean_t ret;

		ASSERT(new_name != NULL);
		ret = i_mac_capab_get((mac_handle_t)mip, MAC_CAPAB_AGGR,
		    (void *)(&aggr_cap));
		ASSERT(ret == B_TRUE);
		rename_fn = aggr_cap.mca_rename_fn;
		rename_fn(new_name, mip->mi_driver);
		/*
		 * The aggr's client name and kstat flow name will be
		 * updated below, i.e. via mac_rename_flow_names.
		 */
	}

	for (cur_clnt = mip->mi_clients_list; cur_clnt != NULL;
	    cur_clnt = cur_clnt->mci_client_next) {
		if (cur_clnt->mci_state_flags & MCIS_IS_AGGR_PORT) {
			if (new_name != NULL) {
				char *str_st = cur_clnt->mci_name;
				char *str_del = strchr(str_st, '-');

				ASSERT(str_del != NULL);
				bzero(str_del + 1, MAXNAMELEN -
				    (str_del - str_st + 1));
				bcopy(new_name, str_del + 1,
				    strlen(new_name));
			}
			fep = cur_clnt->mci_flent;
			mac_rename_flow(fep, cur_clnt->mci_name);
			break;
		} else if (new_name != NULL &&
		    cur_clnt->mci_state_flags & MCIS_USE_DATALINK_NAME) {
			mac_rename_flow_names(cur_clnt, new_name);
			break;
		}
	}

	/* Recreate kstats associated with aggr pseudo rings */
	if (mip->mi_state_flags & MIS_IS_AGGR)
		mac_pseudo_ring_stat_rename(mip);

done:
	i_mac_perim_exit(mip);
	return (0);
}

/*
 * Rename the MAC client's flow names
 */
static void
mac_rename_flow_names(mac_client_impl_t *mcip, const char *new_name)
{
	flow_entry_t	*flent;
	uint16_t	vid;
	char		flowname[MAXFLOWNAMELEN];
	mac_impl_t	*mip = mcip->mci_mip;

	ASSERT(MAC_PERIM_HELD((mac_handle_t)mip));

	/*
	 * Use mi_rw_lock to ensure that threads not in the mac perimeter
	 * see a self-consistent value for mci_name
	 */
	rw_enter(&mip->mi_rw_lock, RW_WRITER);
	(void) strlcpy(mcip->mci_name, new_name, sizeof (mcip->mci_name));
	rw_exit(&mip->mi_rw_lock);

	mac_rename_flow(mcip->mci_flent, new_name);

	if (mcip->mci_nflents == 1)
		return;

	/*
	 * We have to rename all the others too, no stats to destroy for
	 * these.
	 */
	for (flent = mcip->mci_flent_list; flent != NULL;
	    flent = flent->fe_client_next) {
		if (flent != mcip->mci_flent) {
			vid = i_mac_flow_vid(flent);
			(void) sprintf(flowname, "%s%u", new_name, vid);
			mac_flow_set_name(flent, flowname);
		}
	}
}


/*
 * Add a flow to the MAC client's flow list - i.e list of MAC/VID tuples
 * defined for the specified MAC client.
 */
static void
mac_client_add_to_flow_list(mac_client_impl_t *mcip, flow_entry_t *flent)
{
	ASSERT(MAC_PERIM_HELD((mac_handle_t)mcip->mci_mip));
	/*
	 * The promisc Rx data path walks the mci_flent_list. Protect by
	 * using mi_rw_lock
	 */
	rw_enter(&mcip->mci_rw_lock, RW_WRITER);

	mcip->mci_vidcache = MCIP_VIDCACHE_INVALID;

	/* Add it to the head */
	flent->fe_client_next = mcip->mci_flent_list;
	mcip->mci_flent_list = flent;
	mcip->mci_nflents++;

	/*
	 * Keep track of the number of non-zero VIDs addresses per MAC
	 * client to avoid figuring it out in the data-path.
	 */
	if (i_mac_flow_vid(flent) != VLAN_ID_NONE)
		mcip->mci_nvids++;

	rw_exit(&mcip->mci_rw_lock);
}

/*
 * Remove a flow entry from the MAC client's list.
 */
static void
mac_client_remove_flow_from_list(mac_client_impl_t *mcip, flow_entry_t *flent)
{
	flow_entry_t	*fe = mcip->mci_flent_list;
	flow_entry_t	*prev_fe = NULL;

	ASSERT(MAC_PERIM_HELD((mac_handle_t)mcip->mci_mip));
	/*
	 * The promisc Rx data path walks the mci_flent_list. Protect by
	 * using mci_rw_lock
	 */
	rw_enter(&mcip->mci_rw_lock, RW_WRITER);
	mcip->mci_vidcache = MCIP_VIDCACHE_INVALID;

	while ((fe != NULL) && (fe != flent)) {
		prev_fe = fe;
		fe = fe->fe_client_next;
	}

	ASSERT(fe != NULL);
	if (prev_fe == NULL) {
		/* Deleting the first node */
		mcip->mci_flent_list = fe->fe_client_next;
	} else {
		prev_fe->fe_client_next = fe->fe_client_next;
	}
	mcip->mci_nflents--;

	if (i_mac_flow_vid(flent) != VLAN_ID_NONE)
		mcip->mci_nvids--;

	rw_exit(&mcip->mci_rw_lock);
}

/*
 * Check if the given VID belongs to this MAC client.
 */
boolean_t
mac_client_check_flow_vid(mac_client_impl_t *mcip, uint16_t vid)
{
	flow_entry_t	*flent;
	uint16_t	mci_vid;
	uint32_t	cache = mcip->mci_vidcache;

	/*
	 * In hopes of not having to touch the mci_rw_lock, check to see if
	 * this vid matches our cached result.
	 */
	if (MCIP_VIDCACHE_ISVALID(cache) && MCIP_VIDCACHE_VID(cache) == vid)
		return (MCIP_VIDCACHE_BOOL(cache) ? B_TRUE : B_FALSE);

	/* The mci_flent_list is protected by mci_rw_lock */
	rw_enter(&mcip->mci_rw_lock, RW_WRITER);
	for (flent = mcip->mci_flent_list; flent != NULL;
	    flent = flent->fe_client_next) {
		mci_vid = i_mac_flow_vid(flent);
		if (vid == mci_vid) {
			mcip->mci_vidcache = MCIP_VIDCACHE_CACHE(vid, B_TRUE);
			rw_exit(&mcip->mci_rw_lock);
			return (B_TRUE);
		}
	}

	mcip->mci_vidcache = MCIP_VIDCACHE_CACHE(vid, B_FALSE);
	rw_exit(&mcip->mci_rw_lock);
	return (B_FALSE);
}

/*
 * Get the flow entry for the specified <MAC addr, VID> tuple.
 */
static flow_entry_t *
mac_client_get_flow(mac_client_impl_t *mcip, mac_unicast_impl_t *muip)
{
	mac_address_t *map = mcip->mci_unicast;
	flow_entry_t *flent;
	uint16_t vid;
	flow_desc_t flow_desc;

	ASSERT(MAC_PERIM_HELD((mac_handle_t)mcip->mci_mip));

	mac_flow_get_desc(mcip->mci_flent, &flow_desc);
	if (bcmp(flow_desc.fd_dst_mac, map->ma_addr, map->ma_len) != 0)
		return (NULL);

	for (flent = mcip->mci_flent_list; flent != NULL;
	    flent = flent->fe_client_next) {
		vid = i_mac_flow_vid(flent);
		if (vid == muip->mui_vid) {
			return (flent);
		}
	}

	return (NULL);
}

/*
 * Since mci_flent has the SRSs, when we want to remove it, we replace
 * the flow_desc_t in mci_flent with that of an existing flent and then
 * remove that flent instead of mci_flent.
 */
static flow_entry_t *
mac_client_swap_mciflent(mac_client_impl_t *mcip)
{
	flow_entry_t	*flent = mcip->mci_flent;
	flow_tab_t	*ft = flent->fe_flow_tab;
	flow_entry_t	*flent1;
	flow_desc_t	fl_desc;
	char		fl_name[MAXFLOWNAMELEN];
	int		err;

	ASSERT(MAC_PERIM_HELD((mac_handle_t)mcip->mci_mip));
	ASSERT(mcip->mci_nflents > 1);

	/* get the next flent following the primary flent  */
	flent1 = mcip->mci_flent_list->fe_client_next;
	ASSERT(flent1 != NULL && flent1->fe_flow_tab == ft);

	/*
	 * Remove the flent from the flow table before updating the
	 * flow descriptor as the hash depends on the flow descriptor.
	 * This also helps incoming packet classification avoid having
	 * to grab fe_lock. Access to fe_flow_desc of a flent not in the
	 * flow table is done under the fe_lock so that log or stat functions
	 * see a self-consistent fe_flow_desc. The name and desc are specific
	 * to a flow, the rest are shared by all the clients, including
	 * resource control etc.
	 */
	mac_flow_remove(ft, flent, B_TRUE);
	mac_flow_remove(ft, flent1, B_TRUE);

	bcopy(&flent->fe_flow_desc, &fl_desc, sizeof (flow_desc_t));
	bcopy(flent->fe_flow_name, fl_name, MAXFLOWNAMELEN);

	/* update the primary flow entry */
	mutex_enter(&flent->fe_lock);
	bcopy(&flent1->fe_flow_desc, &flent->fe_flow_desc,
	    sizeof (flow_desc_t));
	bcopy(&flent1->fe_flow_name, &flent->fe_flow_name, MAXFLOWNAMELEN);
	mutex_exit(&flent->fe_lock);

	/* update the flow entry that is to be freed */
	mutex_enter(&flent1->fe_lock);
	bcopy(&fl_desc, &flent1->fe_flow_desc, sizeof (flow_desc_t));
	bcopy(fl_name, &flent1->fe_flow_name, MAXFLOWNAMELEN);
	mutex_exit(&flent1->fe_lock);

	/* now reinsert the flow entries in the table */
	err = mac_flow_add(ft, flent);
	ASSERT(err == 0);

	err = mac_flow_add(ft, flent1);
	ASSERT(err == 0);

	return (flent1);
}

/*
 * Return whether there is only one flow entry associated with this
 * MAC client.
 */
static boolean_t
mac_client_single_rcvr(mac_client_impl_t *mcip)
{
	return (mcip->mci_nflents == 1);
}

int
mac_validate_props(mac_impl_t *mip, mac_resource_props_t *mrp)
{
	boolean_t		reset;
	uint32_t		rings_needed;
	uint32_t		rings_avail;
	mac_group_type_t	gtype;
	mac_resource_props_t	*mip_mrp;

	if (mrp == NULL)
		return (0);

	if (mrp->mrp_mask & MRP_PRIORITY) {
		mac_priority_level_t	pri = mrp->mrp_priority;

		if (pri < MPL_LOW || pri > MPL_RESET)
			return (EINVAL);
	}

	if (mrp->mrp_mask & MRP_MAXBW) {
		uint64_t maxbw = mrp->mrp_maxbw;

		if (maxbw < MRP_MAXBW_MINVAL && maxbw != 0)
			return (EINVAL);
	}
	if (mrp->mrp_mask & MRP_CPUS) {
		int i, j;
		mac_cpu_mode_t	fanout;

		if (mrp->mrp_ncpus > ncpus)
			return (EINVAL);

		for (i = 0; i < mrp->mrp_ncpus; i++) {
			for (j = 0; j < mrp->mrp_ncpus; j++) {
				if (i != j &&
				    mrp->mrp_cpu[i] == mrp->mrp_cpu[j]) {
					return (EINVAL);
				}
			}
		}

		for (i = 0; i < mrp->mrp_ncpus; i++) {
			cpu_t *cp;
			int rv;

			mutex_enter(&cpu_lock);
			cp = cpu_get(mrp->mrp_cpu[i]);
			if (cp != NULL)
				rv = cpu_is_online(cp);
			else
				rv = 0;
			mutex_exit(&cpu_lock);
			if (rv == 0)
				return (EINVAL);
		}

		fanout = mrp->mrp_fanout_mode;
		if (fanout < 0 || fanout > MCM_CPUS)
			return (EINVAL);
	}

	if (mrp->mrp_mask & MRP_PROTECT) {
		int err = mac_protect_validate(mrp);
		if (err != 0)
			return (err);
	}

	if (!(mrp->mrp_mask & MRP_RX_RINGS) &&
	    !(mrp->mrp_mask & MRP_TX_RINGS)) {
		return (0);
	}

	/*
	 * mip will be null when we come from mac_flow_create or
	 * mac_link_flow_modify. In the latter case it is a user flow,
	 * for which we don't support rings. In the former we would
	 * have validated the props beforehand (i_mac_unicast_add ->
	 * mac_client_set_resources -> validate for the primary and
	 * vnic_dev_create -> mac_client_set_resources -> validate for
	 * a vnic.
	 */
	if (mip == NULL)
		return (0);

	/*
	 * We don't support setting rings property for a VNIC that is using a
	 * primary address (VLAN)
	 */
	if ((mip->mi_state_flags & MIS_IS_VNIC) &&
	    mac_is_vnic_primary((mac_handle_t)mip)) {
		return (ENOTSUP);
	}

	mip_mrp = &mip->mi_resource_props;
	/*
	 * The rings property should be validated against the NICs
	 * resources
	 */
	if (mip->mi_state_flags & MIS_IS_VNIC)
		mip = (mac_impl_t *)mac_get_lower_mac_handle((mac_handle_t)mip);

	reset = mrp->mrp_mask & MRP_RINGS_RESET;
	/*
	 * If groups are not supported, return error.
	 */
	if (((mrp->mrp_mask & MRP_RX_RINGS) && mip->mi_rx_groups == NULL) ||
	    ((mrp->mrp_mask & MRP_TX_RINGS) && mip->mi_tx_groups == NULL)) {
		return (EINVAL);
	}
	/*
	 * If we are just resetting, there is no validation needed.
	 */
	if (reset)
		return (0);

	if (mrp->mrp_mask & MRP_RX_RINGS) {
		rings_needed = mrp->mrp_nrxrings;
		/*
		 * We just want to check if the number of additional
		 * rings requested is available.
		 */
		if (mip_mrp->mrp_mask & MRP_RX_RINGS) {
			if (mrp->mrp_nrxrings > mip_mrp->mrp_nrxrings)
				/* Just check for the additional rings */
				rings_needed -= mip_mrp->mrp_nrxrings;
			else
				/* We are not asking for additional rings */
				rings_needed = 0;
		}
		rings_avail = mip->mi_rxrings_avail;
		gtype = mip->mi_rx_group_type;
	} else {
		rings_needed = mrp->mrp_ntxrings;
		/* Similarly for the TX rings */
		if (mip_mrp->mrp_mask & MRP_TX_RINGS) {
			if (mrp->mrp_ntxrings > mip_mrp->mrp_ntxrings)
				/* Just check for the additional rings */
				rings_needed -= mip_mrp->mrp_ntxrings;
			else
				/* We are not asking for additional rings */
				rings_needed = 0;
		}
		rings_avail = mip->mi_txrings_avail;
		gtype = mip->mi_tx_group_type;
	}

	/* Error if the group is dynamic .. */
	if (gtype == MAC_GROUP_TYPE_DYNAMIC) {
		/*
		 * .. and rings specified are more than available.
		 */
		if (rings_needed > rings_avail)
			return (EINVAL);
	} else {
		/*
		 * OR group is static and we have specified some rings.
		 */
		if (rings_needed > 0)
			return (EINVAL);
	}
	return (0);
}

/*
 * Send a MAC_NOTE_LINK notification to all the MAC clients whenever the
 * underlying physical link is down. This is to allow MAC clients to
 * communicate with other clients.
 */
void
mac_virtual_link_update(mac_impl_t *mip)
{
	if (mip->mi_linkstate != LINK_STATE_UP)
		i_mac_notify(mip, MAC_NOTE_LINK);
}

/*
 * For clients that have a pass-thru MAC, e.g. VNIC, we set the VNIC's
 * mac handle in the client.
 */
void
mac_set_upper_mac(mac_client_handle_t mch, mac_handle_t mh,
    mac_resource_props_t *mrp)
{
	mac_client_impl_t	*mcip = (mac_client_impl_t *)mch;
	mac_impl_t		*mip = (mac_impl_t *)mh;

	mcip->mci_upper_mip = mip;
	/* If there are any properties, copy it over too */
	if (mrp != NULL) {
		bcopy(mrp, &mip->mi_resource_props,
		    sizeof (mac_resource_props_t));
	}
}

/*
 * Mark the mac as being used exclusively by the single mac client that is
 * doing some control operation on this mac. No further opens of this mac
 * will be allowed until this client calls mac_unmark_exclusive. The mac
 * client calling this function must already be in the mac perimeter
 */
int
mac_mark_exclusive(mac_handle_t mh)
{
	mac_impl_t	*mip = (mac_impl_t *)mh;

	ASSERT(MAC_PERIM_HELD(mh));
	/*
	 * Look up its entry in the global hash table.
	 */
	rw_enter(&i_mac_impl_lock, RW_WRITER);
	if (mip->mi_state_flags & MIS_DISABLED) {
		rw_exit(&i_mac_impl_lock);
		return (ENOENT);
	}

	/*
	 * A reference to mac is held even if the link is not plumbed.
	 * In i_dls_link_create() we open the MAC interface and hold the
	 * reference. There is an additional reference for the mac_open
	 * done in acquiring the mac perimeter
	 */
	if (mip->mi_ref != 2) {
		rw_exit(&i_mac_impl_lock);
		return (EBUSY);
	}

	ASSERT(!(mip->mi_state_flags & MIS_EXCLUSIVE_HELD));
	mip->mi_state_flags |= MIS_EXCLUSIVE_HELD;
	rw_exit(&i_mac_impl_lock);
	return (0);
}

void
mac_unmark_exclusive(mac_handle_t mh)
{
	mac_impl_t	*mip = (mac_impl_t *)mh;

	ASSERT(MAC_PERIM_HELD(mh));

	rw_enter(&i_mac_impl_lock, RW_WRITER);
	/* 1 for the creation and another for the perimeter */
	ASSERT(mip->mi_ref == 2 && (mip->mi_state_flags & MIS_EXCLUSIVE_HELD));
	mip->mi_state_flags &= ~MIS_EXCLUSIVE_HELD;
	rw_exit(&i_mac_impl_lock);
}

/*
 * Set the MTU for the specified MAC.
 */
int
mac_set_mtu(mac_handle_t mh, uint_t new_mtu, uint_t *old_mtu_arg)
{
	mac_impl_t *mip = (mac_impl_t *)mh;
	uint_t old_mtu;
	int rv = 0;

	i_mac_perim_enter(mip);

	if (!(mip->mi_callbacks->mc_callbacks & (MC_SETPROP|MC_GETPROP))) {
		rv = ENOTSUP;
		goto bail;
	}

	old_mtu = mip->mi_sdu_max;

	if (new_mtu == 0 || new_mtu < mip->mi_sdu_min) {
		rv = EINVAL;
		goto bail;
	}

	rw_enter(&mip->mi_rw_lock, RW_READER);
	if (mip->mi_mtrp != NULL && new_mtu < mip->mi_mtrp->mtr_mtu) {
		rv = EBUSY;
		rw_exit(&mip->mi_rw_lock);
		goto bail;
	}
	rw_exit(&mip->mi_rw_lock);

	if (old_mtu != new_mtu) {
		rv = mip->mi_callbacks->mc_setprop(mip->mi_driver,
		    "mtu", MAC_PROP_MTU, sizeof (uint_t), &new_mtu);
		if (rv != 0)
			goto bail;
		rv = mac_maxsdu_update(mh, new_mtu);
		ASSERT(rv == 0);
	}

bail:
	i_mac_perim_exit(mip);

	if (rv == 0 && old_mtu_arg != NULL)
		*old_mtu_arg = old_mtu;
	return (rv);
}

/*
 * Return the RX h/w information for the group indexed by grp_num.
 */
void
mac_get_hwrxgrp_info(mac_handle_t mh, int grp_index, uint_t *grp_num,
    uint_t *n_rings, uint_t *rings, uint_t *type, uint_t *n_clnts,
    char *clnts_name)
{
	mac_impl_t *mip = (mac_impl_t *)mh;
	mac_grp_client_t *mcip;
	uint_t i = 0, index = 0;
	mac_ring_t	*ring;

	/* Revisit when we implement fully dynamic group allocation */
	ASSERT(grp_index >= 0 && grp_index < mip->mi_rx_group_count);

	rw_enter(&mip->mi_rw_lock, RW_READER);
	*grp_num = mip->mi_rx_groups[grp_index].mrg_index;
	*type = mip->mi_rx_groups[grp_index].mrg_type;
	*n_rings = mip->mi_rx_groups[grp_index].mrg_cur_count;
	ring = mip->mi_rx_groups[grp_index].mrg_rings;
	for (index = 0; index < mip->mi_rx_groups[grp_index].mrg_cur_count;
	    index++) {
		rings[index] = ring->mr_index;
		ring = ring->mr_next;
	}
	/* Assuming the 1st is the default group */
	index = 0;
	if (grp_index == 0) {
		(void) strlcpy(clnts_name, "<default,mcast>,",
		    MAXCLIENTNAMELEN);
		index += strlen("<default,mcast>,");
	}
	for (mcip = mip->mi_rx_groups[grp_index].mrg_clients; mcip != NULL;
	    mcip = mcip->mgc_next) {
		int name_len = strlen(mcip->mgc_client->mci_name);

		/*
		 * MAXCLIENTNAMELEN is the buffer size reserved for client
		 * names.
		 * XXXX Formating the client name string needs to be moved
		 * to user land when fixing the size of dhi_clnts in
		 * dld_hwgrpinfo_t. We should use n_clients * client_name for
		 * dhi_clntsin instead of MAXCLIENTNAMELEN
		 */
		if (index + name_len >= MAXCLIENTNAMELEN) {
			index = MAXCLIENTNAMELEN;
			break;
		}
		bcopy(mcip->mgc_client->mci_name, &(clnts_name[index]),
		    name_len);
		index += name_len;
		clnts_name[index++] = ',';
		i++;
	}

	/* Get rid of the last , */
	if (index > 0)
		clnts_name[index - 1] = '\0';
	*n_clnts = i;
	rw_exit(&mip->mi_rw_lock);
}

/*
 * Return the TX h/w information for the group indexed by grp_num.
 */
void
mac_get_hwtxgrp_info(mac_handle_t mh, int grp_index, uint_t *grp_num,
    uint_t *n_rings, uint_t *rings, uint_t *type, uint_t *n_clnts,
    char *clnts_name)
{
	mac_impl_t *mip = (mac_impl_t *)mh;
	mac_grp_client_t *mcip;
	uint_t i = 0, index = 0;
	mac_ring_t	*ring;

	/* Revisit when we implement fully dynamic group allocation */
	ASSERT(grp_index >= 0 && grp_index <= mip->mi_tx_group_count);

	rw_enter(&mip->mi_rw_lock, RW_READER);
	*grp_num = mip->mi_tx_groups[grp_index].mrg_index > 0 ?
	    mip->mi_tx_groups[grp_index].mrg_index : grp_index;
	*type = mip->mi_tx_groups[grp_index].mrg_type;
	*n_rings = mip->mi_tx_groups[grp_index].mrg_cur_count;
	ring = mip->mi_tx_groups[grp_index].mrg_rings;
	for (index = 0; index < mip->mi_tx_groups[grp_index].mrg_cur_count;
	    index++) {
		rings[index] = ring->mr_index;
		ring = ring->mr_next;
	}
	index = 0;
	/* Default group has an index of -1 */
	if (mip->mi_tx_groups[grp_index].mrg_index < 0) {
		(void) strlcpy(clnts_name, "<default>,",
		    MAXCLIENTNAMELEN);
		index += strlen("<default>,");
	}
	for (mcip = mip->mi_tx_groups[grp_index].mrg_clients; mcip != NULL;
	    mcip = mcip->mgc_next) {
		int name_len = strlen(mcip->mgc_client->mci_name);

		/*
		 * MAXCLIENTNAMELEN is the buffer size reserved for client
		 * names.
		 * XXXX Formating the client name string needs to be moved
		 * to user land when fixing the size of dhi_clnts in
		 * dld_hwgrpinfo_t. We should use n_clients * client_name for
		 * dhi_clntsin instead of MAXCLIENTNAMELEN
		 */
		if (index + name_len >= MAXCLIENTNAMELEN) {
			index = MAXCLIENTNAMELEN;
			break;
		}
		bcopy(mcip->mgc_client->mci_name, &(clnts_name[index]),
		    name_len);
		index += name_len;
		clnts_name[index++] = ',';
		i++;
	}

	/* Get rid of the last , */
	if (index > 0)
		clnts_name[index - 1] = '\0';
	*n_clnts = i;
	rw_exit(&mip->mi_rw_lock);
}

/*
 * Return the group count for RX or TX.
 */
uint_t
mac_hwgrp_num(mac_handle_t mh, int type)
{
	mac_impl_t *mip = (mac_impl_t *)mh;

	/*
	 * Return the Rx and Tx group count; for the Tx we need to
	 * include the default too.
	 */
	return (type == MAC_RING_TYPE_RX ? mip->mi_rx_group_count :
	    mip->mi_tx_groups != NULL ? mip->mi_tx_group_count + 1 : 0);
}

/*
 * The total number of free TX rings for this MAC.
 */
uint_t
mac_txavail_get(mac_handle_t mh)
{
	mac_impl_t	*mip = (mac_impl_t *)mh;

	return (mip->mi_txrings_avail);
}

/*
 * The total number of free RX rings for this MAC.
 */
uint_t
mac_rxavail_get(mac_handle_t mh)
{
	mac_impl_t	*mip = (mac_impl_t *)mh;

	return (mip->mi_rxrings_avail);
}

/*
 * The total number of reserved RX rings on this MAC.
 */
uint_t
mac_rxrsvd_get(mac_handle_t mh)
{
	mac_impl_t	*mip = (mac_impl_t *)mh;

	return (mip->mi_rxrings_rsvd);
}

/*
 * The total number of reserved TX rings on this MAC.
 */
uint_t
mac_txrsvd_get(mac_handle_t mh)
{
	mac_impl_t	*mip = (mac_impl_t *)mh;

	return (mip->mi_txrings_rsvd);
}

/*
 * Total number of free RX groups on this MAC.
 */
uint_t
mac_rxhwlnksavail_get(mac_handle_t mh)
{
	mac_impl_t	*mip = (mac_impl_t *)mh;

	return (mip->mi_rxhwclnt_avail);
}

/*
 * Total number of RX groups reserved on this MAC.
 */
uint_t
mac_rxhwlnksrsvd_get(mac_handle_t mh)
{
	mac_impl_t	*mip = (mac_impl_t *)mh;

	return (mip->mi_rxhwclnt_used);
}

/*
 * Total number of free TX groups on this MAC.
 */
uint_t
mac_txhwlnksavail_get(mac_handle_t mh)
{
	mac_impl_t	*mip = (mac_impl_t *)mh;

	return (mip->mi_txhwclnt_avail);
}

/*
 * Total number of TX groups reserved on this MAC.
 */
uint_t
mac_txhwlnksrsvd_get(mac_handle_t mh)
{
	mac_impl_t	*mip = (mac_impl_t *)mh;

	return (mip->mi_txhwclnt_used);
}

/*
 * Initialize the rings property for a mac client. A non-0 value for
 * rxring or txring specifies the number of rings required, a value
 * of MAC_RXRINGS_NONE/MAC_TXRINGS_NONE specifies that it doesn't need
 * any RX/TX rings and a value of MAC_RXRINGS_DONTCARE/MAC_TXRINGS_DONTCARE
 * means the system can decide whether it can give any rings or not.
 */
void
mac_client_set_rings(mac_client_handle_t mch, int rxrings, int txrings)
{
	mac_client_impl_t	*mcip = (mac_client_impl_t *)mch;
	mac_resource_props_t	*mrp = MCIP_RESOURCE_PROPS(mcip);

	if (rxrings != MAC_RXRINGS_DONTCARE) {
		mrp->mrp_mask |= MRP_RX_RINGS;
		mrp->mrp_nrxrings = rxrings;
	}

	if (txrings != MAC_TXRINGS_DONTCARE) {
		mrp->mrp_mask |= MRP_TX_RINGS;
		mrp->mrp_ntxrings = txrings;
	}
}

boolean_t
mac_get_promisc_filtered(mac_client_handle_t mch)
{
	mac_client_impl_t	*mcip = (mac_client_impl_t *)mch;

	return (mcip->mci_protect_flags & MPT_FLAG_PROMISC_FILTERED);
}

void
mac_set_promisc_filtered(mac_client_handle_t mch, boolean_t enable)
{
	mac_client_impl_t	*mcip = (mac_client_impl_t *)mch;

	ASSERT(MAC_PERIM_HELD((mac_handle_t)mcip->mci_mip));
	if (enable)
		mcip->mci_protect_flags |= MPT_FLAG_PROMISC_FILTERED;
	else
		mcip->mci_protect_flags &= ~MPT_FLAG_PROMISC_FILTERED;
}<|MERGE_RESOLUTION|>--- conflicted
+++ resolved
@@ -4352,15 +4352,8 @@
 {
 	mac_impl_t *mip = (mac_impl_t *)mh;
 
-<<<<<<< HEAD
-	if (mip->mi_bridge_link != NULL && cap == MAC_CAPAB_NO_ZCOPY)
+	if (mip->mi_bridge_link != NULL && cap == MAC_CAPAB_NO_ZCOPY) {
 		return (B_TRUE);
-	else if (mip->mi_callbacks->mc_callbacks & MC_GETCAPAB)
-		return (mip->mi_getcapab(mip->mi_driver, cap, cap_data));
-	else
-=======
-	if (mip->mi_bridge_link != NULL) {
-		return (cap == MAC_CAPAB_NO_ZCOPY);
 	} else if (mip->mi_callbacks->mc_callbacks & MC_GETCAPAB) {
 		boolean_t res;
 
@@ -4378,7 +4371,6 @@
 		}
 		return (res);
 	} else {
->>>>>>> 836be2fe
 		return (B_FALSE);
 	}
 }
