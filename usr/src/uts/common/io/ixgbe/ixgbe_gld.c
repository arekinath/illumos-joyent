/*
 * CDDL HEADER START
 *
 * The contents of this file are subject to the terms of the
 * Common Development and Distribution License (the "License").
 * You may not use this file except in compliance with the License.
 *
 * You can obtain a copy of the license at usr/src/OPENSOLARIS.LICENSE
 * or http://www.opensolaris.org/os/licensing.
 * See the License for the specific language governing permissions
 * and limitations under the License.
 *
 * When distributing Covered Code, include this CDDL HEADER in each
 * file and include the License file at usr/src/OPENSOLARIS.LICENSE.
 * If applicable, add the following below this CDDL HEADER, with the
 * fields enclosed by brackets "[]" replaced with your own identifying
 * information: Portions Copyright [yyyy] [name of copyright owner]
 *
 * CDDL HEADER END
 */

/*
 * Copyright(c) 2007-2010 Intel Corporation. All rights reserved.
 */

/*
 * Copyright (c) 2008, 2010, Oracle and/or its affiliates. All rights reserved.
 * Copyright 2012 Nexenta Systems, Inc. All rights reserved.
 * Copyright 2016 OmniTI Computer Consulting, Inc. All rights reserved.
 * Copyright (c) 2017, Joyent, Inc.
 */

#include "ixgbe_sw.h"

/*
 * Bring the device out of the reset/quiesced state that it
 * was in when the interface was registered.
 */
int
ixgbe_m_start(void *arg)
{
	ixgbe_t *ixgbe = (ixgbe_t *)arg;

	mutex_enter(&ixgbe->gen_lock);

	if (ixgbe->ixgbe_state & IXGBE_SUSPENDED) {
		mutex_exit(&ixgbe->gen_lock);
		return (ECANCELED);
	}

	if (ixgbe_start(ixgbe, B_TRUE) != IXGBE_SUCCESS) {
		mutex_exit(&ixgbe->gen_lock);
		return (EIO);
	}

	atomic_or_32(&ixgbe->ixgbe_state, IXGBE_STARTED);

	mutex_exit(&ixgbe->gen_lock);

	/*
	 * Enable and start the watchdog timer
	 */
	ixgbe_enable_watchdog_timer(ixgbe);

	return (0);
}

/*
 * Stop the device and put it in a reset/quiesced state such
 * that the interface can be unregistered.
 */
void
ixgbe_m_stop(void *arg)
{
	ixgbe_t *ixgbe = (ixgbe_t *)arg;

	mutex_enter(&ixgbe->gen_lock);

	if (ixgbe->ixgbe_state & IXGBE_SUSPENDED) {
		mutex_exit(&ixgbe->gen_lock);
		return;
	}

	atomic_and_32(&ixgbe->ixgbe_state, ~IXGBE_STARTED);

	ixgbe_stop(ixgbe, B_TRUE);

	mutex_exit(&ixgbe->gen_lock);

	/*
	 * Disable and stop the watchdog timer
	 */
	ixgbe_disable_watchdog_timer(ixgbe);
}

/*
 * Set the promiscuity of the device.
 */
int
ixgbe_m_promisc(void *arg, boolean_t on)
{
	ixgbe_t *ixgbe = (ixgbe_t *)arg;
	uint32_t reg_val;
	struct ixgbe_hw *hw = &ixgbe->hw;

	mutex_enter(&ixgbe->gen_lock);

	if (ixgbe->ixgbe_state & IXGBE_SUSPENDED) {
		mutex_exit(&ixgbe->gen_lock);
		return (ECANCELED);
	}
	reg_val = IXGBE_READ_REG(hw, IXGBE_FCTRL);

	if (on)
		reg_val |= (IXGBE_FCTRL_UPE | IXGBE_FCTRL_MPE);
	else
		reg_val &= (~(IXGBE_FCTRL_UPE | IXGBE_FCTRL_MPE));

	IXGBE_WRITE_REG(&ixgbe->hw, IXGBE_FCTRL, reg_val);

	mutex_exit(&ixgbe->gen_lock);

	return (0);
}

/*
 * Add/remove the addresses to/from the set of multicast
 * addresses for which the device will receive packets.
 */
int
ixgbe_m_multicst(void *arg, boolean_t add, const uint8_t *mcst_addr)
{
	ixgbe_t *ixgbe = (ixgbe_t *)arg;
	int result;

	mutex_enter(&ixgbe->gen_lock);

	if (ixgbe->ixgbe_state & IXGBE_SUSPENDED) {
		mutex_exit(&ixgbe->gen_lock);
		return (ECANCELED);
	}

	result = (add) ? ixgbe_multicst_add(ixgbe, mcst_addr)
	    : ixgbe_multicst_remove(ixgbe, mcst_addr);

	mutex_exit(&ixgbe->gen_lock);

	return (result);
}

/*
 * Pass on M_IOCTL messages passed to the DLD, and support
 * private IOCTLs for debugging and ndd.
 */
void
ixgbe_m_ioctl(void *arg, queue_t *q, mblk_t *mp)
{
	ixgbe_t *ixgbe = (ixgbe_t *)arg;
	struct iocblk *iocp;
	enum ioc_reply status;

	iocp = (struct iocblk *)(uintptr_t)mp->b_rptr;
	iocp->ioc_error = 0;

	mutex_enter(&ixgbe->gen_lock);
	if (ixgbe->ixgbe_state & IXGBE_SUSPENDED) {
		mutex_exit(&ixgbe->gen_lock);
		miocnak(q, mp, 0, EINVAL);
		return;
	}
	mutex_exit(&ixgbe->gen_lock);

	switch (iocp->ioc_cmd) {
	case LB_GET_INFO_SIZE:
	case LB_GET_INFO:
	case LB_GET_MODE:
	case LB_SET_MODE:
		status = ixgbe_loopback_ioctl(ixgbe, iocp, mp);
		break;

	default:
		status = IOC_INVAL;
		break;
	}

	/*
	 * Decide how to reply
	 */
	switch (status) {
	default:
	case IOC_INVAL:
		/*
		 * Error, reply with a NAK and EINVAL or the specified error
		 */
		miocnak(q, mp, 0, iocp->ioc_error == 0 ?
		    EINVAL : iocp->ioc_error);
		break;

	case IOC_DONE:
		/*
		 * OK, reply already sent
		 */
		break;

	case IOC_ACK:
		/*
		 * OK, reply with an ACK
		 */
		miocack(q, mp, 0, 0);
		break;

	case IOC_REPLY:
		/*
		 * OK, send prepared reply as ACK or NAK
		 */
		mp->b_datap->db_type = iocp->ioc_error == 0 ?
		    M_IOCACK : M_IOCNAK;
		qreply(q, mp);
		break;
	}
}

static int
ixgbe_led_set(void *arg, mac_led_mode_t mode, uint_t flags)
{
<<<<<<< HEAD
	int ret;
=======
>>>>>>> 39df76fb
	ixgbe_t *ixgbe = arg;
	struct ixgbe_hw *hw = &ixgbe->hw;
	uint32_t lidx = ixgbe->ixgbe_led_index;

	if (flags != 0)
		return (EINVAL);

	if (mode != MAC_LED_DEFAULT &&
	    mode != MAC_LED_IDENT &&
	    mode != MAC_LED_OFF &&
	    mode != MAC_LED_ON)
		return (ENOTSUP);

	if (ixgbe->ixgbe_led_blink && mode != MAC_LED_IDENT) {
<<<<<<< HEAD
		if ((ret = ixgbe_blink_led_stop(hw, lidx)) != IXGBE_SUCCESS) {
=======
		if (ixgbe_blink_led_stop(hw, lidx) != IXGBE_SUCCESS) {
>>>>>>> 39df76fb
			return (EIO);
		}
		ixgbe->ixgbe_led_blink = B_FALSE;
	}

	if (mode != MAC_LED_DEFAULT && !ixgbe->ixgbe_led_active) {
		ixgbe->ixgbe_led_reg = IXGBE_READ_REG(hw, IXGBE_LEDCTL);
		ixgbe->ixgbe_led_active = B_TRUE;
	}

	switch (mode) {
	case MAC_LED_DEFAULT:
		if (ixgbe->ixgbe_led_active) {
			IXGBE_WRITE_REG(hw, IXGBE_LEDCTL, ixgbe->ixgbe_led_reg);
			ixgbe->ixgbe_led_active = B_FALSE;
		}
		break;
	case MAC_LED_IDENT:
<<<<<<< HEAD
		if ((ret = ixgbe_blink_led_start(hw, lidx)) != IXGBE_SUCCESS)
=======
		if (ixgbe_blink_led_start(hw, lidx) != IXGBE_SUCCESS)
>>>>>>> 39df76fb
			return (EIO);
		ixgbe->ixgbe_led_blink = B_TRUE;
		break;
	case MAC_LED_OFF:
<<<<<<< HEAD
		if ((ret = ixgbe_led_off(hw, lidx)) != IXGBE_SUCCESS)
			return (EIO);
		break;
	case MAC_LED_ON:
		if ((ret = ixgbe_led_on(hw, lidx)) != IXGBE_SUCCESS)
=======
		if (ixgbe_led_off(hw, lidx) != IXGBE_SUCCESS)
			return (EIO);
		break;
	case MAC_LED_ON:
		if (ixgbe_led_on(hw, lidx) != IXGBE_SUCCESS)
>>>>>>> 39df76fb
			return (EIO);
		break;
	default:
		return (ENOTSUP);
	}

	return (0);
}

/*
 * Obtain the MAC's capabilities and associated data from
 * the driver.
 */
boolean_t
ixgbe_m_getcapab(void *arg, mac_capab_t cap, void *cap_data)
{
	ixgbe_t *ixgbe = (ixgbe_t *)arg;

	switch (cap) {
	case MAC_CAPAB_HCKSUM: {
		uint32_t *tx_hcksum_flags = cap_data;

		/*
		 * We advertise our capabilities only if tx hcksum offload is
		 * enabled.  On receive, the stack will accept checksummed
		 * packets anyway, even if we haven't said we can deliver
		 * them.
		 */
		if (!ixgbe->tx_hcksum_enable)
			return (B_FALSE);

		*tx_hcksum_flags = HCKSUM_INET_PARTIAL | HCKSUM_IPHDRCKSUM;
		break;
	}
	case MAC_CAPAB_LSO: {
		mac_capab_lso_t *cap_lso = cap_data;

		if (ixgbe->lso_enable) {
			cap_lso->lso_flags = LSO_TX_BASIC_TCP_IPV4;
			cap_lso->lso_basic_tcp_ipv4.lso_max = IXGBE_LSO_MAXLEN;
			break;
		} else {
			return (B_FALSE);
		}
	}
	case MAC_CAPAB_RINGS: {
		mac_capab_rings_t *cap_rings = cap_data;

		switch (cap_rings->mr_type) {
		case MAC_RING_TYPE_RX:
			cap_rings->mr_group_type = MAC_GROUP_TYPE_STATIC;
			cap_rings->mr_rnum = ixgbe->num_rx_rings;
			cap_rings->mr_gnum = ixgbe->num_rx_groups;
			cap_rings->mr_rget = ixgbe_fill_ring;
			cap_rings->mr_gget = ixgbe_fill_group;
			cap_rings->mr_gaddring = NULL;
			cap_rings->mr_gremring = NULL;
			break;
		case MAC_RING_TYPE_TX:
			cap_rings->mr_group_type = MAC_GROUP_TYPE_STATIC;
			cap_rings->mr_rnum = ixgbe->num_tx_rings;
			cap_rings->mr_gnum = 0;
			cap_rings->mr_rget = ixgbe_fill_ring;
			cap_rings->mr_gget = NULL;
			break;
		default:
			break;
		}
		break;
	}
	case MAC_CAPAB_TRANSCEIVER: {
		mac_capab_transceiver_t *mct = cap_data;

		/*
		 * Rather than try and guess based on the media type whether or
		 * not we have a transceiver we can read, we instead will let
		 * the actual function calls figure that out for us.
		 */
		mct->mct_flags = 0;
		mct->mct_ntransceivers = 1;
		mct->mct_info = ixgbe_transceiver_info;
		mct->mct_read = ixgbe_transceiver_read;
		return (B_TRUE);
	}
	case MAC_CAPAB_LED: {
		mac_capab_led_t *mcl = cap_data;

		mcl->mcl_flags = 0;
		mcl->mcl_modes = MAC_LED_DEFAULT | MAC_LED_ON | MAC_LED_OFF |
		    MAC_LED_IDENT;
		mcl->mcl_set = ixgbe_led_set;
		break;

	}
	default:
		return (B_FALSE);
	}
	return (B_TRUE);
}

int
ixgbe_m_setprop(void *arg, const char *pr_name, mac_prop_id_t pr_num,
    uint_t pr_valsize, const void *pr_val)
{
	ixgbe_t *ixgbe = (ixgbe_t *)arg;
	struct ixgbe_hw *hw = &ixgbe->hw;
	int err = 0;
	uint32_t flow_control;
	uint32_t cur_mtu, new_mtu;
	uint32_t rx_size;
	uint32_t tx_size;
	ixgbe_link_speed speeds = 0;

	mutex_enter(&ixgbe->gen_lock);
	if (ixgbe->ixgbe_state & IXGBE_SUSPENDED) {
		mutex_exit(&ixgbe->gen_lock);
		return (ECANCELED);
	}

	/*
	 * We cannot always rely on the common code maintaining
	 * hw->phy.speeds_supported, therefore we fall back to use the recorded
	 * supported speeds which were obtained during instance init in
	 * ixgbe_init_params().
	 */
	speeds = hw->phy.speeds_supported;
	if (speeds == 0)
		speeds = ixgbe->speeds_supported;

	if (ixgbe->loopback_mode != IXGBE_LB_NONE &&
	    ixgbe_param_locked(pr_num)) {
		/*
		 * All en_* parameters are locked (read-only)
		 * while the device is in any sort of loopback mode.
		 */
		mutex_exit(&ixgbe->gen_lock);
		return (EBUSY);
	}

	/*
	 * We allow speed changes only on baseT PHYs. MAC_PROP_EN_* are marked
	 * read-only on non-baseT PHYs.
	 */
	switch (pr_num) {
	case MAC_PROP_EN_10GFDX_CAP:
		if (hw->phy.media_type == ixgbe_media_type_copper &&
		    speeds & IXGBE_LINK_SPEED_10GB_FULL) {
			ixgbe->param_en_10000fdx_cap = *(uint8_t *)pr_val;
			goto setup_link;
		} else {
			err = ENOTSUP;
			break;
		}
	case MAC_PROP_EN_5000FDX_CAP:
		if (hw->phy.media_type == ixgbe_media_type_copper &&
		    speeds & IXGBE_LINK_SPEED_5GB_FULL) {
			ixgbe->param_en_5000fdx_cap = *(uint8_t *)pr_val;
			goto setup_link;
		} else {
			err = ENOTSUP;
			break;
		}
	case MAC_PROP_EN_2500FDX_CAP:
		if (hw->phy.media_type == ixgbe_media_type_copper &&
		    speeds & IXGBE_LINK_SPEED_2_5GB_FULL) {
			ixgbe->param_en_2500fdx_cap = *(uint8_t *)pr_val;
			goto setup_link;
		} else {
			err = ENOTSUP;
			break;
		}
	case MAC_PROP_EN_1000FDX_CAP:
		if (hw->phy.media_type == ixgbe_media_type_copper &&
		    speeds & IXGBE_LINK_SPEED_1GB_FULL) {
			ixgbe->param_en_1000fdx_cap = *(uint8_t *)pr_val;
			goto setup_link;
		} else {
			err = ENOTSUP;
			break;
		}
	case MAC_PROP_EN_100FDX_CAP:
		if (hw->phy.media_type == ixgbe_media_type_copper &&
		    speeds & IXGBE_LINK_SPEED_100_FULL) {
			ixgbe->param_en_100fdx_cap = *(uint8_t *)pr_val;
			goto setup_link;
		} else {
			err = ENOTSUP;
			break;
		}
	case MAC_PROP_AUTONEG:
		if (ixgbe->hw.phy.media_type != ixgbe_media_type_copper) {
			err = ENOTSUP;
			break;
		} else {
			ixgbe->param_adv_autoneg_cap = *(uint8_t *)pr_val;
			goto setup_link;
		}
	case MAC_PROP_FLOWCTRL:
		bcopy(pr_val, &flow_control, sizeof (flow_control));

		switch (flow_control) {
		default:
			err = EINVAL;
			break;
		case LINK_FLOWCTRL_NONE:
			hw->fc.requested_mode = ixgbe_fc_none;
			break;
		case LINK_FLOWCTRL_RX:
			hw->fc.requested_mode = ixgbe_fc_rx_pause;
			break;
		case LINK_FLOWCTRL_TX:
			hw->fc.requested_mode = ixgbe_fc_tx_pause;
			break;
		case LINK_FLOWCTRL_BI:
			hw->fc.requested_mode = ixgbe_fc_full;
			break;
		}
setup_link:
		if (err == 0) {
			if (ixgbe_driver_setup_link(ixgbe, B_TRUE) !=
			    IXGBE_SUCCESS)
				err = EINVAL;
		}
		break;
	case MAC_PROP_ADV_10GFDX_CAP:
	case MAC_PROP_ADV_5000FDX_CAP:
	case MAC_PROP_ADV_2500FDX_CAP:
	case MAC_PROP_ADV_1000FDX_CAP:
	case MAC_PROP_ADV_100FDX_CAP:
	case MAC_PROP_STATUS:
	case MAC_PROP_SPEED:
	case MAC_PROP_DUPLEX:
		err = ENOTSUP; /* read-only prop. Can't set this. */
		break;
	case MAC_PROP_MTU:
		cur_mtu = ixgbe->default_mtu;
		bcopy(pr_val, &new_mtu, sizeof (new_mtu));
		if (new_mtu == cur_mtu) {
			err = 0;
			break;
		}

		if (new_mtu < DEFAULT_MTU || new_mtu > ixgbe->capab->max_mtu) {
			err = EINVAL;
			break;
		}

		if (ixgbe->ixgbe_state & IXGBE_STARTED) {
			err = EBUSY;
			break;
		}

		err = mac_maxsdu_update(ixgbe->mac_hdl, new_mtu);
		if (err == 0) {
			ixgbe->default_mtu = new_mtu;
			ixgbe->max_frame_size = ixgbe->default_mtu +
			    sizeof (struct ether_vlan_header) + ETHERFCSL;

			/*
			 * Set rx buffer size
			 */
			rx_size = ixgbe->max_frame_size + IPHDR_ALIGN_ROOM;
			ixgbe->rx_buf_size = ((rx_size >> 10) + ((rx_size &
			    (((uint32_t)1 << 10) - 1)) > 0 ? 1 : 0)) << 10;

			/*
			 * Set tx buffer size
			 */
			tx_size = ixgbe->max_frame_size;
			ixgbe->tx_buf_size = ((tx_size >> 10) + ((tx_size &
			    (((uint32_t)1 << 10) - 1)) > 0 ? 1 : 0)) << 10;
		}
		break;
	case MAC_PROP_PRIVATE:
		err = ixgbe_set_priv_prop(ixgbe, pr_name, pr_valsize, pr_val);
		break;
	default:
		err = ENOTSUP;
		break;
	}
	mutex_exit(&ixgbe->gen_lock);
	return (err);
}

int
ixgbe_m_getprop(void *arg, const char *pr_name, mac_prop_id_t pr_num,
    uint_t pr_valsize, void *pr_val)
{
	ixgbe_t *ixgbe = (ixgbe_t *)arg;
	struct ixgbe_hw *hw = &ixgbe->hw;
	int err = 0;
	uint32_t flow_control;
	uint64_t tmp = 0;
	ixgbe_link_speed speeds = 0;

	/*
	 * We cannot always rely on the common code maintaining
	 * hw->phy.speeds_supported, therefore we fall back to use the recorded
	 * supported speeds which were obtained during instance init in
	 * ixgbe_init_params().
	 */
	speeds = hw->phy.speeds_supported;
	if (speeds == 0)
		speeds = ixgbe->speeds_supported;

	switch (pr_num) {
	case MAC_PROP_DUPLEX:
		ASSERT(pr_valsize >= sizeof (link_duplex_t));
		bcopy(&ixgbe->link_duplex, pr_val,
		    sizeof (link_duplex_t));
		break;
	case MAC_PROP_SPEED:
		ASSERT(pr_valsize >= sizeof (uint64_t));
		tmp = ixgbe->link_speed * 1000000ull;
		bcopy(&tmp, pr_val, sizeof (tmp));
		break;
	case MAC_PROP_AUTONEG:
		*(uint8_t *)pr_val = ixgbe->param_adv_autoneg_cap;
		break;
	case MAC_PROP_FLOWCTRL:
		ASSERT(pr_valsize >= sizeof (uint32_t));

		switch (hw->fc.requested_mode) {
			case ixgbe_fc_none:
				flow_control = LINK_FLOWCTRL_NONE;
				break;
			case ixgbe_fc_rx_pause:
				flow_control = LINK_FLOWCTRL_RX;
				break;
			case ixgbe_fc_tx_pause:
				flow_control = LINK_FLOWCTRL_TX;
				break;
			case ixgbe_fc_full:
				flow_control = LINK_FLOWCTRL_BI;
				break;
		}
		bcopy(&flow_control, pr_val, sizeof (flow_control));
		break;
	case MAC_PROP_ADV_10GFDX_CAP:
		if (speeds & IXGBE_LINK_SPEED_10GB_FULL)
			*(uint8_t *)pr_val = ixgbe->param_adv_10000fdx_cap;
		else
			err = ENOTSUP;
		break;
	case MAC_PROP_EN_10GFDX_CAP:
		if (speeds & IXGBE_LINK_SPEED_10GB_FULL)
			*(uint8_t *)pr_val = ixgbe->param_en_10000fdx_cap;
		else
			err = ENOTSUP;
		break;
	case MAC_PROP_ADV_5000FDX_CAP:
		if (speeds & IXGBE_LINK_SPEED_5GB_FULL)
			*(uint8_t *)pr_val = ixgbe->param_adv_5000fdx_cap;
		else
			err = ENOTSUP;
		break;
	case MAC_PROP_EN_5000FDX_CAP:
		if (speeds & IXGBE_LINK_SPEED_5GB_FULL)
			*(uint8_t *)pr_val = ixgbe->param_en_5000fdx_cap;
		else
			err = ENOTSUP;
		break;
	case MAC_PROP_ADV_2500FDX_CAP:
		if (speeds & IXGBE_LINK_SPEED_2_5GB_FULL)
			*(uint8_t *)pr_val = ixgbe->param_adv_2500fdx_cap;
		else
			err = ENOTSUP;
		break;
	case MAC_PROP_EN_2500FDX_CAP:
		if (speeds & IXGBE_LINK_SPEED_2_5GB_FULL)
			*(uint8_t *)pr_val = ixgbe->param_en_2500fdx_cap;
		else
			err = ENOTSUP;
		break;
	case MAC_PROP_ADV_1000FDX_CAP:
		if (speeds & IXGBE_LINK_SPEED_1GB_FULL)
			*(uint8_t *)pr_val = ixgbe->param_adv_1000fdx_cap;
		else
			err = ENOTSUP;
		break;
	case MAC_PROP_EN_1000FDX_CAP:
		if (speeds & IXGBE_LINK_SPEED_1GB_FULL)
			*(uint8_t *)pr_val = ixgbe->param_en_1000fdx_cap;
		else
			err = ENOTSUP;
		break;
	case MAC_PROP_ADV_100FDX_CAP:
		if (speeds & IXGBE_LINK_SPEED_100_FULL)
			*(uint8_t *)pr_val = ixgbe->param_adv_100fdx_cap;
		else
			err = ENOTSUP;
		break;
	case MAC_PROP_EN_100FDX_CAP:
		if (speeds & IXGBE_LINK_SPEED_100_FULL)
			*(uint8_t *)pr_val = ixgbe->param_en_100fdx_cap;
		else
			err = ENOTSUP;
		break;
	case MAC_PROP_PRIVATE:
		err = ixgbe_get_priv_prop(ixgbe, pr_name,
		    pr_valsize, pr_val);
		break;
	default:
		err = ENOTSUP;
		break;
	}
	return (err);
}

void
ixgbe_m_propinfo(void *arg, const char *pr_name, mac_prop_id_t pr_num,
    mac_prop_info_handle_t prh)
{
	ixgbe_t *ixgbe = (ixgbe_t *)arg;
	struct ixgbe_hw *hw = &ixgbe->hw;
	uint_t perm;
	uint8_t value;
	ixgbe_link_speed speeds = 0;

	/*
	 * We cannot always rely on the common code maintaining
	 * hw->phy.speeds_supported, therefore we fall back to use the
	 * recorded supported speeds which were obtained during instance init in
	 * ixgbe_init_params().
	 */
	speeds = hw->phy.speeds_supported;
	if (speeds == 0)
		speeds = ixgbe->speeds_supported;

	switch (pr_num) {
	case MAC_PROP_DUPLEX:
	case MAC_PROP_SPEED:
		mac_prop_info_set_perm(prh, MAC_PROP_PERM_READ);
		break;

	case MAC_PROP_ADV_100FDX_CAP:
		mac_prop_info_set_perm(prh, MAC_PROP_PERM_READ);
		value = (speeds & IXGBE_LINK_SPEED_100_FULL) ? 1 : 0;
		mac_prop_info_set_default_uint8(prh, value);
		break;

	case MAC_PROP_ADV_1000FDX_CAP:
		mac_prop_info_set_perm(prh, MAC_PROP_PERM_READ);
		value = (speeds & IXGBE_LINK_SPEED_1GB_FULL) ? 1 : 0;
		mac_prop_info_set_default_uint8(prh, value);
		break;

	case MAC_PROP_ADV_2500FDX_CAP:
		mac_prop_info_set_perm(prh, MAC_PROP_PERM_READ);
		value = (speeds & IXGBE_LINK_SPEED_2_5GB_FULL) ? 1 : 0;
		mac_prop_info_set_default_uint8(prh, value);
		break;

	case MAC_PROP_ADV_5000FDX_CAP:
		mac_prop_info_set_perm(prh, MAC_PROP_PERM_READ);
		value = (speeds & IXGBE_LINK_SPEED_5GB_FULL) ? 1 : 0;
		mac_prop_info_set_default_uint8(prh, value);
		break;

	case MAC_PROP_ADV_10GFDX_CAP:
		mac_prop_info_set_perm(prh, MAC_PROP_PERM_READ);
		value = (speeds & IXGBE_LINK_SPEED_10GB_FULL) ? 1 : 0;
		mac_prop_info_set_default_uint8(prh, value);
		break;

	/*
	 * We allow speed changes only on baseT PHYs. MAC_PROP_EN_* are marked
	 * read-only on non-baseT (SFP) PHYs.
	 */
	case MAC_PROP_AUTONEG:
		perm = (hw->phy.media_type == ixgbe_media_type_copper) ?
		    MAC_PROP_PERM_RW : MAC_PROP_PERM_READ;
		mac_prop_info_set_perm(prh, perm);
		mac_prop_info_set_default_uint8(prh, 1);
		break;

	case MAC_PROP_EN_10GFDX_CAP:
		if (speeds & IXGBE_LINK_SPEED_10GB_FULL) {
			perm = (hw->phy.media_type == ixgbe_media_type_copper) ?
			    MAC_PROP_PERM_RW : MAC_PROP_PERM_READ;
			mac_prop_info_set_perm(prh, perm);
			mac_prop_info_set_default_uint8(prh, 1);
		}
		break;

	case MAC_PROP_EN_5000FDX_CAP:
		if (speeds & IXGBE_LINK_SPEED_5GB_FULL) {
			perm = (hw->phy.media_type == ixgbe_media_type_copper) ?
			    MAC_PROP_PERM_RW : MAC_PROP_PERM_READ;
			mac_prop_info_set_perm(prh, perm);
			mac_prop_info_set_default_uint8(prh, 1);
		}
		break;

	case MAC_PROP_EN_2500FDX_CAP:
		if (speeds & IXGBE_LINK_SPEED_2_5GB_FULL) {
			perm = (hw->phy.media_type == ixgbe_media_type_copper) ?
			    MAC_PROP_PERM_RW : MAC_PROP_PERM_READ;
			mac_prop_info_set_perm(prh, perm);
			mac_prop_info_set_default_uint8(prh, 1);
		}
		break;

	case MAC_PROP_EN_1000FDX_CAP:
		if (speeds & IXGBE_LINK_SPEED_1GB_FULL) {
			perm = (hw->phy.media_type == ixgbe_media_type_copper) ?
			    MAC_PROP_PERM_RW : MAC_PROP_PERM_READ;
			mac_prop_info_set_perm(prh, perm);
			mac_prop_info_set_default_uint8(prh, 1);
		}
		break;

	case MAC_PROP_EN_100FDX_CAP:
		if (speeds & IXGBE_LINK_SPEED_100_FULL) {
			perm = (hw->phy.media_type == ixgbe_media_type_copper) ?
			    MAC_PROP_PERM_RW : MAC_PROP_PERM_READ;
			mac_prop_info_set_perm(prh, perm);
			mac_prop_info_set_default_uint8(prh, 1);
		}
		break;

	case MAC_PROP_FLOWCTRL:
		mac_prop_info_set_default_link_flowctrl(prh,
		    LINK_FLOWCTRL_NONE);
		break;

	case MAC_PROP_MTU:
		mac_prop_info_set_range_uint32(prh,
		    DEFAULT_MTU, ixgbe->capab->max_mtu);
		break;

	case MAC_PROP_PRIVATE: {
		char valstr[64];
		int value;

		bzero(valstr, sizeof (valstr));

		if (strcmp(pr_name, "_adv_pause_cap") == 0 ||
		    strcmp(pr_name, "_adv_asym_pause_cap") == 0) {
			mac_prop_info_set_perm(prh, MAC_PROP_PERM_READ);
			return;
		}

		if (strcmp(pr_name, "_tx_copy_thresh") == 0) {
			value = DEFAULT_TX_COPY_THRESHOLD;
		} else if (strcmp(pr_name, "_tx_recycle_thresh") == 0) {
			value = DEFAULT_TX_RECYCLE_THRESHOLD;
		} else if (strcmp(pr_name, "_tx_overload_thresh") == 0) {
			value = DEFAULT_TX_OVERLOAD_THRESHOLD;
		} else if (strcmp(pr_name, "_tx_resched_thresh") == 0) {
			value = DEFAULT_TX_RESCHED_THRESHOLD;
		} else 	if (strcmp(pr_name, "_rx_copy_thresh") == 0) {
			value = DEFAULT_RX_COPY_THRESHOLD;
		} else 	if (strcmp(pr_name, "_rx_limit_per_intr") == 0) {
			value = DEFAULT_RX_LIMIT_PER_INTR;
		} 	if (strcmp(pr_name, "_intr_throttling") == 0) {
			value = ixgbe->capab->def_intr_throttle;
		} else {
			return;
		}

		(void) snprintf(valstr, sizeof (valstr), "%x", value);
	}
	}
}

boolean_t
ixgbe_param_locked(mac_prop_id_t pr_num)
{
	/*
	 * All en_* parameters are locked (read-only) while
	 * the device is in any sort of loopback mode ...
	 */
	switch (pr_num) {
		case MAC_PROP_EN_10GFDX_CAP:
		case MAC_PROP_EN_5000FDX_CAP:
		case MAC_PROP_EN_2500FDX_CAP:
		case MAC_PROP_EN_1000FDX_CAP:
		case MAC_PROP_EN_100FDX_CAP:
		case MAC_PROP_AUTONEG:
		case MAC_PROP_FLOWCTRL:
			return (B_TRUE);
	}
	return (B_FALSE);
}

/* ARGSUSED */
int
ixgbe_set_priv_prop(ixgbe_t *ixgbe, const char *pr_name,
    uint_t pr_valsize, const void *pr_val)
{
	int err = 0;
	long result;
	struct ixgbe_hw *hw = &ixgbe->hw;
	int i;

	if (strcmp(pr_name, "_tx_copy_thresh") == 0) {
		if (pr_val == NULL) {
			err = EINVAL;
			return (err);
		}
		(void) ddi_strtol(pr_val, (char **)NULL, 0, &result);
		if (result < MIN_TX_COPY_THRESHOLD ||
		    result > MAX_TX_COPY_THRESHOLD)
			err = EINVAL;
		else {
			ixgbe->tx_copy_thresh = (uint32_t)result;
		}
		return (err);
	}
	if (strcmp(pr_name, "_tx_recycle_thresh") == 0) {
		if (pr_val == NULL) {
			err = EINVAL;
			return (err);
		}
		(void) ddi_strtol(pr_val, (char **)NULL, 0, &result);
		if (result < MIN_TX_RECYCLE_THRESHOLD ||
		    result > MAX_TX_RECYCLE_THRESHOLD)
			err = EINVAL;
		else {
			ixgbe->tx_recycle_thresh = (uint32_t)result;
		}
		return (err);
	}
	if (strcmp(pr_name, "_tx_overload_thresh") == 0) {
		if (pr_val == NULL) {
			err = EINVAL;
			return (err);
		}
		(void) ddi_strtol(pr_val, (char **)NULL, 0, &result);
		if (result < MIN_TX_OVERLOAD_THRESHOLD ||
		    result > MAX_TX_OVERLOAD_THRESHOLD)
			err = EINVAL;
		else {
			ixgbe->tx_overload_thresh = (uint32_t)result;
		}
		return (err);
	}
	if (strcmp(pr_name, "_tx_resched_thresh") == 0) {
		if (pr_val == NULL) {
			err = EINVAL;
			return (err);
		}
		(void) ddi_strtol(pr_val, (char **)NULL, 0, &result);
		if (result < MIN_TX_RESCHED_THRESHOLD ||
		    result > MAX_TX_RESCHED_THRESHOLD)
			err = EINVAL;
		else {
			ixgbe->tx_resched_thresh = (uint32_t)result;
		}
		return (err);
	}
	if (strcmp(pr_name, "_rx_copy_thresh") == 0) {
		if (pr_val == NULL) {
			err = EINVAL;
			return (err);
		}
		(void) ddi_strtol(pr_val, (char **)NULL, 0, &result);
		if (result < MIN_RX_COPY_THRESHOLD ||
		    result > MAX_RX_COPY_THRESHOLD)
			err = EINVAL;
		else {
			ixgbe->rx_copy_thresh = (uint32_t)result;
		}
		return (err);
	}
	if (strcmp(pr_name, "_rx_limit_per_intr") == 0) {
		if (pr_val == NULL) {
			err = EINVAL;
			return (err);
		}
		(void) ddi_strtol(pr_val, (char **)NULL, 0, &result);
		if (result < MIN_RX_LIMIT_PER_INTR ||
		    result > MAX_RX_LIMIT_PER_INTR)
			err = EINVAL;
		else {
			ixgbe->rx_limit_per_intr = (uint32_t)result;
		}
		return (err);
	}
	if (strcmp(pr_name, "_intr_throttling") == 0) {
		if (pr_val == NULL) {
			err = EINVAL;
			return (err);
		}
		(void) ddi_strtol(pr_val, (char **)NULL, 0, &result);

		if (result < ixgbe->capab->min_intr_throttle ||
		    result > ixgbe->capab->max_intr_throttle)
			err = EINVAL;
		else {
			ixgbe->intr_throttling[0] = (uint32_t)result;

			/*
			 * 82599, X540 and X550 require the interrupt throttling
			 * rate is a multiple of 8. This is enforced by the
			 * register definiton.
			 */
			if (hw->mac.type == ixgbe_mac_82599EB ||
			    hw->mac.type == ixgbe_mac_X540 ||
			    hw->mac.type == ixgbe_mac_X550 ||
			    hw->mac.type == ixgbe_mac_X550EM_x) {
				ixgbe->intr_throttling[0] =
				    ixgbe->intr_throttling[0] & 0xFF8;
			}

			for (i = 0; i < MAX_INTR_VECTOR; i++)
				ixgbe->intr_throttling[i] =
				    ixgbe->intr_throttling[0];

			/* Set interrupt throttling rate */
			for (i = 0; i < ixgbe->intr_cnt; i++)
				IXGBE_WRITE_REG(hw, IXGBE_EITR(i),
				    ixgbe->intr_throttling[i]);
		}
		return (err);
	}
	return (ENOTSUP);
}

int
ixgbe_get_priv_prop(ixgbe_t *ixgbe, const char *pr_name,
    uint_t pr_valsize, void *pr_val)
{
	int err = ENOTSUP;
	int value;

	if (strcmp(pr_name, "_adv_pause_cap") == 0) {
		value = ixgbe->param_adv_pause_cap;
		err = 0;
		goto done;
	}
	if (strcmp(pr_name, "_adv_asym_pause_cap") == 0) {
		value = ixgbe->param_adv_asym_pause_cap;
		err = 0;
		goto done;
	}
	if (strcmp(pr_name, "_tx_copy_thresh") == 0) {
		value = ixgbe->tx_copy_thresh;
		err = 0;
		goto done;
	}
	if (strcmp(pr_name, "_tx_recycle_thresh") == 0) {
		value = ixgbe->tx_recycle_thresh;
		err = 0;
		goto done;
	}
	if (strcmp(pr_name, "_tx_overload_thresh") == 0) {
		value = ixgbe->tx_overload_thresh;
		err = 0;
		goto done;
	}
	if (strcmp(pr_name, "_tx_resched_thresh") == 0) {
		value = ixgbe->tx_resched_thresh;
		err = 0;
		goto done;
	}
	if (strcmp(pr_name, "_rx_copy_thresh") == 0) {
		value = ixgbe->rx_copy_thresh;
		err = 0;
		goto done;
	}
	if (strcmp(pr_name, "_rx_limit_per_intr") == 0) {
		value = ixgbe->rx_limit_per_intr;
		err = 0;
		goto done;
	}
	if (strcmp(pr_name, "_intr_throttling") == 0) {
		value = ixgbe->intr_throttling[0];
		err = 0;
		goto done;
	}
done:
	if (err == 0) {
		(void) snprintf(pr_val, pr_valsize, "%d", value);
	}
	return (err);
}<|MERGE_RESOLUTION|>--- conflicted
+++ resolved
@@ -223,10 +223,6 @@
 static int
 ixgbe_led_set(void *arg, mac_led_mode_t mode, uint_t flags)
 {
-<<<<<<< HEAD
-	int ret;
-=======
->>>>>>> 39df76fb
 	ixgbe_t *ixgbe = arg;
 	struct ixgbe_hw *hw = &ixgbe->hw;
 	uint32_t lidx = ixgbe->ixgbe_led_index;
@@ -241,11 +237,7 @@
 		return (ENOTSUP);
 
 	if (ixgbe->ixgbe_led_blink && mode != MAC_LED_IDENT) {
-<<<<<<< HEAD
-		if ((ret = ixgbe_blink_led_stop(hw, lidx)) != IXGBE_SUCCESS) {
-=======
 		if (ixgbe_blink_led_stop(hw, lidx) != IXGBE_SUCCESS) {
->>>>>>> 39df76fb
 			return (EIO);
 		}
 		ixgbe->ixgbe_led_blink = B_FALSE;
@@ -264,28 +256,16 @@
 		}
 		break;
 	case MAC_LED_IDENT:
-<<<<<<< HEAD
-		if ((ret = ixgbe_blink_led_start(hw, lidx)) != IXGBE_SUCCESS)
-=======
 		if (ixgbe_blink_led_start(hw, lidx) != IXGBE_SUCCESS)
->>>>>>> 39df76fb
 			return (EIO);
 		ixgbe->ixgbe_led_blink = B_TRUE;
 		break;
 	case MAC_LED_OFF:
-<<<<<<< HEAD
-		if ((ret = ixgbe_led_off(hw, lidx)) != IXGBE_SUCCESS)
-			return (EIO);
-		break;
-	case MAC_LED_ON:
-		if ((ret = ixgbe_led_on(hw, lidx)) != IXGBE_SUCCESS)
-=======
 		if (ixgbe_led_off(hw, lidx) != IXGBE_SUCCESS)
 			return (EIO);
 		break;
 	case MAC_LED_ON:
 		if (ixgbe_led_on(hw, lidx) != IXGBE_SUCCESS)
->>>>>>> 39df76fb
 			return (EIO);
 		break;
 	default:
