/*
 * CDDL HEADER START
 *
 * The contents of this file are subject to the terms of the
 * Common Development and Distribution License (the "License").
 * You may not use this file except in compliance with the License.
 *
 * You can obtain a copy of the license at usr/src/OPENSOLARIS.LICENSE
 * or http://www.opensolaris.org/os/licensing.
 * See the License for the specific language governing permissions
 * and limitations under the License.
 *
 * When distributing Covered Code, include this CDDL HEADER in each
 * file and include the License file at usr/src/OPENSOLARIS.LICENSE.
 * If applicable, add the following below this CDDL HEADER, with the
 * fields enclosed by brackets "[]" replaced with your own identifying
 * information: Portions Copyright [yyyy] [name of copyright owner]
 *
 * CDDL HEADER END
 */
/*
 * Copyright 2009 Sun Microsystems, Inc.  All rights reserved.
 * Use is subject to license terms.
 */
/*
<<<<<<< HEAD
 * Copyright 2018 Joyent, Inc.
=======
 * Copyright (c) 2018, Joyent, Inc.
>>>>>>> bf5d9f18
 */

#ifndef	_NET_PFKEYV2_H
#define	_NET_PFKEYV2_H

/*
 * Definitions and structures for PF_KEY version 2.  See RFC 2367 for
 * more details.  SA == Security Association, which is what PF_KEY provides
 * an API for managing.
 */

#ifdef	__cplusplus
extern "C" {
#endif

#define	PF_KEY_V2		2
#define	PFKEYV2_REVISION	200109L

/*
 * Base PF_KEY message.
 */

typedef struct sadb_msg {
	uint8_t sadb_msg_version;	/* Version, currently PF_KEY_V2 */
	uint8_t sadb_msg_type;		/* ADD, UPDATE, etc. */
	uint8_t sadb_msg_errno;		/* Error number from UNIX errno space */
	uint8_t sadb_msg_satype;	/* ESP, AH, etc. */
	uint16_t sadb_msg_len;		/* Length in 64-bit words. */
	uint16_t sadb_msg_reserved;	/* must be zero */
/*
 * Use the reserved field for extended diagnostic information on errno
 * responses.
 */
#define	sadb_x_msg_diagnostic sadb_msg_reserved
	/* Union is for guaranteeing 64-bit alignment. */
	union {
		struct {
			uint32_t sadb_x_msg_useq;	/* Set by originator */
			uint32_t sadb_x_msg_upid;	/* Set by originator */
		} sadb_x_msg_actual;
		uint64_t sadb_x_msg_alignment;
	} sadb_x_msg_u;
#define	sadb_msg_seq sadb_x_msg_u.sadb_x_msg_actual.sadb_x_msg_useq
#define	sadb_msg_pid sadb_x_msg_u.sadb_x_msg_actual.sadb_x_msg_upid
} sadb_msg_t;

/*
 * Generic extension header.
 */

typedef struct sadb_ext {
	union {
		/* Union is for guaranteeing 64-bit alignment. */
		struct {
			uint16_t sadb_x_ext_ulen;	/* In 64s, inclusive */
			uint16_t sadb_x_ext_utype;	/* 0 is reserved */
		} sadb_x_ext_actual;
		uint64_t sadb_x_ext_alignment;
	} sadb_x_ext_u;
#define	sadb_ext_len sadb_x_ext_u.sadb_x_ext_actual.sadb_x_ext_ulen
#define	sadb_ext_type sadb_x_ext_u.sadb_x_ext_actual.sadb_x_ext_utype
} sadb_ext_t;

/*
 * Security Association information extension.
 */

typedef struct sadb_sa {
	/* Union is for guaranteeing 64-bit alignment. */
	union {
		struct {
			uint16_t sadb_x_sa_ulen;
			uint16_t sadb_x_sa_uexttype;	/* ASSOCIATION */
			uint32_t sadb_x_sa_uspi;	/* Sec. Param. Index */
		} sadb_x_sa_uactual;
		uint64_t sadb_x_sa_alignment;
	} sadb_x_sa_u;
#define	sadb_sa_len sadb_x_sa_u.sadb_x_sa_uactual.sadb_x_sa_ulen
#define	sadb_sa_exttype sadb_x_sa_u.sadb_x_sa_uactual.sadb_x_sa_uexttype
#define	sadb_sa_spi sadb_x_sa_u.sadb_x_sa_uactual.sadb_x_sa_uspi
	uint8_t sadb_sa_replay;		/* Replay counter */
	uint8_t sadb_sa_state;		/* MATURE, DEAD, DYING, LARVAL */
	uint8_t sadb_sa_auth;		/* Authentication algorithm */
	uint8_t sadb_sa_encrypt;	/* Encryption algorithm */
	uint32_t sadb_sa_flags;		/* SA flags. */
} sadb_sa_t;

/*
 * SA Lifetime extension.  Already 64-bit aligned thanks to uint64_t fields.
 */

typedef struct sadb_lifetime {
	uint16_t sadb_lifetime_len;
	uint16_t sadb_lifetime_exttype;		/* SOFT, HARD, CURRENT */
	uint32_t sadb_lifetime_allocations;
	uint64_t sadb_lifetime_bytes;
	uint64_t sadb_lifetime_addtime;	/* These fields are assumed to hold */
	uint64_t sadb_lifetime_usetime;	/* >= sizeof (time_t). */
} sadb_lifetime_t;

/*
 * SA address information.
 */

typedef struct sadb_address {
	/* Union is for guaranteeing 64-bit alignment. */
	union {
		struct {
			uint16_t sadb_x_address_ulen;
			uint16_t sadb_x_address_uexttype; /* SRC, DST, PROXY */
			uint8_t sadb_x_address_uproto; /* Proto for ports... */
			uint8_t sadb_x_address_uprefixlen; /* Prefix length. */
			uint16_t sadb_x_address_ureserved; /* Padding */
		} sadb_x_address_actual;
		uint64_t sadb_x_address_alignment;
	} sadb_x_address_u;
#define	sadb_address_len \
	sadb_x_address_u.sadb_x_address_actual.sadb_x_address_ulen
#define	sadb_address_exttype \
	sadb_x_address_u.sadb_x_address_actual.sadb_x_address_uexttype
#define	sadb_address_proto \
	sadb_x_address_u.sadb_x_address_actual.sadb_x_address_uproto
#define	sadb_address_prefixlen \
	sadb_x_address_u.sadb_x_address_actual.sadb_x_address_uprefixlen
#define	sadb_address_reserved \
	sadb_x_address_u.sadb_x_address_actual.sadb_x_address_ureserved
	/* Followed by a sockaddr structure which may contain ports. */
} sadb_address_t;

/*
 * SA key information.
 */

typedef struct sadb_key {
	/* Union is for guaranteeing 64-bit alignment. */
	union {
		struct {
			uint16_t sadb_x_key_ulen;
			uint16_t sadb_x_key_uexttype;	/* AUTH, ENCRYPT */
			uint16_t sadb_x_key_ubits;	/* Actual len (bits) */
			uint16_t sadb_x_key_ureserved;
		} sadb_x_key_actual;
		uint64_t sadb_x_key_alignment;
	} sadb_x_key_u;
#define	sadb_key_len sadb_x_key_u.sadb_x_key_actual.sadb_x_key_ulen
#define	sadb_key_exttype sadb_x_key_u.sadb_x_key_actual.sadb_x_key_uexttype
#define	sadb_key_bits sadb_x_key_u.sadb_x_key_actual.sadb_x_key_ubits
#define	sadb_key_reserved sadb_x_key_u.sadb_x_key_actual.sadb_x_key_ureserved
	/* Followed by actual key(s) in canonical (outbound proc.) order. */
} sadb_key_t;

/*
 * SA Identity information.  Already 64-bit aligned thanks to uint64_t fields.
 */

typedef struct sadb_ident {
	uint16_t sadb_ident_len;
	uint16_t sadb_ident_exttype;	/* SRC, DST, PROXY */
	uint16_t sadb_ident_type;	/* FQDN, USER_FQDN, etc. */
	uint16_t sadb_ident_reserved;	/* Padding */
	uint64_t sadb_ident_id;		/* For userid, etc. */
	/* Followed by an identity null-terminate C string if present. */
} sadb_ident_t;

/*
 * SA sensitivity information.  This is mostly useful on MLS systems.
 */

typedef struct sadb_sens {
	/* Union is for guaranteeing 64-bit alignment. */
	union {
		struct {
			uint16_t sadb_x_sens_ulen;
			uint16_t sadb_x_sens_uexttype;	/* SENSITIVITY */
			uint32_t sadb_x_sens_udpd;	/* Protection domain */
		} sadb_x_sens_actual;
		uint64_t sadb_x_sens_alignment;
	} sadb_x_sens_u;
#define	sadb_sens_len sadb_x_sens_u.sadb_x_sens_actual.sadb_x_sens_ulen
#define	sadb_sens_exttype sadb_x_sens_u.sadb_x_sens_actual.sadb_x_sens_uexttype
#define	sadb_sens_dpd sadb_x_sens_u.sadb_x_sens_actual.sadb_x_sens_udpd
	uint8_t sadb_sens_sens_level;
	uint8_t sadb_sens_sens_len;		/* 64-bit words */
	uint8_t sadb_sens_integ_level;
	uint8_t sadb_sens_integ_len;		/* 64-bit words */
	uint32_t sadb_x_sens_flags;
	/*
	 * followed by two uint64_t arrays
	 * uint64_t sadb_sens_bitmap[sens_bitmap_len];
	 * uint64_t sadb_integ_bitmap[integ_bitmap_len];
	 */
} sadb_sens_t;

/*
 * We recycled the formerly reserved word for flags.
 */

#define	sadb_sens_reserved sadb_x_sens_flags

#define	SADB_X_SENS_IMPLICIT 0x1	 /* implicit labelling */
#define	SADB_X_SENS_UNLABELED 0x2	 /* peer is unlabeled */

/*
 * a proposal extension.  This is found in an ACQUIRE message, and it
 * proposes what sort of SA the kernel would like to ACQUIRE.
 */

/* First, a base structure... */

typedef struct sadb_x_propbase {
	uint16_t sadb_x_propb_len;
	uint16_t sadb_x_propb_exttype;	/* PROPOSAL, X_EPROP */
	union {
		struct {
			uint8_t sadb_x_propb_lenres_replay;
			uint8_t sadb_x_propb_lenres_eres;
			uint16_t sadb_x_propb_lenres_numecombs;
		} sadb_x_propb_lenres;
		struct {
			uint8_t sadb_x_propb_oldres_replay;
			uint8_t sadb_x_propb_oldres_reserved[3];
		} sadb_x_propb_oldres;
	} sadb_x_propb_u;
#define	sadb_x_propb_replay \
	sadb_x_propb_u.sadb_x_propb_lenres.sadb_x_propb_lenres_replay
#define	sadb_x_propb_reserved \
	sadb_x_propb_u.sadb_x_propb_oldres.sadb_x_propb_oldres_reserved
#define	sadb_x_propb_ereserved \
	sadb_x_propb_u.sadb_x_propb_lenres.sadb_x_propb_lenres_eres
#define	sadb_x_propb_numecombs \
	sadb_x_propb_u.sadb_x_propb_lenres.sadb_x_propb_lenres_numecombs
	/* Followed by sadb_comb[] array or sadb_ecomb[] array. */
} sadb_x_propbase_t;

/* Now, the actual sadb_prop structure, which will have alignment in it! */

typedef struct sadb_prop {
	/* Union is for guaranteeing 64-bit alignment. */
	union {
		sadb_x_propbase_t sadb_x_prop_actual;
		uint64_t sadb_x_prop_alignment;
	} sadb_x_prop_u;
#define	sadb_prop_len sadb_x_prop_u.sadb_x_prop_actual.sadb_x_propb_len
#define	sadb_prop_exttype sadb_x_prop_u.sadb_x_prop_actual.sadb_x_propb_exttype
#define	sadb_prop_replay sadb_x_prop_u.sadb_x_prop_actual.sadb_x_propb_replay
#define	sadb_prop_reserved \
	sadb_x_prop_u.sadb_x_prop_actual.sadb_x_propb_reserved
#define	sadb_x_prop_ereserved \
	sadb_x_prop_u.sadb_x_prop_actual.sadb_x_propb_ereserved
#define	sadb_x_prop_numecombs \
	sadb_x_prop_u.sadb_x_prop_actual.sadb_x_propb_numecombs
} sadb_prop_t;

/*
 * This is a proposed combination.  Many of these can follow a proposal
 * extension.  Already 64-bit aligned thanks to uint64_t fields.
 */

typedef struct sadb_comb {
	uint8_t sadb_comb_auth;			/* Authentication algorithm */
	uint8_t sadb_comb_encrypt;		/* Encryption algorithm */
	uint16_t sadb_comb_flags;		/* Comb. flags (e.g. PFS) */
	uint16_t sadb_comb_auth_minbits;	/* Bit strengths for auth */
	uint16_t sadb_comb_auth_maxbits;
	uint16_t sadb_comb_encrypt_minbits;	/* Bit strengths for encrypt */
	uint16_t sadb_comb_encrypt_maxbits;
	uint8_t sadb_x_comb_encrypt_saltbits;
	uint8_t sadb_x_comb_reserved;
	uint16_t sadb_comb_reserved;
	uint32_t sadb_comb_soft_allocations;	/* Lifetime proposals for */
	uint32_t sadb_comb_hard_allocations;	/* this combination. */
	uint64_t sadb_comb_soft_bytes;
	uint64_t sadb_comb_hard_bytes;
	uint64_t sadb_comb_soft_addtime;
	uint64_t sadb_comb_hard_addtime;
	uint64_t sadb_comb_soft_usetime;
	uint64_t sadb_comb_hard_usetime;
} sadb_comb_t;

/*
 * An extended combination that can comprise of many SA types.
 * A single combination has algorithms and SA types locked.
 * These are represented by algorithm descriptors, the second structure
 * in the list.  For example, if the EACQUIRE requests AH(MD5) + ESP(DES/null)
 * _or_ ESP(DES/MD5), it would have two combinations:
 *
 * COMB: algdes(AH, AUTH, MD5), algdes(ESP, CRYPT, DES)
 * COMB: algdes(ESP, AUTH, MD5), algdes(ESP, CRYPT, DES)
 *
 * If an SA type supports an algorithm type, and there's no descriptor,
 * assume it requires NONE, just like it were explicitly stated.
 * (This includes ESP NULL encryption, BTW.)
 *
 * Already 64-bit aligned thanks to uint64_t fields.
 */

typedef struct sadb_x_ecomb {
	uint8_t sadb_x_ecomb_numalgs;
	uint8_t sadb_x_ecomb_reserved;
	uint16_t sadb_x_ecomb_flags;	/* E.g. PFS? */
	uint32_t sadb_x_ecomb_reserved2;
	uint32_t sadb_x_ecomb_soft_allocations;
	uint32_t sadb_x_ecomb_hard_allocations;
	uint64_t sadb_x_ecomb_soft_bytes;
	uint64_t sadb_x_ecomb_hard_bytes;
	uint64_t sadb_x_ecomb_soft_addtime;
	uint64_t sadb_x_ecomb_hard_addtime;
	uint64_t sadb_x_ecomb_soft_usetime;
	uint64_t sadb_x_ecomb_hard_usetime;
} sadb_x_ecomb_t;

typedef struct sadb_x_algdesc {
	/* Union is for guaranteeing 64-bit alignment. */
	union {
		struct {
			uint8_t sadb_x_algdesc_usatype;	/* ESP, AH, etc. */
			uint8_t sadb_x_algdesc_ualgtype; /* AUTH, CRYPT, COMP */
			uint8_t sadb_x_algdesc_ualg;	/* 3DES, MD5, etc. */
			uint8_t sadb_x_algdesc_usaltbits;
			uint16_t sadb_x_algdesc_uminbits; /* Bit strengths. */
			uint16_t sadb_x_algdesc_umaxbits;
		} sadb_x_algdesc_actual;
		uint64_t sadb_x_algdesc_alignment;
	} sadb_x_algdesc_u;
#define	sadb_x_algdesc_satype \
	sadb_x_algdesc_u.sadb_x_algdesc_actual.sadb_x_algdesc_usatype
#define	sadb_x_algdesc_algtype \
	sadb_x_algdesc_u.sadb_x_algdesc_actual.sadb_x_algdesc_ualgtype
#define	sadb_x_algdesc_alg \
	sadb_x_algdesc_u.sadb_x_algdesc_actual.sadb_x_algdesc_ualg
#define	sadb_x_algdesc_saltbits \
	sadb_x_algdesc_u.sadb_x_algdesc_actual.sadb_x_algdesc_usaltbits
#define	sadb_x_algdesc_minbits \
	sadb_x_algdesc_u.sadb_x_algdesc_actual.sadb_x_algdesc_uminbits
#define	sadb_x_algdesc_maxbits \
	sadb_x_algdesc_u.sadb_x_algdesc_actual.sadb_x_algdesc_umaxbits
} sadb_x_algdesc_t;

/*
 * When key mgmt. registers with the kernel, the kernel will tell key mgmt.
 * its supported algorithms.
 */

typedef struct sadb_supported {
	/* Union is for guaranteeing 64-bit alignment. */
	union {
		struct {
			uint16_t sadb_x_supported_ulen;
			uint16_t sadb_x_supported_uexttype;
			uint32_t sadb_x_supported_ureserved;
		} sadb_x_supported_actual;
		uint64_t sadb_x_supported_alignment;
	} sadb_x_supported_u;
#define	sadb_supported_len \
	sadb_x_supported_u.sadb_x_supported_actual.sadb_x_supported_ulen
#define	sadb_supported_exttype \
	sadb_x_supported_u.sadb_x_supported_actual.sadb_x_supported_uexttype
#define	sadb_supported_reserved \
	sadb_x_supported_u.sadb_x_supported_actual.sadb_x_supported_ureserved
} sadb_supported_t;

/* First, a base structure... */
typedef struct sadb_x_algb {
	uint8_t sadb_x_algb_id;		/* Algorithm type. */
	uint8_t sadb_x_algb_ivlen;		/* IV len, in bits */
	uint16_t sadb_x_algb_minbits;	/* Min. key len (in bits) */
	uint16_t sadb_x_algb_maxbits;	/* Max. key length */
	union {
		uint16_t sadb_x_algb_ureserved;
		uint8_t sadb_x_algb_udefaults[2];
	} sadb_x_algb_union;

#define	sadb_x_algb_reserved sadb_x_algb_union.sadb_x_algb_ureserved
#define	sadb_x_algb_increment sadb_x_algb_union.sadb_x_algb_udefaults[0]
#define	sadb_x_algb_saltbits sadb_x_algb_union.sadb_x_algb_udefaults[1]
/*
 * alg_increment: the number of bits from a key length to the next
 */
} sadb_x_algb_t;

/* Now, the actual sadb_alg structure, which will have alignment in it. */
typedef struct sadb_alg {
	/* Union is for guaranteeing 64-bit alignment. */
	union {
		sadb_x_algb_t sadb_x_alg_actual;
		uint64_t sadb_x_alg_alignment;
	} sadb_x_alg_u;
#define	sadb_alg_id sadb_x_alg_u.sadb_x_alg_actual.sadb_x_algb_id
#define	sadb_alg_ivlen sadb_x_alg_u.sadb_x_alg_actual.sadb_x_algb_ivlen
#define	sadb_alg_minbits sadb_x_alg_u.sadb_x_alg_actual.sadb_x_algb_minbits
#define	sadb_alg_maxbits sadb_x_alg_u.sadb_x_alg_actual.sadb_x_algb_maxbits
#define	sadb_alg_reserved sadb_x_alg_u.sadb_x_alg_actual.sadb_x_algb_reserved
#define	sadb_x_alg_increment \
	sadb_x_alg_u.sadb_x_alg_actual.sadb_x_algb_increment
#define	sadb_x_alg_saltbits sadb_x_alg_u.sadb_x_alg_actual.sadb_x_algb_saltbits
} sadb_alg_t;

/*
 * If key mgmt. needs an SPI in a range (including 0 to 0xFFFFFFFF), it
 * asks the kernel with this extension in the SADB_GETSPI message.
 */

typedef struct sadb_spirange {
	uint16_t sadb_spirange_len;
	uint16_t sadb_spirange_exttype;	/* SPI_RANGE */
	uint32_t sadb_spirange_min;
	/* Union is for guaranteeing 64-bit alignment. */
	union {
		struct {
			uint32_t sadb_x_spirange_umax;
			uint32_t sadb_x_spirange_ureserved;
		} sadb_x_spirange_actual;
		uint64_t sadb_x_spirange_alignment;
	} sadb_x_spirange_u;
#define	sadb_spirange_max \
	sadb_x_spirange_u.sadb_x_spirange_actual.sadb_x_spirange_umax
#define	sadb_spirange_reserved \
	sadb_x_spirange_u.sadb_x_spirange_actual.sadb_x_spirange_ureserved
} sadb_spirange_t;

/*
 * For the "extended REGISTER" which'll tell the kernel to send me
 * "extended ACQUIREs".
 */

typedef struct sadb_x_ereg {
	/* Union is for guaranteeing 64-bit alignment. */
	union {
		struct {
			uint16_t sadb_x_ereg_ulen;
			uint16_t sadb_x_ereg_uexttype;	/* X_EREG */
			/* Array of SA types, 0-terminated. */
			uint8_t sadb_x_ereg_usatypes[4];
		} sadb_x_ereg_actual;
		uint64_t sadb_x_ereg_alignment;
	} sadb_x_ereg_u;
#define	sadb_x_ereg_len \
	sadb_x_ereg_u.sadb_x_ereg_actual.sadb_x_ereg_ulen
#define	sadb_x_ereg_exttype \
	sadb_x_ereg_u.sadb_x_ereg_actual.sadb_x_ereg_uexttype
#define	sadb_x_ereg_satypes \
	sadb_x_ereg_u.sadb_x_ereg_actual.sadb_x_ereg_usatypes
} sadb_x_ereg_t;

/*
 * For conveying a Key Management Cookie with SADB_GETSPI, SADB_ADD,
 * SADB_ACQUIRE, or SADB_X_INVERSE_ACQUIRE.
 */

typedef struct sadb_x_kmc {
	uint16_t sadb_x_kmc_len;
	uint16_t sadb_x_kmc_exttype;	/* X_KM_COOKIE */
	uint32_t sadb_x_kmc_proto;	/* KM protocol */
	union {
		struct {
			uint32_t sadb_x_kmc_ucookie;	/* KMP-specific */
			uint32_t sadb_x_kmc_ureserved;	/* Must be zero */
		} sadb_x_kmc_actual;
		uint64_t sadb_x_kmc_ucookie64;
	} sadb_x_kmc_u;
#define	sadb_x_kmc_cookie sadb_x_kmc_u.sadb_x_kmc_actual.sadb_x_kmc_ucookie
#define	sadb_x_kmc_reserved sadb_x_kmc_u.sadb_x_kmc_actual.sadb_x_kmc_ureserved
#define	sadb_x_kmc_cookie64 sadb_x_kmc_u.sadb_x_kmc_ucookie64
} sadb_x_kmc_t;

typedef struct sadb_x_pair {
	union {
		/* Union is for guaranteeing 64-bit alignment. */
		struct {
			uint16_t sadb_x_pair_ulen;
			uint16_t sadb_x_pair_uexttype;
			uint32_t sadb_x_pair_uspi;	/* SPI of paired SA */
		} sadb_x_pair_actual;
		uint64_t sadb_x_ext_alignment;
	} sadb_x_pair_u;
#define	sadb_x_pair_len sadb_x_pair_u.sadb_x_pair_actual.sadb_x_pair_ulen
#define	sadb_x_pair_exttype \
	sadb_x_pair_u.sadb_x_pair_actual.sadb_x_pair_uexttype
#define	sadb_x_pair_spi sadb_x_pair_u.sadb_x_pair_actual.sadb_x_pair_uspi
} sadb_x_pair_t;

/*
 * For the Sequence numbers to be used with SADB_DUMP, SADB_GET, SADB_UPDATE.
 */

typedef struct sadb_x_replay_ctr {
	uint16_t sadb_x_rc_len;
	uint16_t sadb_x_rc_exttype;
	uint32_t sadb_x_rc_replay32;    /* For 240x SAs. */
	uint64_t sadb_x_rc_replay64;    /* For 430x SAs. */
} sadb_x_replay_ctr_t;

/*
 * For extended DUMP request. Dumps the SAs which were idle for
 * longer than the timeout specified.
 */

typedef struct sadb_x_edump {
	uint16_t sadb_x_edump_len;
	uint16_t sadb_x_edump_exttype;
	uint32_t sadb_x_edump_reserved;
	uint64_t sadb_x_edump_timeout;
} sadb_x_edump_t;

/*
 * Base message types.
 */

#define	SADB_RESERVED	0
#define	SADB_GETSPI	1
#define	SADB_UPDATE	2
#define	SADB_ADD	3
#define	SADB_DELETE	4
#define	SADB_GET	5
#define	SADB_ACQUIRE	6
#define	SADB_REGISTER	7
#define	SADB_EXPIRE	8
#define	SADB_FLUSH	9
#define	SADB_DUMP	10   /* not used normally */
#define	SADB_X_PROMISC	11
#define	SADB_X_INVERSE_ACQUIRE	12
#define	SADB_X_UPDATEPAIR	13
#define	SADB_X_DELPAIR		14
#define	SADB_X_DELPAIR_STATE	15
#define	SADB_MAX		15

/*
 * SA flags
 */

#define	SADB_SAFLAGS_PFS	0x1	/* Perfect forward secrecy? */
#define	SADB_SAFLAGS_NOREPLAY	0x2	/* Replay field NOT PRESENT. */

/* Below flags are used by this implementation.  Grow from left-to-right. */
#define	SADB_X_SAFLAGS_USED	0x80000000	/* SA used/not used */
#define	SADB_X_SAFLAGS_UNIQUE	0x40000000	/* SA unique/reusable */
#define	SADB_X_SAFLAGS_AALG1	0x20000000	/* Auth-alg specific flag 1 */
#define	SADB_X_SAFLAGS_AALG2	0x10000000	/* Auth-alg specific flag 2 */
#define	SADB_X_SAFLAGS_EALG1	 0x8000000	/* Encr-alg specific flag 1 */
#define	SADB_X_SAFLAGS_EALG2	 0x4000000	/* Encr-alg specific flag 2 */
#define	SADB_X_SAFLAGS_KM1	 0x2000000	/* Key mgmt. specific flag 1 */
#define	SADB_X_SAFLAGS_KM2	 0x1000000	/* Key mgmt. specific flag 2 */
#define	SADB_X_SAFLAGS_KM3	  0x800000	/* Key mgmt. specific flag 3 */
#define	SADB_X_SAFLAGS_KM4	  0x400000	/* Key mgmt. specific flag 4 */
#define	SADB_X_SAFLAGS_KRES1	  0x200000	/* Reserved by the kernel */
#define	SADB_X_SAFLAGS_NATT_LOC	  0x100000	/* this has a natted src SA */
#define	SADB_X_SAFLAGS_NATT_REM	   0x80000	/* this has a natted dst SA */
#define	SADB_X_SAFLAGS_KRES2	   0x40000	/* Reserved by the kernel */
#define	SADB_X_SAFLAGS_TUNNEL	   0x20000	/* tunnel mode */
#define	SADB_X_SAFLAGS_PAIRED	   0x10000	/* inbound/outbound pair */
#define	SADB_X_SAFLAGS_OUTBOUND	    0x8000	/* SA direction bit */
#define	SADB_X_SAFLAGS_INBOUND	    0x4000	/* SA direction bit */
#define	SADB_X_SAFLAGS_NATTED	    0x1000	/* Local node is behind a NAT */

#define	SADB_X_SAFLAGS_KRES	\
	SADB_X_SAFLAGS_KRES1 | SADB_X_SAFLAGS_KRES2

/*
 * SA state.
 */

#define	SADB_SASTATE_LARVAL		0
#define	SADB_SASTATE_MATURE		1
#define	SADB_SASTATE_DYING		2
#define	SADB_SASTATE_DEAD		3
#define	SADB_X_SASTATE_ACTIVE_ELSEWHERE	4
#define	SADB_X_SASTATE_IDLE		5
#define	SADB_X_SASTATE_ACTIVE		6

#define	SADB_SASTATE_MAX		6

/*
 * SA type.  Gaps are present in the number space because (for the time being)
 * these types correspond to the SA types in the IPsec DOI document.
 */

#define	SADB_SATYPE_UNSPEC	0
#define	SADB_SATYPE_AH		2  /* RFC-1826 */
#define	SADB_SATYPE_ESP		3  /* RFC-1827 */
#define	SADB_SATYPE_RSVP	5  /* RSVP Authentication */
#define	SADB_SATYPE_OSPFV2	6  /* OSPFv2 Authentication */
#define	SADB_SATYPE_RIPV2	7  /* RIPv2 Authentication */
#define	SADB_SATYPE_MIP		8  /* Mobile IPv4 Authentication */

#define	SADB_SATYPE_MAX		8

/*
 * Algorithm types.  Gaps are present because (for the time being) these types
 * correspond to the SA types in the IPsec DOI document.
 *
 * NOTE:  These are numbered to play nice with the IPsec DOI.  That's why
 *	  there are gaps.
 */

/* Authentication algorithms */
#define	SADB_AALG_NONE		0
#define	SADB_AALG_MD5HMAC	2
#define	SADB_AALG_SHA1HMAC	3
#define	SADB_AALG_SHA256HMAC	5
#define	SADB_AALG_SHA384HMAC	6
#define	SADB_AALG_SHA512HMAC	7

#define	SADB_AALG_MAX		7

/* Encryption algorithms */
#define	SADB_EALG_NONE		0
#define	SADB_EALG_DESCBC	2
#define	SADB_EALG_3DESCBC	3
#define	SADB_EALG_BLOWFISH	7
#define	SADB_EALG_NULL		11
#define	SADB_EALG_AES		12
#define	SADB_EALG_AES_CCM_8	14
#define	SADB_EALG_AES_CCM_12	15
#define	SADB_EALG_AES_CCM_16	16
#define	SADB_EALG_AES_GCM_8	18
#define	SADB_EALG_AES_GCM_12	19
#define	SADB_EALG_AES_GCM_16	20
#define	SADB_EALG_MAX		20

/*
 * Extension header values.
 */

#define	SADB_EXT_RESERVED		0

#define	SADB_EXT_SA			1
#define	SADB_EXT_LIFETIME_CURRENT	2
#define	SADB_EXT_LIFETIME_HARD		3
#define	SADB_EXT_LIFETIME_SOFT		4
#define	SADB_EXT_ADDRESS_SRC		5
#define	SADB_EXT_ADDRESS_DST		6
/* These two are synonyms. */
#define	SADB_EXT_ADDRESS_PROXY		7
#define	SADB_X_EXT_ADDRESS_INNER_SRC	SADB_EXT_ADDRESS_PROXY
#define	SADB_EXT_KEY_AUTH		8
#define	SADB_EXT_KEY_ENCRYPT		9
#define	SADB_EXT_IDENTITY_SRC		10
#define	SADB_EXT_IDENTITY_DST		11
#define	SADB_EXT_SENSITIVITY		12
#define	SADB_EXT_PROPOSAL		13
#define	SADB_EXT_SUPPORTED_AUTH		14
#define	SADB_EXT_SUPPORTED_ENCRYPT	15
#define	SADB_EXT_SPIRANGE		16
#define	SADB_X_EXT_EREG			17
#define	SADB_X_EXT_EPROP		18
#define	SADB_X_EXT_KM_COOKIE		19
#define	SADB_X_EXT_ADDRESS_NATT_LOC	20
#define	SADB_X_EXT_ADDRESS_NATT_REM	21
#define	SADB_X_EXT_ADDRESS_INNER_DST	22
#define	SADB_X_EXT_PAIR			23
#define	SADB_X_EXT_REPLAY_VALUE		24
#define	SADB_X_EXT_EDUMP		25
#define	SADB_X_EXT_LIFETIME_IDLE	26
#define	SADB_X_EXT_OUTER_SENS		27

#define	SADB_EXT_MAX			27

/*
 * Identity types.
 */

#define	SADB_IDENTTYPE_RESERVED 0

/*
 * For PREFIX and ADDR_RANGE, use the AF of the PROXY if present, or the SRC
 * if not present.
 */
#define	SADB_IDENTTYPE_PREFIX		1
#define	SADB_IDENTTYPE_FQDN		2  /* Fully qualified domain name. */
#define	SADB_IDENTTYPE_USER_FQDN	3  /* e.g. root@domain.com */
#define	SADB_X_IDENTTYPE_DN		4  /* ASN.1 DER Distinguished Name. */
#define	SADB_X_IDENTTYPE_GN		5  /* ASN.1 DER Generic Name. */
#define	SADB_X_IDENTTYPE_KEY_ID		6  /* Generic KEY ID. */
#define	SADB_X_IDENTTYPE_ADDR_RANGE	7

#define	SADB_IDENTTYPE_MAX 	7

/*
 * Protection DOI values for the SENSITIVITY extension.  There are no values
 * currently, so the MAX is the only non-zero value available.
 */

#define	SADB_DPD_NONE	0

#define	SADB_DPD_MAX	1

/*
 * Diagnostic codes.  These supplement error messages.  Be sure to
 * update libipsecutil's keysock_diag() if you change any of these.
 */

#define	SADB_X_DIAGNOSTIC_PRESET		-1	/* Internal value. */

#define	SADB_X_DIAGNOSTIC_NONE			0

#define	SADB_X_DIAGNOSTIC_UNKNOWN_MSG		1
#define	SADB_X_DIAGNOSTIC_UNKNOWN_EXT		2
#define	SADB_X_DIAGNOSTIC_BAD_EXTLEN		3
#define	SADB_X_DIAGNOSTIC_UNKNOWN_SATYPE	4
#define	SADB_X_DIAGNOSTIC_SATYPE_NEEDED		5
#define	SADB_X_DIAGNOSTIC_NO_SADBS		6
#define	SADB_X_DIAGNOSTIC_NO_EXT		7
/* Bad address family value */
#define	SADB_X_DIAGNOSTIC_BAD_SRC_AF		8
/* in sockaddr->sa_family. */
#define	SADB_X_DIAGNOSTIC_BAD_DST_AF		9
/* These two are synonyms. */
#define	SADB_X_DIAGNOSTIC_BAD_PROXY_AF		10
#define	SADB_X_DIAGNOSTIC_BAD_INNER_SRC_AF	10

#define	SADB_X_DIAGNOSTIC_AF_MISMATCH		11

#define	SADB_X_DIAGNOSTIC_BAD_SRC		12
#define	SADB_X_DIAGNOSTIC_BAD_DST		13

#define	SADB_X_DIAGNOSTIC_ALLOC_HSERR		14
#define	SADB_X_DIAGNOSTIC_BYTES_HSERR		15
#define	SADB_X_DIAGNOSTIC_ADDTIME_HSERR		16
#define	SADB_X_DIAGNOSTIC_USETIME_HSERR		17

#define	SADB_X_DIAGNOSTIC_MISSING_SRC		18
#define	SADB_X_DIAGNOSTIC_MISSING_DST		19
#define	SADB_X_DIAGNOSTIC_MISSING_SA		20
#define	SADB_X_DIAGNOSTIC_MISSING_EKEY		21
#define	SADB_X_DIAGNOSTIC_MISSING_AKEY		22
#define	SADB_X_DIAGNOSTIC_MISSING_RANGE		23

#define	SADB_X_DIAGNOSTIC_DUPLICATE_SRC		24
#define	SADB_X_DIAGNOSTIC_DUPLICATE_DST		25
#define	SADB_X_DIAGNOSTIC_DUPLICATE_SA		26
#define	SADB_X_DIAGNOSTIC_DUPLICATE_EKEY	27
#define	SADB_X_DIAGNOSTIC_DUPLICATE_AKEY	28
#define	SADB_X_DIAGNOSTIC_DUPLICATE_RANGE	29

#define	SADB_X_DIAGNOSTIC_MALFORMED_SRC		30
#define	SADB_X_DIAGNOSTIC_MALFORMED_DST		31
#define	SADB_X_DIAGNOSTIC_MALFORMED_SA		32
#define	SADB_X_DIAGNOSTIC_MALFORMED_EKEY	33
#define	SADB_X_DIAGNOSTIC_MALFORMED_AKEY	34
#define	SADB_X_DIAGNOSTIC_MALFORMED_RANGE	35

#define	SADB_X_DIAGNOSTIC_AKEY_PRESENT		36
#define	SADB_X_DIAGNOSTIC_EKEY_PRESENT		37
#define	SADB_X_DIAGNOSTIC_PROP_PRESENT		38
#define	SADB_X_DIAGNOSTIC_SUPP_PRESENT		39

#define	SADB_X_DIAGNOSTIC_BAD_AALG		40
#define	SADB_X_DIAGNOSTIC_BAD_EALG		41
#define	SADB_X_DIAGNOSTIC_BAD_SAFLAGS		42
#define	SADB_X_DIAGNOSTIC_BAD_SASTATE		43

#define	SADB_X_DIAGNOSTIC_BAD_AKEYBITS		44
#define	SADB_X_DIAGNOSTIC_BAD_EKEYBITS		45

#define	SADB_X_DIAGNOSTIC_ENCR_NOTSUPP		46

#define	SADB_X_DIAGNOSTIC_WEAK_EKEY		47
#define	SADB_X_DIAGNOSTIC_WEAK_AKEY		48

#define	SADB_X_DIAGNOSTIC_DUPLICATE_KMP		49
#define	SADB_X_DIAGNOSTIC_DUPLICATE_KMC		50

#define	SADB_X_DIAGNOSTIC_MISSING_NATT_LOC	51
#define	SADB_X_DIAGNOSTIC_MISSING_NATT_REM	52
#define	SADB_X_DIAGNOSTIC_DUPLICATE_NATT_LOC	53
#define	SADB_X_DIAGNOSTIC_DUPLICATE_NATT_REM	54
#define	SADB_X_DIAGNOSTIC_MALFORMED_NATT_LOC	55
#define	SADB_X_DIAGNOSTIC_MALFORMED_NATT_REM	56
#define	SADB_X_DIAGNOSTIC_DUPLICATE_NATT_PORTS	57

#define	SADB_X_DIAGNOSTIC_MISSING_INNER_SRC	58
#define	SADB_X_DIAGNOSTIC_MISSING_INNER_DST	59
#define	SADB_X_DIAGNOSTIC_DUPLICATE_INNER_SRC	60
#define	SADB_X_DIAGNOSTIC_DUPLICATE_INNER_DST	61
#define	SADB_X_DIAGNOSTIC_MALFORMED_INNER_SRC	62
#define	SADB_X_DIAGNOSTIC_MALFORMED_INNER_DST	63

#define	SADB_X_DIAGNOSTIC_PREFIX_INNER_SRC	64
#define	SADB_X_DIAGNOSTIC_PREFIX_INNER_DST	65
#define	SADB_X_DIAGNOSTIC_BAD_INNER_DST_AF	66
#define	SADB_X_DIAGNOSTIC_INNER_AF_MISMATCH	67

#define	SADB_X_DIAGNOSTIC_BAD_NATT_REM_AF	68
#define	SADB_X_DIAGNOSTIC_BAD_NATT_LOC_AF	69

#define	SADB_X_DIAGNOSTIC_PROTO_MISMATCH	70
#define	SADB_X_DIAGNOSTIC_INNER_PROTO_MISMATCH	71

#define	SADB_X_DIAGNOSTIC_DUAL_PORT_SETS	72

#define	SADB_X_DIAGNOSTIC_PAIR_INAPPROPRIATE	73
#define	SADB_X_DIAGNOSTIC_PAIR_ADD_MISMATCH	74
#define	SADB_X_DIAGNOSTIC_PAIR_ALREADY		75
#define	SADB_X_DIAGNOSTIC_PAIR_SA_NOTFOUND	76
#define	SADB_X_DIAGNOSTIC_BAD_SA_DIRECTION	77

#define	SADB_X_DIAGNOSTIC_SA_NOTFOUND		78
#define	SADB_X_DIAGNOSTIC_SA_EXPIRED		79
#define	SADB_X_DIAGNOSTIC_BAD_CTX		80
#define	SADB_X_DIAGNOSTIC_INVALID_REPLAY	81
#define	SADB_X_DIAGNOSTIC_MISSING_LIFETIME	82

#define	SADB_X_DIAGNOSTIC_BAD_LABEL		83
#define	SADB_X_DIAGNOSTIC_MAX			83

/* Algorithm type for sadb_x_algdesc above... */

#define	SADB_X_ALGTYPE_NONE		0
#define	SADB_X_ALGTYPE_AUTH		1
#define	SADB_X_ALGTYPE_CRYPT		2
#define	SADB_X_ALGTYPE_COMPRESS		3

#define	SADB_X_ALGTYPE_MAX		3

/* Key management protocol for sadb_x_kmc above... */

#define	SADB_X_KMP_MANUAL	0	/* Cookie is ignored. */
#define	SADB_X_KMP_IKE		1
#define	SADB_X_KMP_KINK		2
#define	SADB_X_KMP_IKEV2	3

<<<<<<< HEAD
#define	SADB_X_KMP_MAX		3
=======
#define	SADB_X_KMP_MAX		SADB_X_KMP_IKEV2
>>>>>>> bf5d9f18

/*
 * Handy conversion macros.  Not part of the PF_KEY spec...
 */

#define	SADB_64TO8(x)	((x) << 3)
#define	SADB_8TO64(x)	((x) >> 3)
#define	SADB_8TO1(x)	((x) << 3)
#define	SADB_1TO8(x)	((x) >> 3)

#ifdef	__cplusplus
}
#endif

#endif	/* _NET_PFKEYV2_H */<|MERGE_RESOLUTION|>--- conflicted
+++ resolved
@@ -23,11 +23,7 @@
  * Use is subject to license terms.
  */
 /*
-<<<<<<< HEAD
- * Copyright 2018 Joyent, Inc.
-=======
  * Copyright (c) 2018, Joyent, Inc.
->>>>>>> bf5d9f18
  */
 
 #ifndef	_NET_PFKEYV2_H
@@ -849,11 +845,7 @@
 #define	SADB_X_KMP_KINK		2
 #define	SADB_X_KMP_IKEV2	3
 
-<<<<<<< HEAD
-#define	SADB_X_KMP_MAX		3
-=======
 #define	SADB_X_KMP_MAX		SADB_X_KMP_IKEV2
->>>>>>> bf5d9f18
 
 /*
  * Handy conversion macros.  Not part of the PF_KEY spec...
