/*
 * CDDL HEADER START
 *
 * The contents of this file are subject to the terms of the
 * Common Development and Distribution License (the "License").
 * You may not use this file except in compliance with the License.
 *
 * You can obtain a copy of the license at usr/src/OPENSOLARIS.LICENSE
 * or http://www.opensolaris.org/os/licensing.
 * See the License for the specific language governing permissions
 * and limitations under the License.
 *
 * When distributing Covered Code, include this CDDL HEADER in each
 * file and include the License file at usr/src/OPENSOLARIS.LICENSE.
 * If applicable, add the following below this CDDL HEADER, with the
 * fields enclosed by brackets "[]" replaced with your own identifying
 * information: Portions Copyright [yyyy] [name of copyright owner]
 *
 * CDDL HEADER END
 */

/*
 * Copyright (c) 1984, 2010, Oracle and/or its affiliates. All rights reserved.
 * Copyright 2017 Joyent, Inc.
 * Copyright (c) 2016 by Delphix. All rights reserved.
 */

/*	Copyright (c) 1983, 1984, 1985, 1986, 1987, 1988, 1989 AT&T	*/
/*	  All Rights Reserved  	*/

/*
 * Portions of this source code were derived from Berkeley 4.3 BSD
 * under license from the Regents of the University of California.
 */

#include <sys/types.h>
#include <sys/t_lock.h>
#include <sys/ksynch.h>
#include <sys/param.h>
#include <sys/time.h>
#include <sys/systm.h>
#include <sys/sysmacros.h>
#include <sys/resource.h>
#include <sys/signal.h>
#include <sys/cred.h>
#include <sys/user.h>
#include <sys/buf.h>
#include <sys/vfs.h>
#include <sys/vfs_opreg.h>
#include <sys/vnode.h>
#include <sys/proc.h>
#include <sys/disp.h>
#include <sys/file.h>
#include <sys/fcntl.h>
#include <sys/flock.h>
#include <sys/atomic.h>
#include <sys/kmem.h>
#include <sys/uio.h>
#include <sys/dnlc.h>
#include <sys/conf.h>
#include <sys/mman.h>
#include <sys/pathname.h>
#include <sys/debug.h>
#include <sys/vmsystm.h>
#include <sys/cmn_err.h>
#include <sys/filio.h>
#include <sys/policy.h>

#include <sys/fs/ufs_fs.h>
#include <sys/fs/ufs_lockfs.h>
#include <sys/fs/ufs_filio.h>
#include <sys/fs/ufs_inode.h>
#include <sys/fs/ufs_fsdir.h>
#include <sys/fs/ufs_quota.h>
#include <sys/fs/ufs_log.h>
#include <sys/fs/ufs_snap.h>
#include <sys/fs/ufs_trans.h>
#include <sys/fs/ufs_panic.h>
#include <sys/fs/ufs_bio.h>
#include <sys/dirent.h>		/* must be AFTER <sys/fs/fsdir.h>! */
#include <sys/errno.h>
#include <sys/fssnap_if.h>
#include <sys/unistd.h>
#include <sys/sunddi.h>

#include <sys/filio.h>		/* _FIOIO */

#include <vm/hat.h>
#include <vm/page.h>
#include <vm/pvn.h>
#include <vm/as.h>
#include <vm/seg.h>
#include <vm/seg_map.h>
#include <vm/seg_vn.h>
#include <vm/seg_kmem.h>
#include <vm/rm.h>
#include <sys/swap.h>

#include <fs/fs_subr.h>

#include <sys/fs/decomp.h>

static struct instats ins;

static 	int ufs_getpage_ra(struct vnode *, u_offset_t, struct seg *, caddr_t);
static	int ufs_getpage_miss(struct vnode *, u_offset_t, size_t, struct seg *,
		caddr_t, struct page **, size_t, enum seg_rw, int);
static	int ufs_open(struct vnode **, int, struct cred *, caller_context_t *);
static	int ufs_close(struct vnode *, int, int, offset_t, struct cred *,
		caller_context_t *);
static	int ufs_read(struct vnode *, struct uio *, int, struct cred *,
		struct caller_context *);
static	int ufs_write(struct vnode *, struct uio *, int, struct cred *,
		struct caller_context *);
static	int ufs_ioctl(struct vnode *, int, intptr_t, int, struct cred *,
		int *, caller_context_t *);
static	int ufs_getattr(struct vnode *, struct vattr *, int, struct cred *,
		caller_context_t *);
static	int ufs_setattr(struct vnode *, struct vattr *, int, struct cred *,
		caller_context_t *);
static	int ufs_access(struct vnode *, int, int, struct cred *,
		caller_context_t *);
static	int ufs_lookup(struct vnode *, char *, struct vnode **,
		struct pathname *, int, struct vnode *, struct cred *,
		caller_context_t *, int *, pathname_t *);
static	int ufs_create(struct vnode *, char *, struct vattr *, enum vcexcl,
		int, struct vnode **, struct cred *, int,
		caller_context_t *, vsecattr_t  *);
static	int ufs_remove(struct vnode *, char *, struct cred *,
		caller_context_t *, int);
static	int ufs_link(struct vnode *, struct vnode *, char *, struct cred *,
		caller_context_t *, int);
static	int ufs_rename(struct vnode *, char *, struct vnode *, char *,
		struct cred *, caller_context_t *, int);
static	int ufs_mkdir(struct vnode *, char *, struct vattr *, struct vnode **,
		struct cred *, caller_context_t *, int, vsecattr_t *);
static	int ufs_rmdir(struct vnode *, char *, struct vnode *, struct cred *,
		caller_context_t *, int);
static	int ufs_readdir(struct vnode *, struct uio *, struct cred *, int *,
		caller_context_t *, int);
static	int ufs_symlink(struct vnode *, char *, struct vattr *, char *,
		struct cred *, caller_context_t *, int);
static	int ufs_readlink(struct vnode *, struct uio *, struct cred *,
		caller_context_t *);
static	int ufs_fsync(struct vnode *, int, struct cred *, caller_context_t *);
static	void ufs_inactive(struct vnode *, struct cred *, caller_context_t *);
static	int ufs_fid(struct vnode *, struct fid *, caller_context_t *);
static	int ufs_rwlock(struct vnode *, int, caller_context_t *);
static	void ufs_rwunlock(struct vnode *, int, caller_context_t *);
static	int ufs_seek(struct vnode *, offset_t, offset_t *, caller_context_t *);
static	int ufs_frlock(struct vnode *, int, struct flock64 *, int, offset_t,
		struct flk_callback *, struct cred *,
		caller_context_t *);
static  int ufs_space(struct vnode *, int, struct flock64 *, int, offset_t,
		cred_t *, caller_context_t *);
static	int ufs_getpage(struct vnode *, offset_t, size_t, uint_t *,
		struct page **, size_t, struct seg *, caddr_t,
		enum seg_rw, struct cred *, caller_context_t *);
static	int ufs_putpage(struct vnode *, offset_t, size_t, int, struct cred *,
		caller_context_t *);
static	int ufs_putpages(struct vnode *, offset_t, size_t, int, struct cred *);
static	int ufs_map(struct vnode *, offset_t, struct as *, caddr_t *, size_t,
		uchar_t, uchar_t, uint_t, struct cred *, caller_context_t *);
static	int ufs_addmap(struct vnode *, offset_t, struct as *, caddr_t,  size_t,
		uchar_t, uchar_t, uint_t, struct cred *, caller_context_t *);
static	int ufs_delmap(struct vnode *, offset_t, struct as *, caddr_t,  size_t,
		uint_t, uint_t, uint_t, struct cred *, caller_context_t *);
static	int ufs_poll(vnode_t *, short, int, short *, struct pollhead **,
		caller_context_t *);
static	int ufs_dump(vnode_t *, caddr_t, offset_t, offset_t,
    caller_context_t *);
static	int ufs_l_pathconf(struct vnode *, int, ulong_t *, struct cred *,
		caller_context_t *);
static	int ufs_pageio(struct vnode *, struct page *, u_offset_t, size_t, int,
		struct cred *, caller_context_t *);
static	int ufs_dumpctl(vnode_t *, int, offset_t *, caller_context_t *);
static	daddr32_t *save_dblks(struct inode *, struct ufsvfs *, daddr32_t *,
		daddr32_t *, int, int);
static	int ufs_getsecattr(struct vnode *, vsecattr_t *, int, struct cred *,
		caller_context_t *);
static	int ufs_setsecattr(struct vnode *, vsecattr_t *, int, struct cred *,
		caller_context_t *);
static	int ufs_priv_access(void *, int, struct cred *);
static	int ufs_eventlookup(struct vnode *, char *, struct cred *,
    struct vnode **);
extern int as_map_locked(struct as *, caddr_t, size_t, int ((*)()), void *);

/*
 * For lockfs: ulockfs begin/end is now inlined in the ufs_xxx functions.
 *
 * XXX - ULOCKFS in fs_pathconf and ufs_ioctl is not inlined yet.
 */
struct vnodeops *ufs_vnodeops;

/* NOTE: "not blkd" below  means that the operation isn't blocked by lockfs */
const fs_operation_def_t ufs_vnodeops_template[] = {
	VOPNAME_OPEN,		{ .vop_open = ufs_open },	/* not blkd */
	VOPNAME_CLOSE,		{ .vop_close = ufs_close },	/* not blkd */
	VOPNAME_READ,		{ .vop_read = ufs_read },
	VOPNAME_WRITE,		{ .vop_write = ufs_write },
	VOPNAME_IOCTL,		{ .vop_ioctl = ufs_ioctl },
	VOPNAME_GETATTR,	{ .vop_getattr = ufs_getattr },
	VOPNAME_SETATTR,	{ .vop_setattr = ufs_setattr },
	VOPNAME_ACCESS,		{ .vop_access = ufs_access },
	VOPNAME_LOOKUP,		{ .vop_lookup = ufs_lookup },
	VOPNAME_CREATE,		{ .vop_create = ufs_create },
	VOPNAME_REMOVE,		{ .vop_remove = ufs_remove },
	VOPNAME_LINK,		{ .vop_link = ufs_link },
	VOPNAME_RENAME,		{ .vop_rename = ufs_rename },
	VOPNAME_MKDIR,		{ .vop_mkdir = ufs_mkdir },
	VOPNAME_RMDIR,		{ .vop_rmdir = ufs_rmdir },
	VOPNAME_READDIR,	{ .vop_readdir = ufs_readdir },
	VOPNAME_SYMLINK,	{ .vop_symlink = ufs_symlink },
	VOPNAME_READLINK,	{ .vop_readlink = ufs_readlink },
	VOPNAME_FSYNC,		{ .vop_fsync = ufs_fsync },
	VOPNAME_INACTIVE,	{ .vop_inactive = ufs_inactive }, /* not blkd */
	VOPNAME_FID,		{ .vop_fid = ufs_fid },
	VOPNAME_RWLOCK,		{ .vop_rwlock = ufs_rwlock },	/* not blkd */
	VOPNAME_RWUNLOCK,	{ .vop_rwunlock = ufs_rwunlock }, /* not blkd */
	VOPNAME_SEEK,		{ .vop_seek = ufs_seek },
	VOPNAME_FRLOCK,		{ .vop_frlock = ufs_frlock },
	VOPNAME_SPACE,		{ .vop_space = ufs_space },
	VOPNAME_GETPAGE,	{ .vop_getpage = ufs_getpage },
	VOPNAME_PUTPAGE,	{ .vop_putpage = ufs_putpage },
	VOPNAME_MAP,		{ .vop_map = ufs_map },
	VOPNAME_ADDMAP,		{ .vop_addmap = ufs_addmap },	/* not blkd */
	VOPNAME_DELMAP,		{ .vop_delmap = ufs_delmap },	/* not blkd */
	VOPNAME_POLL,		{ .vop_poll = ufs_poll },	/* not blkd */
	VOPNAME_DUMP,		{ .vop_dump = ufs_dump },
	VOPNAME_PATHCONF,	{ .vop_pathconf = ufs_l_pathconf },
	VOPNAME_PAGEIO,		{ .vop_pageio = ufs_pageio },
	VOPNAME_DUMPCTL,	{ .vop_dumpctl = ufs_dumpctl },
	VOPNAME_GETSECATTR,	{ .vop_getsecattr = ufs_getsecattr },
	VOPNAME_SETSECATTR,	{ .vop_setsecattr = ufs_setsecattr },
	VOPNAME_VNEVENT,	{ .vop_vnevent = fs_vnevent_support },
	NULL,			NULL
};

#define	MAX_BACKFILE_COUNT	9999

/*
 * Created by ufs_dumpctl() to store a file's disk block info into memory.
 * Used by ufs_dump() to dump data to disk directly.
 */
struct dump {
	struct inode	*ip;		/* the file we contain */
	daddr_t		fsbs;		/* number of blocks stored */
	struct timeval32 time;		/* time stamp for the struct */
	daddr32_t 	dblk[1];	/* place holder for block info */
};

static struct dump *dump_info = NULL;

/*
 * Previously there was no special action required for ordinary files.
 * (Devices are handled through the device file system.)
 * Now we support Large Files and Large File API requires open to
 * fail if file is large.
 * We could take care to prevent data corruption
 * by doing an atomic check of size and truncate if file is opened with
 * FTRUNC flag set but traditionally this is being done by the vfs/vnode
 * layers. So taking care of truncation here is a change in the existing
 * semantics of VOP_OPEN and therefore we chose not to implement any thing
 * here. The check for the size of the file > 2GB is being done at the
 * vfs layer in routine vn_open().
 */

/* ARGSUSED */
static int
ufs_open(struct vnode **vpp, int flag, struct cred *cr, caller_context_t *ct)
{
	return (0);
}

/*ARGSUSED*/
static int
ufs_close(struct vnode *vp, int flag, int count, offset_t offset,
    struct cred *cr, caller_context_t *ct)
{
	cleanlocks(vp, ttoproc(curthread)->p_pid, 0);
	cleanshares(vp, ttoproc(curthread)->p_pid);

	/*
	 * Push partially filled cluster at last close.
	 * ``last close'' is approximated because the dnlc
	 * may have a hold on the vnode.
	 * Checking for VBAD here will also act as a forced umount check.
	 */
	if (vp->v_count <= 2 && vp->v_type != VBAD) {
		struct inode *ip = VTOI(vp);
		if (ip->i_delaylen) {
			ins.in_poc.value.ul++;
			(void) ufs_putpages(vp, ip->i_delayoff, ip->i_delaylen,
			    B_ASYNC | B_FREE, cr);
			ip->i_delaylen = 0;
		}
	}

	return (0);
}

/*ARGSUSED*/
static int
ufs_read(struct vnode *vp, struct uio *uiop, int ioflag, struct cred *cr,
    struct caller_context *ct)
{
	struct inode *ip = VTOI(vp);
	struct ufsvfs *ufsvfsp;
	struct ulockfs *ulp = NULL;
	int error = 0;
	int intrans = 0;

	ASSERT(RW_READ_HELD(&ip->i_rwlock));

	/*
	 * Mandatory locking needs to be done before ufs_lockfs_begin()
	 * and TRANS_BEGIN_SYNC() calls since mandatory locks can sleep.
	 */
	if (MANDLOCK(vp, ip->i_mode)) {
		/*
		 * ufs_getattr ends up being called by chklock
		 */
		error = chklock(vp, FREAD, uiop->uio_loffset,
		    uiop->uio_resid, uiop->uio_fmode, ct);
		if (error)
			goto out;
	}

	ufsvfsp = ip->i_ufsvfs;
	error = ufs_lockfs_begin(ufsvfsp, &ulp, ULOCKFS_READ_MASK);
	if (error)
		goto out;

	/*
	 * In the case that a directory is opened for reading as a file
	 * (eg "cat .") with the  O_RSYNC, O_SYNC and O_DSYNC flags set.
	 * The locking order had to be changed to avoid a deadlock with
	 * an update taking place on that directory at the same time.
	 */
	if ((ip->i_mode & IFMT) == IFDIR) {

		rw_enter(&ip->i_contents, RW_READER);
		error = rdip(ip, uiop, ioflag, cr);
		rw_exit(&ip->i_contents);

		if (error) {
			if (ulp)
				ufs_lockfs_end(ulp);
			goto out;
		}

		if (ulp && (ioflag & FRSYNC) && (ioflag & (FSYNC | FDSYNC)) &&
		    TRANS_ISTRANS(ufsvfsp)) {
			rw_exit(&ip->i_rwlock);
			TRANS_BEGIN_SYNC(ufsvfsp, TOP_READ_SYNC, TOP_READ_SIZE,
			    error);
			ASSERT(!error);
			TRANS_END_SYNC(ufsvfsp, error, TOP_READ_SYNC,
			    TOP_READ_SIZE);
			rw_enter(&ip->i_rwlock, RW_READER);
		}
	} else {
		/*
		 * Only transact reads to files opened for sync-read and
		 * sync-write on a file system that is not write locked.
		 *
		 * The ``not write locked'' check prevents problems with
		 * enabling/disabling logging on a busy file system.  E.g.,
		 * logging exists at the beginning of the read but does not
		 * at the end.
		 *
		 */
		if (ulp && (ioflag & FRSYNC) && (ioflag & (FSYNC | FDSYNC)) &&
		    TRANS_ISTRANS(ufsvfsp)) {
			TRANS_BEGIN_SYNC(ufsvfsp, TOP_READ_SYNC, TOP_READ_SIZE,
			    error);
			ASSERT(!error);
			intrans = 1;
		}

		rw_enter(&ip->i_contents, RW_READER);
		error = rdip(ip, uiop, ioflag, cr);
		rw_exit(&ip->i_contents);

		if (intrans) {
			TRANS_END_SYNC(ufsvfsp, error, TOP_READ_SYNC,
			    TOP_READ_SIZE);
		}
	}

	if (ulp) {
		ufs_lockfs_end(ulp);
	}
out:

	return (error);
}

extern	int	ufs_HW;		/* high water mark */
extern	int	ufs_LW;		/* low water mark */
int	ufs_WRITES = 1;		/* XXX - enable/disable */
int	ufs_throttles = 0;	/* throttling count */
int	ufs_allow_shared_writes = 1;	/* directio shared writes */

static int
ufs_check_rewrite(struct inode *ip, struct uio *uiop, int ioflag)
{
	int	shared_write;

	/*
	 * If the FDSYNC flag is set then ignore the global
	 * ufs_allow_shared_writes in this case.
	 */
	shared_write = (ioflag & FDSYNC) | ufs_allow_shared_writes;

	/*
	 * Filter to determine if this request is suitable as a
	 * concurrent rewrite. This write must not allocate blocks
	 * by extending the file or filling in holes. No use trying
	 * through FSYNC descriptors as the inode will be synchronously
	 * updated after the write. The uio structure has not yet been
	 * checked for sanity, so assume nothing.
	 */
	return (((ip->i_mode & IFMT) == IFREG) && !(ioflag & FAPPEND) &&
	    (uiop->uio_loffset >= (offset_t)0) &&
	    (uiop->uio_loffset < ip->i_size) && (uiop->uio_resid > 0) &&
	    ((ip->i_size - uiop->uio_loffset) >= uiop->uio_resid) &&
	    !(ioflag & FSYNC) && !bmap_has_holes(ip) &&
	    shared_write);
}

/*ARGSUSED*/
static int
ufs_write(struct vnode *vp, struct uio *uiop, int ioflag, cred_t *cr,
    caller_context_t *ct)
{
	struct inode *ip = VTOI(vp);
	struct ufsvfs *ufsvfsp;
	struct ulockfs *ulp;
	int retry = 1;
	int error, resv, resid = 0;
	int directio_status;
	int exclusive;
	int rewriteflg;
	long start_resid = uiop->uio_resid;

	ASSERT(RW_LOCK_HELD(&ip->i_rwlock));

retry_mandlock:
	/*
	 * Mandatory locking needs to be done before ufs_lockfs_begin()
	 * and TRANS_BEGIN_[A]SYNC() calls since mandatory locks can sleep.
	 * Check for forced unmounts normally done in ufs_lockfs_begin().
	 */
	if ((ufsvfsp = ip->i_ufsvfs) == NULL) {
		error = EIO;
		goto out;
	}
	if (MANDLOCK(vp, ip->i_mode)) {

		ASSERT(RW_WRITE_HELD(&ip->i_rwlock));

		/*
		 * ufs_getattr ends up being called by chklock
		 */
		error = chklock(vp, FWRITE, uiop->uio_loffset,
		    uiop->uio_resid, uiop->uio_fmode, ct);
		if (error)
			goto out;
	}

	/* i_rwlock can change in chklock */
	exclusive = rw_write_held(&ip->i_rwlock);
	rewriteflg = ufs_check_rewrite(ip, uiop, ioflag);

	/*
	 * Check for fast-path special case of directio re-writes.
	 */
	if ((ip->i_flag & IDIRECTIO || ufsvfsp->vfs_forcedirectio) &&
	    !exclusive && rewriteflg) {

		error = ufs_lockfs_begin(ufsvfsp, &ulp, ULOCKFS_WRITE_MASK);
		if (error)
			goto out;

		rw_enter(&ip->i_contents, RW_READER);
		error = ufs_directio_write(ip, uiop, ioflag, 1, cr,
		    &directio_status);
		if (directio_status == DIRECTIO_SUCCESS) {
			uint_t i_flag_save;

			if (start_resid != uiop->uio_resid)
				error = 0;
			/*
			 * Special treatment of access times for re-writes.
			 * If IMOD is not already set, then convert it
			 * to IMODACC for this operation. This defers
			 * entering a delta into the log until the inode
			 * is flushed. This mimics what is done for read
			 * operations and inode access time.
			 */
			mutex_enter(&ip->i_tlock);
			i_flag_save = ip->i_flag;
			ip->i_flag |= IUPD | ICHG;
			ip->i_seq++;
			ITIMES_NOLOCK(ip);
			if ((i_flag_save & IMOD) == 0) {
				ip->i_flag &= ~IMOD;
				ip->i_flag |= IMODACC;
			}
			mutex_exit(&ip->i_tlock);
			rw_exit(&ip->i_contents);
			if (ulp)
				ufs_lockfs_end(ulp);
			goto out;
		}
		rw_exit(&ip->i_contents);
		if (ulp)
			ufs_lockfs_end(ulp);
	}

	if (!exclusive && !rw_tryupgrade(&ip->i_rwlock)) {
		rw_exit(&ip->i_rwlock);
		rw_enter(&ip->i_rwlock, RW_WRITER);
		/*
		 * Mandatory locking could have been enabled
		 * after dropping the i_rwlock.
		 */
		if (MANDLOCK(vp, ip->i_mode))
			goto retry_mandlock;
	}

	error = ufs_lockfs_begin(ufsvfsp, &ulp, ULOCKFS_WRITE_MASK);
	if (error)
		goto out;

	/*
	 * Amount of log space needed for this write
	 */
	if (!rewriteflg || !(ioflag & FDSYNC))
		TRANS_WRITE_RESV(ip, uiop, ulp, &resv, &resid);

	/*
	 * Throttle writes.
	 */
	if (ufs_WRITES && (ip->i_writes > ufs_HW)) {
		mutex_enter(&ip->i_tlock);
		while (ip->i_writes > ufs_HW) {
			ufs_throttles++;
			cv_wait(&ip->i_wrcv, &ip->i_tlock);
		}
		mutex_exit(&ip->i_tlock);
	}

	/*
	 * Enter Transaction
	 *
	 * If the write is a rewrite there is no need to open a transaction
	 * if the FDSYNC flag is set and not the FSYNC.  In this case just
	 * set the IMODACC flag to modify do the update at a later time
	 * thus avoiding the overhead of the logging transaction that is
	 * not required.
	 */
	if (ioflag & (FSYNC|FDSYNC)) {
		if (ulp) {
			if (rewriteflg) {
				uint_t i_flag_save;

				rw_enter(&ip->i_contents, RW_READER);
				mutex_enter(&ip->i_tlock);
				i_flag_save = ip->i_flag;
				ip->i_flag |= IUPD | ICHG;
				ip->i_seq++;
				ITIMES_NOLOCK(ip);
				if ((i_flag_save & IMOD) == 0) {
					ip->i_flag &= ~IMOD;
					ip->i_flag |= IMODACC;
				}
				mutex_exit(&ip->i_tlock);
				rw_exit(&ip->i_contents);
			} else {
				int terr = 0;
				TRANS_BEGIN_SYNC(ufsvfsp, TOP_WRITE_SYNC, resv,
				    terr);
				ASSERT(!terr);
			}
		}
	} else {
		if (ulp)
			TRANS_BEGIN_ASYNC(ufsvfsp, TOP_WRITE, resv);
	}

	/*
	 * Write the file
	 */
	rw_enter(&ufsvfsp->vfs_dqrwlock, RW_READER);
	rw_enter(&ip->i_contents, RW_WRITER);
	if ((ioflag & FAPPEND) != 0 && (ip->i_mode & IFMT) == IFREG) {
		/*
		 * In append mode start at end of file.
		 */
		uiop->uio_loffset = ip->i_size;
	}

	/*
	 * Mild optimisation, don't call ufs_trans_write() unless we have to
	 * Also, suppress file system full messages if we will retry.
	 */
	if (retry)
		ip->i_flag |= IQUIET;
	if (resid) {
		TRANS_WRITE(ip, uiop, ioflag, error, ulp, cr, resv, resid);
	} else {
		error = wrip(ip, uiop, ioflag, cr);
	}
	ip->i_flag &= ~IQUIET;

	rw_exit(&ip->i_contents);
	rw_exit(&ufsvfsp->vfs_dqrwlock);

	/*
	 * Leave Transaction
	 */
	if (ulp) {
		if (ioflag & (FSYNC|FDSYNC)) {
			if (!rewriteflg) {
				int terr = 0;

				TRANS_END_SYNC(ufsvfsp, terr, TOP_WRITE_SYNC,
				    resv);
				if (error == 0)
					error = terr;
			}
		} else {
			TRANS_END_ASYNC(ufsvfsp, TOP_WRITE, resv);
		}
		ufs_lockfs_end(ulp);
	}
out:
	if ((error == ENOSPC) && retry && TRANS_ISTRANS(ufsvfsp)) {
		/*
		 * Any blocks tied up in pending deletes?
		 */
		ufs_delete_drain_wait(ufsvfsp, 1);
		retry = 0;
		goto retry_mandlock;
	}

	if (error == ENOSPC && (start_resid != uiop->uio_resid))
		error = 0;

	return (error);
}

/*
 * Don't cache write blocks to files with the sticky bit set.
 * Used to keep swap files from blowing the page cache on a server.
 */
int stickyhack = 1;

/*
 * Free behind hacks.  The pager is busted.
 * XXX - need to pass the information down to writedone() in a flag like B_SEQ
 * or B_FREE_IF_TIGHT_ON_MEMORY.
 */
int	freebehind = 1;
int	smallfile = 0;
u_offset_t smallfile64 = 32 * 1024;

/*
 * While we should, in most cases, cache the pages for write, we
 * may also want to cache the pages for read as long as they are
 * frequently re-usable.
 *
 * If cache_read_ahead = 1, the pages for read will go to the tail
 * of the cache list when they are released, otherwise go to the head.
 */
int	cache_read_ahead = 0;

/*
 * Freebehind exists  so that as we read  large files  sequentially we
 * don't consume most of memory with pages  from a few files. It takes
 * longer to re-read from disk multiple small files as it does reading
 * one large one sequentially.  As system  memory grows customers need
 * to retain bigger chunks   of files in  memory.   The advent of  the
 * cachelist opens up of the possibility freeing pages  to the head or
 * tail of the list.
 *
 * Not freeing a page is a bet that the page will be read again before
 * it's segmap slot is needed for something else. If we loose the bet,
 * it means some  other thread is  burdened with the  page free we did
 * not do. If we win we save a free and reclaim.
 *
 * Freeing it at the tail  vs the head of cachelist  is a bet that the
 * page will survive until the next  read.  It's also saying that this
 * page is more likely to  be re-used than a  page freed some time ago
 * and never reclaimed.
 *
 * Freebehind maintains a  range of  file offset [smallfile1; smallfile2]
 *
 *            0 < offset < smallfile1 : pages are not freed.
 *   smallfile1 < offset < smallfile2 : pages freed to tail of cachelist.
 *   smallfile2 < offset              : pages freed to head of cachelist.
 *
 * The range  is  computed  at most  once  per second  and  depends on
 * freemem  and  ncpus_online.  Both parameters  are   bounded to be
 * >= smallfile && >= smallfile64.
 *
 * smallfile1 = (free memory / ncpu) / 1000
 * smallfile2 = (free memory / ncpu) / 10
 *
 * A few examples values:
 *
 *       Free Mem (in Bytes) [smallfile1; smallfile2]  [smallfile1; smallfile2]
 *                                 ncpus_online = 4          ncpus_online = 64
 *       ------------------  -----------------------   -----------------------
 *             1G                   [256K;  25M]               [32K; 1.5M]
 *            10G                   [2.5M; 250M]              [156K; 15M]
 *           100G                    [25M; 2.5G]              [1.5M; 150M]
 *
 */

#define	SMALLFILE1_D 1000
#define	SMALLFILE2_D 10
static u_offset_t smallfile1 = 32 * 1024;
static u_offset_t smallfile2 = 32 * 1024;
static clock_t smallfile_update = 0; /* lbolt value of when to recompute */
uint_t smallfile1_d = SMALLFILE1_D;
uint_t smallfile2_d = SMALLFILE2_D;

/*
 * wrip does the real work of write requests for ufs.
 */
int
wrip(struct inode *ip, struct uio *uio, int ioflag, struct cred *cr)
{
	rlim64_t limit = uio->uio_llimit;
	u_offset_t off;
	u_offset_t old_i_size;
	struct fs *fs;
	struct vnode *vp;
	struct ufsvfs *ufsvfsp;
	caddr_t base;
	long start_resid = uio->uio_resid;	/* save starting resid */
	long premove_resid;			/* resid before uiomove() */
	uint_t flags;
	int newpage;
	int iupdat_flag, directio_status;
	int n, on, mapon;
	int error, pagecreate;
	int do_dqrwlock;		/* drop/reacquire vfs_dqrwlock */
	int32_t	iblocks;
	int	new_iblocks;

	/*
	 * ip->i_size is incremented before the uiomove
	 * is done on a write.  If the move fails (bad user
	 * address) reset ip->i_size.
	 * The better way would be to increment ip->i_size
	 * only if the uiomove succeeds.
	 */
	int i_size_changed = 0;
	o_mode_t type;
	int i_seq_needed = 0;

	vp = ITOV(ip);

	/*
	 * check for forced unmount - should not happen as
	 * the request passed the lockfs checks.
	 */
	if ((ufsvfsp = ip->i_ufsvfs) == NULL)
		return (EIO);

	fs = ip->i_fs;

	ASSERT(RW_WRITE_HELD(&ip->i_contents));

	/* check for valid filetype */
	type = ip->i_mode & IFMT;
	if ((type != IFREG) && (type != IFDIR) && (type != IFATTRDIR) &&
	    (type != IFLNK) && (type != IFSHAD)) {
		return (EIO);
	}

	/*
	 * the actual limit of UFS file size
	 * is UFS_MAXOFFSET_T
	 */
	if (limit == RLIM64_INFINITY || limit > MAXOFFSET_T)
		limit = MAXOFFSET_T;

	if (uio->uio_loffset >= limit) {
		proc_t *p = ttoproc(curthread);

		mutex_enter(&p->p_lock);
		(void) rctl_action(rctlproc_legacy[RLIMIT_FSIZE], p->p_rctls,
		    p, RCA_UNSAFE_SIGINFO);
		mutex_exit(&p->p_lock);
		return (EFBIG);
	}

	/*
	 * if largefiles are disallowed, the limit is
	 * the pre-largefiles value of 2GB
	 */
	if (ufsvfsp->vfs_lfflags & UFS_LARGEFILES)
		limit = MIN(UFS_MAXOFFSET_T, limit);
	else
		limit = MIN(MAXOFF32_T, limit);

	if (uio->uio_loffset < (offset_t)0) {
		return (EINVAL);
	}
	if (uio->uio_resid == 0) {
		return (0);
	}

	if (uio->uio_loffset >= limit)
		return (EFBIG);

	ip->i_flag |= INOACC;	/* don't update ref time in getpage */

	if (ioflag & (FSYNC|FDSYNC)) {
		ip->i_flag |= ISYNC;
		iupdat_flag = 1;
	}
	/*
	 * Try to go direct
	 */
	if (ip->i_flag & IDIRECTIO || ufsvfsp->vfs_forcedirectio) {
		uio->uio_llimit = limit;
		error = ufs_directio_write(ip, uio, ioflag, 0, cr,
		    &directio_status);
		/*
		 * If ufs_directio wrote to the file or set the flags,
		 * we need to update i_seq, but it may be deferred.
		 */
		if (start_resid != uio->uio_resid ||
		    (ip->i_flag & (ICHG|IUPD))) {
			i_seq_needed = 1;
			ip->i_flag |= ISEQ;
		}
		if (directio_status == DIRECTIO_SUCCESS)
			goto out;
	}

	/*
	 * Behavior with respect to dropping/reacquiring vfs_dqrwlock:
	 *
	 * o shadow inodes: vfs_dqrwlock is not held at all
	 * o quota updates: vfs_dqrwlock is read or write held
	 * o other updates: vfs_dqrwlock is read held
	 *
	 * The first case is the only one where we do not hold
	 * vfs_dqrwlock at all while entering wrip().
	 * We must make sure not to downgrade/drop vfs_dqrwlock if we
	 * have it as writer, i.e. if we are updating the quota inode.
	 * There is no potential deadlock scenario in this case as
	 * ufs_getpage() takes care of this and avoids reacquiring
	 * vfs_dqrwlock in that case.
	 *
	 * This check is done here since the above conditions do not change
	 * and we possibly loop below, so save a few cycles.
	 */
	if ((type == IFSHAD) ||
	    (rw_owner(&ufsvfsp->vfs_dqrwlock) == curthread)) {
		do_dqrwlock = 0;
	} else {
		do_dqrwlock = 1;
	}

	/*
	 * Large Files: We cast MAXBMASK to offset_t
	 * inorder to mask out the higher bits. Since offset_t
	 * is a signed value, the high order bit set in MAXBMASK
	 * value makes it do the right thing by having all bits 1
	 * in the higher word. May be removed for _SOLARIS64_.
	 */

	fs = ip->i_fs;
	do {
		u_offset_t uoff = uio->uio_loffset;
		off = uoff & (offset_t)MAXBMASK;
		mapon = (int)(uoff & (offset_t)MAXBOFFSET);
		on = (int)blkoff(fs, uoff);
		n = (int)MIN(fs->fs_bsize - on, uio->uio_resid);
		new_iblocks = 1;

		if (type == IFREG && uoff + n >= limit) {
			if (uoff >= limit) {
				error = EFBIG;
				goto out;
			}
			/*
			 * since uoff + n >= limit,
			 * therefore n >= limit - uoff, and n is an int
			 * so it is safe to cast it to an int
			 */
			n = (int)(limit - (rlim64_t)uoff);
		}
		if (uoff + n > ip->i_size) {
			/*
			 * We are extending the length of the file.
			 * bmap is used so that we are sure that
			 * if we need to allocate new blocks, that it
			 * is done here before we up the file size.
			 */
			error = bmap_write(ip, uoff, (int)(on + n),
			    mapon == 0, NULL, cr);
			/*
			 * bmap_write never drops i_contents so if
			 * the flags are set it changed the file.
			 */
			if (ip->i_flag & (ICHG|IUPD)) {
				i_seq_needed = 1;
				ip->i_flag |= ISEQ;
			}
			if (error)
				break;
			/*
			 * There is a window of vulnerability here.
			 * The sequence of operations: allocate file
			 * system blocks, uiomove the data into pages,
			 * and then update the size of the file in the
			 * inode, must happen atomically.  However, due
			 * to current locking constraints, this can not
			 * be done.
			 */
			ASSERT(ip->i_writer == NULL);
			ip->i_writer = curthread;
			i_size_changed = 1;
			/*
			 * If we are writing from the beginning of
			 * the mapping, we can just create the
			 * pages without having to read them.
			 */
			pagecreate = (mapon == 0);
		} else if (n == MAXBSIZE) {
			/*
			 * Going to do a whole mappings worth,
			 * so we can just create the pages w/o
			 * having to read them in.  But before
			 * we do that, we need to make sure any
			 * needed blocks are allocated first.
			 */
			iblocks = ip->i_blocks;
			error = bmap_write(ip, uoff, (int)(on + n),
			    BI_ALLOC_ONLY, NULL, cr);
			/*
			 * bmap_write never drops i_contents so if
			 * the flags are set it changed the file.
			 */
			if (ip->i_flag & (ICHG|IUPD)) {
				i_seq_needed = 1;
				ip->i_flag |= ISEQ;
			}
			if (error)
				break;
			pagecreate = 1;
			/*
			 * check if the new created page needed the
			 * allocation of new disk blocks.
			 */
			if (iblocks == ip->i_blocks)
				new_iblocks = 0; /* no new blocks allocated */
		} else {
			pagecreate = 0;
			/*
			 * In sync mode flush the indirect blocks which
			 * may have been allocated and not written on
			 * disk. In above cases bmap_write will allocate
			 * in sync mode.
			 */
			if (ioflag & (FSYNC|FDSYNC)) {
				error = ufs_indirblk_sync(ip, uoff);
				if (error)
					break;
			}
		}

		/*
		 * At this point we can enter ufs_getpage() in one
		 * of two ways:
		 * 1) segmap_getmapflt() calls ufs_getpage() when the
		 *    forcefault parameter is true (pagecreate == 0)
		 * 2) uiomove() causes a page fault.
		 *
		 * We have to drop the contents lock to prevent the VM
		 * system from trying to reacquire it in ufs_getpage()
		 * should the uiomove cause a pagefault.
		 *
		 * We have to drop the reader vfs_dqrwlock here as well.
		 */
		rw_exit(&ip->i_contents);
		if (do_dqrwlock) {
			ASSERT(RW_LOCK_HELD(&ufsvfsp->vfs_dqrwlock));
			ASSERT(!(RW_WRITE_HELD(&ufsvfsp->vfs_dqrwlock)));
			rw_exit(&ufsvfsp->vfs_dqrwlock);
		}

		newpage = 0;
		premove_resid = uio->uio_resid;

		/*
		 * Touch the page and fault it in if it is not in core
		 * before segmap_getmapflt or vpm_data_copy can lock it.
		 * This is to avoid the deadlock if the buffer is mapped
		 * to the same file through mmap which we want to write.
		 */
		uio_prefaultpages((long)n, uio);

		if (vpm_enable) {
			/*
			 * Copy data. If new pages are created, part of
			 * the page that is not written will be initizliazed
			 * with zeros.
			 */
			error = vpm_data_copy(vp, (off + mapon), (uint_t)n,
			    uio, !pagecreate, &newpage, 0, S_WRITE);
		} else {

			base = segmap_getmapflt(segkmap, vp, (off + mapon),
			    (uint_t)n, !pagecreate, S_WRITE);

			/*
			 * segmap_pagecreate() returns 1 if it calls
			 * page_create_va() to allocate any pages.
			 */

			if (pagecreate)
				newpage = segmap_pagecreate(segkmap, base,
				    (size_t)n, 0);

			error = uiomove(base + mapon, (long)n, UIO_WRITE, uio);
		}

		/*
		 * If "newpage" is set, then a new page was created and it
		 * does not contain valid data, so it needs to be initialized
		 * at this point.
		 * Otherwise the page contains old data, which was overwritten
		 * partially or as a whole in uiomove.
		 * If there is only one iovec structure within uio, then
		 * on error uiomove will not be able to update uio->uio_loffset
		 * and we would zero the whole page here!
		 *
		 * If uiomove fails because of an error, the old valid data
		 * is kept instead of filling the rest of the page with zero's.
		 */
		if (!vpm_enable && newpage &&
		    uio->uio_loffset < roundup(off + mapon + n, PAGESIZE)) {
			/*
			 * We created pages w/o initializing them completely,
			 * thus we need to zero the part that wasn't set up.
			 * This happens on most EOF write cases and if
			 * we had some sort of error during the uiomove.
			 */
			int nzero, nmoved;

			nmoved = (int)(uio->uio_loffset - (off + mapon));
			ASSERT(nmoved >= 0 && nmoved <= n);
			nzero = roundup(on + n, PAGESIZE) - nmoved;
			ASSERT(nzero > 0 && mapon + nmoved + nzero <= MAXBSIZE);
			(void) kzero(base + mapon + nmoved, (uint_t)nzero);
		}

		/*
		 * Unlock the pages allocated by page_create_va()
		 * in segmap_pagecreate()
		 */
		if (!vpm_enable && newpage)
			segmap_pageunlock(segkmap, base, (size_t)n, S_WRITE);

		/*
		 * If the size of the file changed, then update the
		 * size field in the inode now.  This can't be done
		 * before the call to segmap_pageunlock or there is
		 * a potential deadlock with callers to ufs_putpage().
		 * They will be holding i_contents and trying to lock
		 * a page, while this thread is holding a page locked
		 * and trying to acquire i_contents.
		 */
		if (i_size_changed) {
			rw_enter(&ip->i_contents, RW_WRITER);
			old_i_size = ip->i_size;
			UFS_SET_ISIZE(uoff + n, ip);
			TRANS_INODE(ufsvfsp, ip);
			/*
			 * file has grown larger than 2GB. Set flag
			 * in superblock to indicate this, if it
			 * is not already set.
			 */
			if ((ip->i_size > MAXOFF32_T) &&
			    !(fs->fs_flags & FSLARGEFILES)) {
				ASSERT(ufsvfsp->vfs_lfflags & UFS_LARGEFILES);
				mutex_enter(&ufsvfsp->vfs_lock);
				fs->fs_flags |= FSLARGEFILES;
				ufs_sbwrite(ufsvfsp);
				mutex_exit(&ufsvfsp->vfs_lock);
			}
			mutex_enter(&ip->i_tlock);
			ip->i_writer = NULL;
			cv_broadcast(&ip->i_wrcv);
			mutex_exit(&ip->i_tlock);
			rw_exit(&ip->i_contents);
		}

		if (error) {
			/*
			 * If we failed on a write, we may have already
			 * allocated file blocks as well as pages.  It's
			 * hard to undo the block allocation, but we must
			 * be sure to invalidate any pages that may have
			 * been allocated.
			 *
			 * If the page was created without initialization
			 * then we must check if it should be possible
			 * to destroy the new page and to keep the old data
			 * on the disk.
			 *
			 * It is possible to destroy the page without
			 * having to write back its contents only when
			 * - the size of the file keeps unchanged
			 * - bmap_write() did not allocate new disk blocks
			 *   it is possible to create big files using "seek" and
			 *   write to the end of the file. A "write" to a
			 *   position before the end of the file would not
			 *   change the size of the file but it would allocate
			 *   new disk blocks.
			 * - uiomove intended to overwrite the whole page.
			 * - a new page was created (newpage == 1).
			 */

			if (i_size_changed == 0 && new_iblocks == 0 &&
			    newpage) {

				/* unwind what uiomove eventually last did */
				uio->uio_resid = premove_resid;

				/*
				 * destroy the page, do not write ambiguous
				 * data to the disk.
				 */
				flags = SM_DESTROY;
			} else {
				/*
				 * write the page back to the disk, if dirty,
				 * and remove the page from the cache.
				 */
				flags = SM_INVAL;
			}

			if (vpm_enable) {
				/*
				 *  Flush pages.
				 */
				(void) vpm_sync_pages(vp, off, n, flags);
			} else {
				(void) segmap_release(segkmap, base, flags);
			}
		} else {
			flags = 0;
			/*
			 * Force write back for synchronous write cases.
			 */
			if ((ioflag & (FSYNC|FDSYNC)) || type == IFDIR) {
				/*
				 * If the sticky bit is set but the
				 * execute bit is not set, we do a
				 * synchronous write back and free
				 * the page when done.  We set up swap
				 * files to be handled this way to
				 * prevent servers from keeping around
				 * the client's swap pages too long.
				 * XXX - there ought to be a better way.
				 */
				if (IS_SWAPVP(vp)) {
					flags = SM_WRITE | SM_FREE |
					    SM_DONTNEED;
					iupdat_flag = 0;
				} else {
					flags = SM_WRITE;
				}
			} else if (n + on == MAXBSIZE || IS_SWAPVP(vp)) {
				/*
				 * Have written a whole block.
				 * Start an asynchronous write and
				 * mark the buffer to indicate that
				 * it won't be needed again soon.
				 */
				flags = SM_WRITE | SM_ASYNC | SM_DONTNEED;
			}
			if (vpm_enable) {
				/*
				 * Flush pages.
				 */
				error = vpm_sync_pages(vp, off, n, flags);
			} else {
				error = segmap_release(segkmap, base, flags);
			}
			/*
			 * If the operation failed and is synchronous,
			 * then we need to unwind what uiomove() last
			 * did so we can potentially return an error to
			 * the caller.  If this write operation was
			 * done in two pieces and the first succeeded,
			 * then we won't return an error for the second
			 * piece that failed.  However, we only want to
			 * return a resid value that reflects what was
			 * really done.
			 *
			 * Failures for non-synchronous operations can
			 * be ignored since the page subsystem will
			 * retry the operation until it succeeds or the
			 * file system is unmounted.
			 */
			if (error) {
				if ((ioflag & (FSYNC | FDSYNC)) ||
				    type == IFDIR) {
					uio->uio_resid = premove_resid;
				} else {
					error = 0;
				}
			}
		}

		/*
		 * Re-acquire contents lock.
		 * If it was dropped, reacquire reader vfs_dqrwlock as well.
		 */
		if (do_dqrwlock)
			rw_enter(&ufsvfsp->vfs_dqrwlock, RW_READER);
		rw_enter(&ip->i_contents, RW_WRITER);

		/*
		 * If the uiomove() failed or if a synchronous
		 * page push failed, fix up i_size.
		 */
		if (error) {
			if (i_size_changed) {
				/*
				 * The uiomove failed, and we
				 * allocated blocks,so get rid
				 * of them.
				 */
				(void) ufs_itrunc(ip, old_i_size, 0, cr);
			}
		} else {
			/*
			 * XXX - Can this be out of the loop?
			 */
			ip->i_flag |= IUPD | ICHG;
			/*
			 * Only do one increase of i_seq for multiple
			 * pieces.  Because we drop locks, record
			 * the fact that we changed the timestamp and
			 * are deferring the increase in case another thread
			 * pushes our timestamp update.
			 */
			i_seq_needed = 1;
			ip->i_flag |= ISEQ;
			if (i_size_changed)
				ip->i_flag |= IATTCHG;
			if ((ip->i_mode & (IEXEC | (IEXEC >> 3) |
			    (IEXEC >> 6))) != 0 &&
			    (ip->i_mode & (ISUID | ISGID)) != 0 &&
			    secpolicy_vnode_setid_retain(cr,
			    (ip->i_mode & ISUID) != 0 && ip->i_uid == 0) != 0) {
				/*
				 * Clear Set-UID & Set-GID bits on
				 * successful write if not privileged
				 * and at least one of the execute bits
				 * is set.  If we always clear Set-GID,
				 * mandatory file and record locking is
				 * unuseable.
				 */
				ip->i_mode &= ~(ISUID | ISGID);
			}
		}
		/*
		 * In the case the FDSYNC flag is set and this is a
		 * "rewrite" we won't log a delta.
		 * The FSYNC flag overrides all cases.
		 */
		if (!ufs_check_rewrite(ip, uio, ioflag) || !(ioflag & FDSYNC)) {
			TRANS_INODE(ufsvfsp, ip);
		}
	} while (error == 0 && uio->uio_resid > 0 && n != 0);

out:
	/*
	 * Make sure i_seq is increased at least once per write
	 */
	if (i_seq_needed) {
		ip->i_seq++;
		ip->i_flag &= ~ISEQ;	/* no longer deferred */
	}

	/*
	 * Inode is updated according to this table -
	 *
	 *   FSYNC	  FDSYNC(posix.4)
	 *   --------------------------
	 *   always@	  IATTCHG|IBDWRITE
	 *
	 * @ - 	If we are doing synchronous write the only time we should
	 *	not be sync'ing the ip here is if we have the stickyhack
	 *	activated, the file is marked with the sticky bit and
	 *	no exec bit, the file length has not been changed and
	 *	no new blocks have been allocated during this write.
	 */

	if ((ip->i_flag & ISYNC) != 0) {
		/*
		 * we have eliminated nosync
		 */
		if ((ip->i_flag & (IATTCHG|IBDWRITE)) ||
		    ((ioflag & FSYNC) && iupdat_flag)) {
			ufs_iupdat(ip, 1);
		}
	}

	/*
	 * If we've already done a partial-write, terminate
	 * the write but return no error unless the error is ENOSPC
	 * because the caller can detect this and free resources and
	 * try again.
	 */
	if ((start_resid != uio->uio_resid) && (error != ENOSPC))
		error = 0;

	ip->i_flag &= ~(INOACC | ISYNC);
	ITIMES_NOLOCK(ip);
	return (error);
}

/*
 * rdip does the real work of read requests for ufs.
 */
int
rdip(struct inode *ip, struct uio *uio, int ioflag, cred_t *cr)
{
	u_offset_t off;
	caddr_t base;
	struct fs *fs;
	struct ufsvfs *ufsvfsp;
	struct vnode *vp;
	long oresid = uio->uio_resid;
	u_offset_t n, on, mapon;
	int error = 0;
	int doupdate = 1;
	uint_t flags;
	int dofree, directio_status;
	krw_t rwtype;
	o_mode_t type;
	clock_t	now;

	vp = ITOV(ip);

	ASSERT(RW_LOCK_HELD(&ip->i_contents));

	ufsvfsp = ip->i_ufsvfs;

	if (ufsvfsp == NULL)
		return (EIO);

	fs = ufsvfsp->vfs_fs;

	/* check for valid filetype */
	type = ip->i_mode & IFMT;
	if ((type != IFREG) && (type != IFDIR) && (type != IFATTRDIR) &&
	    (type != IFLNK) && (type != IFSHAD)) {
		return (EIO);
	}

	if (uio->uio_loffset > UFS_MAXOFFSET_T) {
		error = 0;
		goto out;
	}
	if (uio->uio_loffset < (offset_t)0) {
		return (EINVAL);
	}
	if (uio->uio_resid == 0) {
		return (0);
	}

	if (!ULOCKFS_IS_NOIACC(ITOUL(ip)) && (fs->fs_ronly == 0) &&
	    (!ufsvfsp->vfs_noatime)) {
		mutex_enter(&ip->i_tlock);
		ip->i_flag |= IACC;
		mutex_exit(&ip->i_tlock);
	}
	/*
	 * Try to go direct
	 */
	if (ip->i_flag & IDIRECTIO || ufsvfsp->vfs_forcedirectio) {
		error = ufs_directio_read(ip, uio, cr, &directio_status);
		if (directio_status == DIRECTIO_SUCCESS)
			goto out;
	}

	rwtype = (rw_write_held(&ip->i_contents)?RW_WRITER:RW_READER);

	do {
		offset_t diff;
		u_offset_t uoff = uio->uio_loffset;
		off = uoff & (offset_t)MAXBMASK;
		mapon = (u_offset_t)(uoff & (offset_t)MAXBOFFSET);
		on = (u_offset_t)blkoff(fs, uoff);
		n = MIN((u_offset_t)fs->fs_bsize - on,
		    (u_offset_t)uio->uio_resid);

		diff = ip->i_size - uoff;

		if (diff <= (offset_t)0) {
			error = 0;
			goto out;
		}
		if (diff < (offset_t)n)
			n = (int)diff;

		/*
		 * We update smallfile2 and smallfile1 at most every second.
		 */
		now = ddi_get_lbolt();
		if (now >= smallfile_update) {
			uint64_t percpufreeb;
			if (smallfile1_d == 0) smallfile1_d = SMALLFILE1_D;
			if (smallfile2_d == 0) smallfile2_d = SMALLFILE2_D;
			percpufreeb = ptob((uint64_t)freemem) / ncpus_online;
			smallfile1 = percpufreeb / smallfile1_d;
			smallfile2 = percpufreeb / smallfile2_d;
			smallfile1 = MAX(smallfile1, smallfile);
			smallfile1 = MAX(smallfile1, smallfile64);
			smallfile2 = MAX(smallfile1, smallfile2);
			smallfile_update = now + hz;
		}

		dofree = freebehind &&
		    ip->i_nextr == (off & PAGEMASK) && off > smallfile1;

		/*
		 * At this point we can enter ufs_getpage() in one of two
		 * ways:
		 * 1) segmap_getmapflt() calls ufs_getpage() when the
		 *    forcefault parameter is true (value of 1 is passed)
		 * 2) uiomove() causes a page fault.
		 *
		 * We cannot hold onto an i_contents reader lock without
		 * risking deadlock in ufs_getpage() so drop a reader lock.
		 * The ufs_getpage() dolock logic already allows for a
		 * thread holding i_contents as writer to work properly
		 * so we keep a writer lock.
		 */
		if (rwtype == RW_READER)
			rw_exit(&ip->i_contents);

		if (vpm_enable) {
			/*
			 * Copy data.
			 */
			error = vpm_data_copy(vp, (off + mapon), (uint_t)n,
			    uio, 1, NULL, 0, S_READ);
		} else {
			base = segmap_getmapflt(segkmap, vp, (off + mapon),
			    (uint_t)n, 1, S_READ);
			error = uiomove(base + mapon, (long)n, UIO_READ, uio);
		}

		flags = 0;
		if (!error) {
			/*
			 * If  reading sequential  we won't need  this
			 * buffer again  soon.  For  offsets in  range
			 * [smallfile1,  smallfile2] release the pages
			 * at   the  tail  of the   cache list, larger
			 * offsets are released at the head.
			 */
			if (dofree) {
				flags = SM_FREE | SM_ASYNC;
				if ((cache_read_ahead == 0) &&
				    (off > smallfile2))
					flags |=  SM_DONTNEED;
			}
			/*
			 * In POSIX SYNC (FSYNC and FDSYNC) read mode,
			 * we want to make sure that the page which has
			 * been read, is written on disk if it is dirty.
			 * And corresponding indirect blocks should also
			 * be flushed out.
			 */
			if ((ioflag & FRSYNC) && (ioflag & (FSYNC|FDSYNC))) {
				flags &= ~SM_ASYNC;
				flags |= SM_WRITE;
			}
			if (vpm_enable) {
				error = vpm_sync_pages(vp, off, n, flags);
			} else {
				error = segmap_release(segkmap, base, flags);
			}
		} else {
			if (vpm_enable) {
				(void) vpm_sync_pages(vp, off, n, flags);
			} else {
				(void) segmap_release(segkmap, base, flags);
			}
		}

		if (rwtype == RW_READER)
			rw_enter(&ip->i_contents, rwtype);
	} while (error == 0 && uio->uio_resid > 0 && n != 0);
out:
	/*
	 * Inode is updated according to this table if FRSYNC is set.
	 *
	 *   FSYNC	  FDSYNC(posix.4)
	 *   --------------------------
	 *   always	  IATTCHG|IBDWRITE
	 */
	/*
	 * The inode is not updated if we're logging and the inode is a
	 * directory with FRSYNC, FSYNC and FDSYNC flags set.
	 */
	if (ioflag & FRSYNC) {
		if (TRANS_ISTRANS(ufsvfsp) && ((ip->i_mode & IFMT) == IFDIR)) {
			doupdate = 0;
		}
		if (doupdate) {
			if ((ioflag & FSYNC) ||
			    ((ioflag & FDSYNC) &&
			    (ip->i_flag & (IATTCHG|IBDWRITE)))) {
				ufs_iupdat(ip, 1);
			}
		}
	}
	/*
	 * If we've already done a partial read, terminate
	 * the read but return no error.
	 */
	if (oresid != uio->uio_resid)
		error = 0;
	ITIMES(ip);

	return (error);
}

/* ARGSUSED */
static int
ufs_ioctl(
	struct vnode	*vp,
	int		cmd,
	intptr_t	arg,
	int		flag,
	struct cred	*cr,
	int		*rvalp,
	caller_context_t *ct)
{
	struct lockfs	lockfs, lockfs_out;
	struct ufsvfs	*ufsvfsp = VTOI(vp)->i_ufsvfs;
	char		*comment, *original_comment;
	struct fs	*fs;
	struct ulockfs	*ulp;
	offset_t	off;
	extern int	maxphys;
	int		error;
	int		issync;
	int		trans_size;


	/*
	 * forcibly unmounted
	 */
	if (ufsvfsp == NULL || vp->v_vfsp == NULL ||
	    vp->v_vfsp->vfs_flag & VFS_UNMOUNTED)
		return (EIO);
	fs = ufsvfsp->vfs_fs;

	if (cmd == Q_QUOTACTL) {
		error = ufs_lockfs_begin(ufsvfsp, &ulp, ULOCKFS_QUOTA_MASK);
		if (error)
			return (error);

		if (ulp) {
			TRANS_BEGIN_ASYNC(ufsvfsp, TOP_QUOTA,
			    TOP_SETQUOTA_SIZE(fs));
		}

		error = quotactl(vp, arg, flag, cr);

		if (ulp) {
			TRANS_END_ASYNC(ufsvfsp, TOP_QUOTA,
			    TOP_SETQUOTA_SIZE(fs));
			ufs_lockfs_end(ulp);
		}
		return (error);
	}

	switch (cmd) {
		case _FIOLFS:
			/*
			 * file system locking
			 */
			if (secpolicy_fs_config(cr, ufsvfsp->vfs_vfs) != 0)
				return (EPERM);

			if ((flag & DATAMODEL_MASK) == DATAMODEL_NATIVE) {
				if (copyin((caddr_t)arg, &lockfs,
				    sizeof (struct lockfs)))
					return (EFAULT);
			}
#ifdef _SYSCALL32_IMPL
			else {
				struct lockfs32	lockfs32;
				/* Translate ILP32 lockfs to LP64 lockfs */
				if (copyin((caddr_t)arg, &lockfs32,
				    sizeof (struct lockfs32)))
					return (EFAULT);
				lockfs.lf_lock = (ulong_t)lockfs32.lf_lock;
				lockfs.lf_flags = (ulong_t)lockfs32.lf_flags;
				lockfs.lf_key = (ulong_t)lockfs32.lf_key;
				lockfs.lf_comlen = (ulong_t)lockfs32.lf_comlen;
				lockfs.lf_comment =
				    (caddr_t)(uintptr_t)lockfs32.lf_comment;
			}
#endif /* _SYSCALL32_IMPL */

			if (lockfs.lf_comlen) {
				if (lockfs.lf_comlen > LOCKFS_MAXCOMMENTLEN)
					return (ENAMETOOLONG);
				comment =
				    kmem_alloc(lockfs.lf_comlen, KM_SLEEP);
				if (copyin(lockfs.lf_comment, comment,
				    lockfs.lf_comlen)) {
					kmem_free(comment, lockfs.lf_comlen);
					return (EFAULT);
				}
				original_comment = lockfs.lf_comment;
				lockfs.lf_comment = comment;
			}
			if ((error = ufs_fiolfs(vp, &lockfs, 0)) == 0) {
				lockfs.lf_comment = original_comment;

				if ((flag & DATAMODEL_MASK) ==
				    DATAMODEL_NATIVE) {
					(void) copyout(&lockfs, (caddr_t)arg,
					    sizeof (struct lockfs));
				}
#ifdef _SYSCALL32_IMPL
				else {
					struct lockfs32	lockfs32;
					/* Translate LP64 to ILP32 lockfs */
					lockfs32.lf_lock =
					    (uint32_t)lockfs.lf_lock;
					lockfs32.lf_flags =
					    (uint32_t)lockfs.lf_flags;
					lockfs32.lf_key =
					    (uint32_t)lockfs.lf_key;
					lockfs32.lf_comlen =
					    (uint32_t)lockfs.lf_comlen;
					lockfs32.lf_comment =
					    (uint32_t)(uintptr_t)
					    lockfs.lf_comment;
					(void) copyout(&lockfs32, (caddr_t)arg,
					    sizeof (struct lockfs32));
				}
#endif /* _SYSCALL32_IMPL */

			} else {
				if (lockfs.lf_comlen)
					kmem_free(comment, lockfs.lf_comlen);
			}
			return (error);

		case _FIOLFSS:
			/*
			 * get file system locking status
			 */

			if ((flag & DATAMODEL_MASK) == DATAMODEL_NATIVE) {
				if (copyin((caddr_t)arg, &lockfs,
				    sizeof (struct lockfs)))
					return (EFAULT);
			}
#ifdef _SYSCALL32_IMPL
			else {
				struct lockfs32	lockfs32;
				/* Translate ILP32 lockfs to LP64 lockfs */
				if (copyin((caddr_t)arg, &lockfs32,
				    sizeof (struct lockfs32)))
					return (EFAULT);
				lockfs.lf_lock = (ulong_t)lockfs32.lf_lock;
				lockfs.lf_flags = (ulong_t)lockfs32.lf_flags;
				lockfs.lf_key = (ulong_t)lockfs32.lf_key;
				lockfs.lf_comlen = (ulong_t)lockfs32.lf_comlen;
				lockfs.lf_comment =
				    (caddr_t)(uintptr_t)lockfs32.lf_comment;
			}
#endif /* _SYSCALL32_IMPL */

			if (error =  ufs_fiolfss(vp, &lockfs_out))
				return (error);
			lockfs.lf_lock = lockfs_out.lf_lock;
			lockfs.lf_key = lockfs_out.lf_key;
			lockfs.lf_flags = lockfs_out.lf_flags;
			lockfs.lf_comlen = MIN(lockfs.lf_comlen,
			    lockfs_out.lf_comlen);

			if ((flag & DATAMODEL_MASK) == DATAMODEL_NATIVE) {
				if (copyout(&lockfs, (caddr_t)arg,
				    sizeof (struct lockfs)))
					return (EFAULT);
			}
#ifdef _SYSCALL32_IMPL
			else {
				/* Translate LP64 to ILP32 lockfs */
				struct lockfs32	lockfs32;
				lockfs32.lf_lock = (uint32_t)lockfs.lf_lock;
				lockfs32.lf_flags = (uint32_t)lockfs.lf_flags;
				lockfs32.lf_key = (uint32_t)lockfs.lf_key;
				lockfs32.lf_comlen = (uint32_t)lockfs.lf_comlen;
				lockfs32.lf_comment =
				    (uint32_t)(uintptr_t)lockfs.lf_comment;
				if (copyout(&lockfs32, (caddr_t)arg,
				    sizeof (struct lockfs32)))
					return (EFAULT);
			}
#endif /* _SYSCALL32_IMPL */

			if (lockfs.lf_comlen &&
			    lockfs.lf_comment && lockfs_out.lf_comment)
				if (copyout(lockfs_out.lf_comment,
				    lockfs.lf_comment, lockfs.lf_comlen))
					return (EFAULT);
			return (0);

		case _FIOSATIME:
			/*
			 * set access time
			 */

			/*
			 * if mounted w/o atime, return quietly.
			 * I briefly thought about returning ENOSYS, but
			 * figured that most apps would consider this fatal
			 * but the idea is to make this as seamless as poss.
			 */
			if (ufsvfsp->vfs_noatime)
				return (0);

			error = ufs_lockfs_begin(ufsvfsp, &ulp,
			    ULOCKFS_SETATTR_MASK);
			if (error)
				return (error);

			if (ulp) {
				trans_size = (int)TOP_SETATTR_SIZE(VTOI(vp));
				TRANS_BEGIN_CSYNC(ufsvfsp, issync,
				    TOP_SETATTR, trans_size);
			}

			error = ufs_fiosatime(vp, (struct timeval *)arg,
			    flag, cr);

			if (ulp) {
				TRANS_END_CSYNC(ufsvfsp, error, issync,
				    TOP_SETATTR, trans_size);
				ufs_lockfs_end(ulp);
			}
			return (error);

		case _FIOSDIO:
			/*
			 * set delayed-io
			 */
			return (ufs_fiosdio(vp, (uint_t *)arg, flag, cr));

		case _FIOGDIO:
			/*
			 * get delayed-io
			 */
			return (ufs_fiogdio(vp, (uint_t *)arg, flag, cr));

		case _FIOIO:
			/*
			 * inode open
			 */
			error = ufs_lockfs_begin(ufsvfsp, &ulp,
			    ULOCKFS_VGET_MASK);
			if (error)
				return (error);

			error = ufs_fioio(vp, (struct fioio *)arg, flag, cr);

			if (ulp) {
				ufs_lockfs_end(ulp);
			}
			return (error);

		case _FIOFFS:
			/*
			 * file system flush (push w/invalidate)
			 */
			if ((caddr_t)arg != NULL)
				return (EINVAL);
			return (ufs_fioffs(vp, NULL, cr));

		case _FIOISBUSY:
			/*
			 * Contract-private interface for Legato
			 * Purge this vnode from the DNLC and decide
			 * if this vnode is busy (*arg == 1) or not
			 * (*arg == 0)
			 */
			if (secpolicy_fs_config(cr, ufsvfsp->vfs_vfs) != 0)
				return (EPERM);
			error = ufs_fioisbusy(vp, (int *)arg, cr);
			return (error);

		case _FIODIRECTIO:
			return (ufs_fiodirectio(vp, (int)arg, cr));

		case _FIOTUNE:
			/*
			 * Tune the file system (aka setting fs attributes)
			 */
			error = ufs_lockfs_begin(ufsvfsp, &ulp,
			    ULOCKFS_SETATTR_MASK);
			if (error)
				return (error);

			error = ufs_fiotune(vp, (struct fiotune *)arg, cr);

			if (ulp)
				ufs_lockfs_end(ulp);
			return (error);

		case _FIOLOGENABLE:
			if (secpolicy_fs_config(cr, ufsvfsp->vfs_vfs) != 0)
				return (EPERM);
			return (ufs_fiologenable(vp, (void *)arg, cr, flag));

		case _FIOLOGDISABLE:
			if (secpolicy_fs_config(cr, ufsvfsp->vfs_vfs) != 0)
				return (EPERM);
			return (ufs_fiologdisable(vp, (void *)arg, cr, flag));

		case _FIOISLOG:
			return (ufs_fioislog(vp, (void *)arg, cr, flag));

		case _FIOSNAPSHOTCREATE_MULTI:
		{
			struct fiosnapcreate_multi	fc, *fcp;
			size_t	fcm_size;

			if (copyin((void *)arg, &fc, sizeof (fc)))
				return (EFAULT);
			if (fc.backfilecount > MAX_BACKFILE_COUNT)
				return (EINVAL);
			fcm_size = sizeof (struct fiosnapcreate_multi) +
			    (fc.backfilecount - 1) * sizeof (int);
			fcp = (struct fiosnapcreate_multi *)
			    kmem_alloc(fcm_size, KM_SLEEP);
			if (copyin((void *)arg, fcp, fcm_size)) {
				kmem_free(fcp, fcm_size);
				return (EFAULT);
			}
			error = ufs_snap_create(vp, fcp, cr);
			/*
			 * Do copyout even if there is an error because
			 * the details of error is stored in fcp.
			 */
			if (copyout(fcp, (void *)arg, fcm_size))
				error = EFAULT;
			kmem_free(fcp, fcm_size);
			return (error);
		}

		case _FIOSNAPSHOTDELETE:
		{
			struct fiosnapdelete	fc;

			if (copyin((void *)arg, &fc, sizeof (fc)))
				return (EFAULT);
			error = ufs_snap_delete(vp, &fc, cr);
			if (!error && copyout(&fc, (void *)arg, sizeof (fc)))
				error = EFAULT;
			return (error);
		}

		case _FIOGETSUPERBLOCK:
			if (copyout(fs, (void *)arg, SBSIZE))
				return (EFAULT);
			return (0);

		case _FIOGETMAXPHYS:
			if (copyout(&maxphys, (void *)arg, sizeof (maxphys)))
				return (EFAULT);
			return (0);

		/*
		 * The following 3 ioctls are for TSufs support
		 * although could potentially be used elsewhere
		 */
		case _FIO_SET_LUFS_DEBUG:
			if (secpolicy_fs_config(cr, ufsvfsp->vfs_vfs) != 0)
				return (EPERM);
			lufs_debug = (uint32_t)arg;
			return (0);

		case _FIO_SET_LUFS_ERROR:
			if (secpolicy_fs_config(cr, ufsvfsp->vfs_vfs) != 0)
				return (EPERM);
			TRANS_SETERROR(ufsvfsp);
			return (0);

		case _FIO_GET_TOP_STATS:
		{
			fio_lufs_stats_t *ls;
			ml_unit_t *ul = ufsvfsp->vfs_log;

			ls = kmem_zalloc(sizeof (*ls), KM_SLEEP);
			ls->ls_debug = ul->un_debug; /* return debug value */
			/* Copy stucture if statistics are being kept */
			if (ul->un_logmap->mtm_tops) {
				ls->ls_topstats = *(ul->un_logmap->mtm_tops);
			}
			error = 0;
			if (copyout(ls, (void *)arg, sizeof (*ls)))
				error = EFAULT;
			kmem_free(ls, sizeof (*ls));
			return (error);
		}

		case _FIO_SEEK_DATA:
		case _FIO_SEEK_HOLE:
			if (ddi_copyin((void *)arg, &off, sizeof (off), flag))
				return (EFAULT);
			/* offset paramater is in/out */
			error = ufs_fio_holey(vp, cmd, &off);
			if (error)
				return (error);
			if (ddi_copyout(&off, (void *)arg, sizeof (off), flag))
				return (EFAULT);
			return (0);

		case _FIO_COMPRESSED:
		{
			/*
			 * This is a project private ufs ioctl() to mark
			 * the inode as that belonging to a compressed
			 * file. This is used to mark individual
			 * compressed files in a miniroot archive.
			 * The files compressed in this manner are
			 * automatically decompressed by the dcfs filesystem
			 * (via an interception in ufs_lookup - see decompvp())
			 * which is layered on top of ufs on a system running
			 * from the archive. See uts/common/fs/dcfs for details.
			 * This ioctl only marks the file as compressed - the
			 * actual compression is done by fiocompress (a
			 * userland utility) which invokes this ioctl().
			 */
			struct inode *ip = VTOI(vp);

			error = ufs_lockfs_begin(ufsvfsp, &ulp,
			    ULOCKFS_SETATTR_MASK);
			if (error)
				return (error);

			if (ulp) {
				TRANS_BEGIN_ASYNC(ufsvfsp, TOP_IUPDAT,
				    TOP_IUPDAT_SIZE(ip));
			}

			error = ufs_mark_compressed(vp);

			if (ulp) {
				TRANS_END_ASYNC(ufsvfsp, TOP_IUPDAT,
				    TOP_IUPDAT_SIZE(ip));
				ufs_lockfs_end(ulp);
			}

			return (error);

		}

		default:
			return (ENOTTY);
	}
}


/* ARGSUSED */
static int
ufs_getattr(struct vnode *vp, struct vattr *vap, int flags,
    struct cred *cr, caller_context_t *ct)
{
	struct inode *ip = VTOI(vp);
	struct ufsvfs *ufsvfsp;
	int err;

	if (vap->va_mask == AT_SIZE) {
		/*
		 * for performance, if only the size is requested don't bother
		 * with anything else.
		 */
		UFS_GET_ISIZE(&vap->va_size, ip);
		return (0);
	}

	/*
	 * inlined lockfs checks
	 */
	ufsvfsp = ip->i_ufsvfs;
	if ((ufsvfsp == NULL) || ULOCKFS_IS_HLOCK(&ufsvfsp->vfs_ulockfs)) {
		err = EIO;
		goto out;
	}

	rw_enter(&ip->i_contents, RW_READER);
	/*
	 * Return all the attributes.  This should be refined so
	 * that it only returns what's asked for.
	 */

	/*
	 * Copy from inode table.
	 */
	vap->va_type = vp->v_type;
	vap->va_mode = ip->i_mode & MODEMASK;
	/*
	 * If there is an ACL and there is a mask entry, then do the
	 * extra work that completes the equivalent of an acltomode(3)
	 * call.  According to POSIX P1003.1e, the acl mask should be
	 * returned in the group permissions field.
	 *
	 * - start with the original permission and mode bits (from above)
	 * - clear the group owner bits
	 * - add in the mask bits.
	 */
	if (ip->i_ufs_acl && ip->i_ufs_acl->aclass.acl_ismask) {
		vap->va_mode &= ~((VREAD | VWRITE | VEXEC) >> 3);
		vap->va_mode |=
		    (ip->i_ufs_acl->aclass.acl_maskbits & PERMMASK) << 3;
	}
	vap->va_uid = ip->i_uid;
	vap->va_gid = ip->i_gid;
	vap->va_fsid = ip->i_dev;
	vap->va_nodeid = (ino64_t)ip->i_number;
	vap->va_nlink = ip->i_nlink;
	vap->va_size = ip->i_size;
	if (vp->v_type == VCHR || vp->v_type == VBLK)
		vap->va_rdev = ip->i_rdev;
	else
		vap->va_rdev = 0;	/* not a b/c spec. */
	mutex_enter(&ip->i_tlock);
	ITIMES_NOLOCK(ip);	/* mark correct time in inode */
	vap->va_seq = ip->i_seq;
	vap->va_atime.tv_sec = (time_t)ip->i_atime.tv_sec;
	vap->va_atime.tv_nsec = ip->i_atime.tv_usec*1000;
	vap->va_mtime.tv_sec = (time_t)ip->i_mtime.tv_sec;
	vap->va_mtime.tv_nsec = ip->i_mtime.tv_usec*1000;
	vap->va_ctime.tv_sec = (time_t)ip->i_ctime.tv_sec;
	vap->va_ctime.tv_nsec = ip->i_ctime.tv_usec*1000;
	mutex_exit(&ip->i_tlock);

	switch (ip->i_mode & IFMT) {

	case IFBLK:
		vap->va_blksize = MAXBSIZE;		/* was BLKDEV_IOSIZE */
		break;

	case IFCHR:
		vap->va_blksize = MAXBSIZE;
		break;

	default:
		vap->va_blksize = ip->i_fs->fs_bsize;
		break;
	}
	vap->va_nblocks = (fsblkcnt64_t)ip->i_blocks;
	rw_exit(&ip->i_contents);
	err = 0;

out:
	return (err);
}

/*
 * Special wrapper to provide a callback for secpolicy_vnode_setattr().
 * The i_contents lock is already held by the caller and we need to
 * declare the inode as 'void *' argument.
 */
static int
ufs_priv_access(void *vip, int mode, struct cred *cr)
{
	struct inode *ip = vip;

	return (ufs_iaccess(ip, mode, cr, 0));
}

/*ARGSUSED4*/
static int
ufs_setattr(struct vnode *vp, struct vattr *vap, int flags, struct cred *cr,
    caller_context_t *ct)
{
	struct inode *ip = VTOI(vp);
	struct ufsvfs *ufsvfsp = ip->i_ufsvfs;
	struct fs *fs;
	struct ulockfs *ulp;
	char *errmsg1;
	char *errmsg2;
	long blocks;
	long int mask = vap->va_mask;
	size_t len1, len2;
	int issync;
	int trans_size;
	int dotrans;
	int dorwlock;
	int error;
	int owner_change;
	int dodqlock;
	timestruc_t now;
	vattr_t oldva;
	int retry = 1;
	int indeadlock;

	/*
	 * Cannot set these attributes.
	 */
	if ((mask & AT_NOSET) || (mask & AT_XVATTR))
		return (EINVAL);

	/*
	 * check for forced unmount
	 */
	if (ufsvfsp == NULL)
		return (EIO);

	fs = ufsvfsp->vfs_fs;
	if (fs->fs_ronly != 0)
		return (EROFS);

again:
	errmsg1 = NULL;
	errmsg2 = NULL;
	dotrans = 0;
	dorwlock = 0;
	dodqlock = 0;

	error = ufs_lockfs_begin(ufsvfsp, &ulp, ULOCKFS_SETATTR_MASK);
	if (error)
		goto out;

	/*
	 * Acquire i_rwlock before TRANS_BEGIN_CSYNC() if this is a file.
	 * This follows the protocol for read()/write().
	 */
	if (vp->v_type != VDIR) {
		/*
		 * ufs_tryirwlock uses rw_tryenter and checks for SLOCK to
		 * avoid i_rwlock, ufs_lockfs_begin deadlock. If deadlock
		 * possible, retries the operation.
		 */
		ufs_tryirwlock(&ip->i_rwlock, RW_WRITER, retry_file);
		if (indeadlock) {
			if (ulp)
				ufs_lockfs_end(ulp);
			goto again;
		}
		dorwlock = 1;
	}

	/*
	 * Truncate file.  Must have write permission and not be a directory.
	 */
	if (mask & AT_SIZE) {
		rw_enter(&ip->i_contents, RW_WRITER);
		if (vp->v_type == VDIR) {
			error = EISDIR;
			goto update_inode;
		}
		if (error = ufs_iaccess(ip, IWRITE, cr, 0))
			goto update_inode;

		rw_exit(&ip->i_contents);
		error = TRANS_ITRUNC(ip, vap->va_size, 0, cr);
		if (error) {
			rw_enter(&ip->i_contents, RW_WRITER);
			goto update_inode;
		}

		if (error == 0) {
			if (vap->va_size) {
				vnevent_truncate(vp, ct);
			} else {
				vnevent_resize(vp, ct);
			}
		}
	}

	if (ulp) {
		trans_size = (int)TOP_SETATTR_SIZE(ip);
		TRANS_BEGIN_CSYNC(ufsvfsp, issync, TOP_SETATTR, trans_size);
		++dotrans;
	}

	/*
	 * Acquire i_rwlock after TRANS_BEGIN_CSYNC() if this is a directory.
	 * This follows the protocol established by
	 * ufs_link/create/remove/rename/mkdir/rmdir/symlink.
	 */
	if (vp->v_type == VDIR) {
		ufs_tryirwlock_trans(&ip->i_rwlock, RW_WRITER, TOP_SETATTR,
		    retry_dir);
		if (indeadlock)
			goto again;
		dorwlock = 1;
	}

	/*
	 * Grab quota lock if we are changing the file's owner.
	 */
	if (mask & AT_UID) {
		rw_enter(&ufsvfsp->vfs_dqrwlock, RW_READER);
		dodqlock = 1;
	}
	rw_enter(&ip->i_contents, RW_WRITER);

	oldva.va_mode = ip->i_mode;
	oldva.va_uid = ip->i_uid;
	oldva.va_gid = ip->i_gid;

	vap->va_mask &= ~AT_SIZE;

	error = secpolicy_vnode_setattr(cr, vp, vap, &oldva, flags,
	    ufs_priv_access, ip);
	if (error)
		goto update_inode;

	mask = vap->va_mask;

	/*
	 * Change file access modes.
	 */
	if (mask & AT_MODE) {
		ip->i_mode = (ip->i_mode & IFMT) | (vap->va_mode & ~IFMT);
		TRANS_INODE(ufsvfsp, ip);
		ip->i_flag |= ICHG;
		if (stickyhack) {
			mutex_enter(&vp->v_lock);
			if ((ip->i_mode & (ISVTX | IEXEC | IFDIR)) == ISVTX)
				vp->v_flag |= VSWAPLIKE;
			else
				vp->v_flag &= ~VSWAPLIKE;
			mutex_exit(&vp->v_lock);
		}
	}
	if (mask & (AT_UID|AT_GID)) {
		if (mask & AT_UID) {
			/*
			 * Don't change ownership of the quota inode.
			 */
			if (ufsvfsp->vfs_qinod == ip) {
				ASSERT(ufsvfsp->vfs_qflags & MQ_ENABLED);
				error = EINVAL;
				goto update_inode;
			}

			/*
			 * No real ownership change.
			 */
			if (ip->i_uid == vap->va_uid) {
				blocks = 0;
				owner_change = 0;
			}
			/*
			 * Remove the blocks and the file, from the old user's
			 * quota.
			 */
			else {
				blocks = ip->i_blocks;
				owner_change = 1;

				(void) chkdq(ip, -blocks, /* force */ 1, cr,
				    (char **)NULL, (size_t *)NULL);
				(void) chkiq(ufsvfsp, /* change */ -1, ip,
				    (uid_t)ip->i_uid, /* force */ 1, cr,
				    (char **)NULL, (size_t *)NULL);
				dqrele(ip->i_dquot);
			}

			ip->i_uid = vap->va_uid;

			/*
			 * There is a real ownership change.
			 */
			if (owner_change) {
				/*
				 * Add the blocks and the file to the new
				 * user's quota.
				 */
				ip->i_dquot = getinoquota(ip);
				(void) chkdq(ip, blocks, /* force */ 1, cr,
				    &errmsg1, &len1);
				(void) chkiq(ufsvfsp, /* change */ 1,
				    (struct inode *)NULL, (uid_t)ip->i_uid,
				    /* force */ 1, cr, &errmsg2, &len2);
			}
		}
		if (mask & AT_GID) {
			ip->i_gid = vap->va_gid;
		}
		TRANS_INODE(ufsvfsp, ip);
		ip->i_flag |= ICHG;
	}
	/*
	 * Change file access or modified times.
	 */
	if (mask & (AT_ATIME|AT_MTIME)) {
		/* Check that the time value is within ufs range */
		if (((mask & AT_ATIME) && TIMESPEC_OVERFLOW(&vap->va_atime)) ||
		    ((mask & AT_MTIME) && TIMESPEC_OVERFLOW(&vap->va_mtime))) {
			error = EOVERFLOW;
			goto update_inode;
		}

		/*
		 * if the "noaccess" mount option is set and only atime
		 * update is requested, do nothing. No error is returned.
		 */
		if ((ufsvfsp->vfs_noatime) &&
		    ((mask & (AT_ATIME|AT_MTIME)) == AT_ATIME))
			goto skip_atime;

		if (mask & AT_ATIME) {
			ip->i_atime.tv_sec = vap->va_atime.tv_sec;
			ip->i_atime.tv_usec = vap->va_atime.tv_nsec / 1000;
			ip->i_flag &= ~IACC;
		}
		if (mask & AT_MTIME) {
			ip->i_mtime.tv_sec = vap->va_mtime.tv_sec;
			ip->i_mtime.tv_usec = vap->va_mtime.tv_nsec / 1000;
			gethrestime(&now);
			if (now.tv_sec > TIME32_MAX) {
				/*
				 * In 2038, ctime sticks forever..
				 */
				ip->i_ctime.tv_sec = TIME32_MAX;
				ip->i_ctime.tv_usec = 0;
			} else {
				ip->i_ctime.tv_sec = now.tv_sec;
				ip->i_ctime.tv_usec = now.tv_nsec / 1000;
			}
			ip->i_flag &= ~(IUPD|ICHG);
			ip->i_flag |= IMODTIME;
		}
		TRANS_INODE(ufsvfsp, ip);
		ip->i_flag |= IMOD;
	}

skip_atime:
	/*
	 * The presence of a shadow inode may indicate an ACL, but does
	 * not imply an ACL.  Future FSD types should be handled here too
	 * and check for the presence of the attribute-specific data
	 * before referencing it.
	 */
	if (ip->i_shadow) {
		/*
		 * XXX if ufs_iupdat is changed to sandbagged write fix
		 * ufs_acl_setattr to push ip to keep acls consistent
		 *
		 * Suppress out of inodes messages if we will retry.
		 */
		if (retry)
			ip->i_flag |= IQUIET;
		error = ufs_acl_setattr(ip, vap, cr);
		ip->i_flag &= ~IQUIET;
	}

update_inode:
	/*
	 * Setattr always increases the sequence number
	 */
	ip->i_seq++;

	/*
	 * if nfsd and not logging; push synchronously
	 */
	if ((curthread->t_flag & T_DONTPEND) && !TRANS_ISTRANS(ufsvfsp)) {
		ufs_iupdat(ip, 1);
	} else {
		ITIMES_NOLOCK(ip);
	}

	rw_exit(&ip->i_contents);
	if (dodqlock) {
		rw_exit(&ufsvfsp->vfs_dqrwlock);
	}
	if (dorwlock)
		rw_exit(&ip->i_rwlock);

	if (ulp) {
		if (dotrans) {
			int terr = 0;
			TRANS_END_CSYNC(ufsvfsp, terr, issync, TOP_SETATTR,
			    trans_size);
			if (error == 0)
				error = terr;
		}
		ufs_lockfs_end(ulp);
	}
out:
	/*
	 * If out of inodes or blocks, see if we can free something
	 * up from the delete queue.
	 */
	if ((error == ENOSPC) && retry && TRANS_ISTRANS(ufsvfsp)) {
		ufs_delete_drain_wait(ufsvfsp, 1);
		retry = 0;
		if (errmsg1 != NULL)
			kmem_free(errmsg1, len1);
		if (errmsg2 != NULL)
			kmem_free(errmsg2, len2);
		goto again;
	}
	if (errmsg1 != NULL) {
		uprintf(errmsg1);
		kmem_free(errmsg1, len1);
	}
	if (errmsg2 != NULL) {
		uprintf(errmsg2);
		kmem_free(errmsg2, len2);
	}
	return (error);
}

/*ARGSUSED*/
static int
ufs_access(struct vnode *vp, int mode, int flags, struct cred *cr,
    caller_context_t *ct)
{
	struct inode *ip = VTOI(vp);

	if (ip->i_ufsvfs == NULL)
		return (EIO);

	/*
	 * The ufs_iaccess function wants to be called with
	 * mode bits expressed as "ufs specific" bits.
	 * I.e., VWRITE|VREAD|VEXEC do not make sense to
	 * ufs_iaccess() but IWRITE|IREAD|IEXEC do.
	 * But since they're the same we just pass the vnode mode
	 * bit but just verify that assumption at compile time.
	 */
#if IWRITE != VWRITE || IREAD != VREAD || IEXEC != VEXEC
#error "ufs_access needs to map Vmodes to Imodes"
#endif
	return (ufs_iaccess(ip, mode, cr, 1));
}

/* ARGSUSED */
static int
ufs_readlink(struct vnode *vp, struct uio *uiop, struct cred *cr,
    caller_context_t *ct)
{
	struct inode *ip = VTOI(vp);
	struct ufsvfs *ufsvfsp;
	struct ulockfs *ulp;
	int error;
	int fastsymlink;

	if (vp->v_type != VLNK) {
		error = EINVAL;
		goto nolockout;
	}

	/*
	 * If the symbolic link is empty there is nothing to read.
	 * Fast-track these empty symbolic links
	 */
	if (ip->i_size == 0) {
		error = 0;
		goto nolockout;
	}

	ufsvfsp = ip->i_ufsvfs;
	error = ufs_lockfs_begin(ufsvfsp, &ulp, ULOCKFS_READLINK_MASK);
	if (error)
		goto nolockout;
	/*
	 * The ip->i_rwlock protects the data blocks used for FASTSYMLINK
	 */
again:
	fastsymlink = 0;
	if (ip->i_flag & IFASTSYMLNK) {
		rw_enter(&ip->i_rwlock, RW_READER);
		rw_enter(&ip->i_contents, RW_READER);
		if (ip->i_flag & IFASTSYMLNK) {
			if (!ULOCKFS_IS_NOIACC(ITOUL(ip)) &&
			    (ip->i_fs->fs_ronly == 0) &&
			    (!ufsvfsp->vfs_noatime)) {
				mutex_enter(&ip->i_tlock);
				ip->i_flag |= IACC;
				mutex_exit(&ip->i_tlock);
			}
			error = uiomove((caddr_t)&ip->i_db[1],
			    MIN(ip->i_size, uiop->uio_resid),
			    UIO_READ, uiop);
			ITIMES(ip);
			++fastsymlink;
		}
		rw_exit(&ip->i_contents);
		rw_exit(&ip->i_rwlock);
	}
	if (!fastsymlink) {
		ssize_t size;	/* number of bytes read  */
		caddr_t basep;	/* pointer to input data */
		ino_t ino;
		long  igen;
		struct uio tuio;	/* temp uio struct */
		struct uio *tuiop;
		iovec_t tiov;		/* temp iovec struct */
		char kbuf[FSL_SIZE];	/* buffer to hold fast symlink */
		int tflag = 0;		/* flag to indicate temp vars used */

		ino = ip->i_number;
		igen = ip->i_gen;
		size = uiop->uio_resid;
		basep = uiop->uio_iov->iov_base;
		tuiop = uiop;

		rw_enter(&ip->i_rwlock, RW_WRITER);
		rw_enter(&ip->i_contents, RW_WRITER);
		if (ip->i_flag & IFASTSYMLNK) {
			rw_exit(&ip->i_contents);
			rw_exit(&ip->i_rwlock);
			goto again;
		}

		/* can this be a fast symlink and is it a user buffer? */
		if (ip->i_size <= FSL_SIZE &&
		    (uiop->uio_segflg == UIO_USERSPACE ||
		    uiop->uio_segflg == UIO_USERISPACE)) {

			bzero(&tuio, sizeof (struct uio));
			/*
			 * setup a kernel buffer to read link into.  this
			 * is to fix a race condition where the user buffer
			 * got corrupted before copying it into the inode.
			 */
			size = ip->i_size;
			tiov.iov_len = size;
			tiov.iov_base = kbuf;
			tuio.uio_iov = &tiov;
			tuio.uio_iovcnt = 1;
			tuio.uio_offset = uiop->uio_offset;
			tuio.uio_segflg = UIO_SYSSPACE;
			tuio.uio_fmode = uiop->uio_fmode;
			tuio.uio_extflg = uiop->uio_extflg;
			tuio.uio_limit = uiop->uio_limit;
			tuio.uio_resid = size;

			basep = tuio.uio_iov->iov_base;
			tuiop = &tuio;
			tflag = 1;
		}

		error = rdip(ip, tuiop, 0, cr);
		if (!(error == 0 && ip->i_number == ino && ip->i_gen == igen)) {
			rw_exit(&ip->i_contents);
			rw_exit(&ip->i_rwlock);
			goto out;
		}

		if (tflag == 0)
			size -= uiop->uio_resid;

		if ((tflag == 0 && ip->i_size <= FSL_SIZE &&
		    ip->i_size == size) || (tflag == 1 &&
		    tuio.uio_resid == 0)) {
			error = kcopy(basep, &ip->i_db[1], ip->i_size);
			if (error == 0) {
				ip->i_flag |= IFASTSYMLNK;
				/*
				 * free page
				 */
				(void) VOP_PUTPAGE(ITOV(ip),
				    (offset_t)0, PAGESIZE,
				    (B_DONTNEED | B_FREE | B_FORCE | B_ASYNC),
				    cr, ct);
			} else {
				int i;
				/* error, clear garbage left behind */
				for (i = 1; i < NDADDR; i++)
					ip->i_db[i] = 0;
				for (i = 0; i < NIADDR; i++)
					ip->i_ib[i] = 0;
			}
		}
		if (tflag == 1) {
			/* now, copy it into the user buffer */
			error = uiomove((caddr_t)kbuf,
			    MIN(size, uiop->uio_resid),
			    UIO_READ, uiop);
		}
		rw_exit(&ip->i_contents);
		rw_exit(&ip->i_rwlock);
	}
out:
	if (ulp) {
		ufs_lockfs_end(ulp);
	}
nolockout:
	return (error);
}

/* ARGSUSED */
static int
ufs_fsync(struct vnode *vp, int syncflag, struct cred *cr, caller_context_t *ct)
{
	struct inode *ip = VTOI(vp);
	struct ufsvfs *ufsvfsp = ip->i_ufsvfs;
	struct ulockfs *ulp;
	int error;

	error = ufs_lockfs_begin(ufsvfsp, &ulp, ULOCKFS_FSYNC_MASK);
	if (error)
		return (error);

	if (TRANS_ISTRANS(ufsvfsp)) {
		/*
		 * First push out any data pages
		 */
		if (vn_has_cached_data(vp) && !(syncflag & FNODSYNC) &&
		    (vp->v_type != VCHR) && !(IS_SWAPVP(vp))) {
			error = VOP_PUTPAGE(vp, (offset_t)0, (size_t)0,
			    0, CRED(), ct);
			if (error)
				goto out;
		}

		/*
		 * Delta any delayed inode times updates
		 * and push inode to log.
		 * All other inode deltas will have already been delta'd
		 * and will be pushed during the commit.
		 */
		if (!(syncflag & FDSYNC) &&
		    ((ip->i_flag & (IMOD|IMODACC)) == IMODACC)) {
			if (ulp) {
				TRANS_BEGIN_ASYNC(ufsvfsp, TOP_FSYNC,
				    TOP_SYNCIP_SIZE);
			}
			rw_enter(&ip->i_contents, RW_READER);
			mutex_enter(&ip->i_tlock);
			ip->i_flag &= ~IMODTIME;
			mutex_exit(&ip->i_tlock);
			ufs_iupdat(ip, I_SYNC);
			rw_exit(&ip->i_contents);
			if (ulp) {
				TRANS_END_ASYNC(ufsvfsp, TOP_FSYNC,
				    TOP_SYNCIP_SIZE);
			}
		}

		/*
		 * Commit the Moby transaction
		 *
		 * Deltas have already been made so we just need to
		 * commit them with a synchronous transaction.
		 * TRANS_BEGIN_SYNC() will return an error
		 * if there are no deltas to commit, for an
		 * empty transaction.
		 */
		if (ulp) {
			TRANS_BEGIN_SYNC(ufsvfsp, TOP_FSYNC, TOP_COMMIT_SIZE,
			    error);
			if (error) {
				error = 0; /* commit wasn't needed */
				goto out;
			}
			TRANS_END_SYNC(ufsvfsp, error, TOP_FSYNC,
			    TOP_COMMIT_SIZE);
		}
	} else {	/* not logging */
		if (!(IS_SWAPVP(vp)))
			if (syncflag & FNODSYNC) {
				/* Just update the inode only */
				TRANS_IUPDAT(ip, 1);
				error = 0;
			} else if (syncflag & FDSYNC)
				/* Do data-synchronous writes */
				error = TRANS_SYNCIP(ip, 0, I_DSYNC, TOP_FSYNC);
			else
				/* Do synchronous writes */
				error = TRANS_SYNCIP(ip, 0, I_SYNC, TOP_FSYNC);

		rw_enter(&ip->i_contents, RW_WRITER);
		if (!error)
			error = ufs_sync_indir(ip);
		rw_exit(&ip->i_contents);
	}
out:
	if (ulp) {
		ufs_lockfs_end(ulp);
	}
	return (error);
}

/*ARGSUSED*/
static void
ufs_inactive(struct vnode *vp, struct cred *cr, caller_context_t *ct)
{
	ufs_iinactive(VTOI(vp));
}

/*
 * Unix file system operations having to do with directory manipulation.
 */
int ufs_lookup_idle_count = 2;	/* Number of inodes to idle each time */
/* ARGSUSED */
static int
ufs_lookup(struct vnode *dvp, char *nm, struct vnode **vpp,
    struct pathname *pnp, int flags, struct vnode *rdir, struct cred *cr,
    caller_context_t *ct, int *direntflags, pathname_t *realpnp)
{
	struct inode *ip;
	struct inode *sip;
	struct inode *xip;
	struct ufsvfs *ufsvfsp;
	struct ulockfs *ulp;
	struct vnode *vp;
	int error;

	/*
	 * Check flags for type of lookup (regular file or attribute file)
	 */

	ip = VTOI(dvp);

	if (flags & LOOKUP_XATTR) {

		/*
		 * If not mounted with XATTR support then return EINVAL
		 */

		if (!(ip->i_ufsvfs->vfs_vfs->vfs_flag & VFS_XATTR))
			return (EINVAL);
		/*
		 * We don't allow recursive attributes...
		 * Maybe someday we will.
		 */
		if ((ip->i_cflags & IXATTR)) {
			return (EINVAL);
		}

		if ((vp = dnlc_lookup(dvp, XATTR_DIR_NAME)) == NULL) {
			error = ufs_xattr_getattrdir(dvp, &sip, flags, cr);
			if (error) {
				*vpp = NULL;
				goto out;
			}

			vp = ITOV(sip);
			dnlc_update(dvp, XATTR_DIR_NAME, vp);
		}

		/*
		 * Check accessibility of directory.
		 */
		if (vp == DNLC_NO_VNODE) {
			VN_RELE(vp);
			error = ENOENT;
			goto out;
		}
		if ((error = ufs_iaccess(VTOI(vp), IEXEC, cr, 1)) != 0) {
			VN_RELE(vp);
			goto out;
		}

		*vpp = vp;
		return (0);
	}

	/*
	 * Check for a null component, which we should treat as
	 * looking at dvp from within it's parent, so we don't
	 * need a call to ufs_iaccess(), as it has already been
	 * done.
	 */
	if (nm[0] == 0) {
		VN_HOLD(dvp);
		error = 0;
		*vpp = dvp;
		goto out;
	}

	/*
	 * Check for "." ie itself. this is a quick check and
	 * avoids adding "." into the dnlc (which have been seen
	 * to occupy >10% of the cache).
	 */
	if ((nm[0] == '.') && (nm[1] == 0)) {
		/*
		 * Don't return without checking accessibility
		 * of the directory. We only need the lock if
		 * we are going to return it.
		 */
		if ((error = ufs_iaccess(ip, IEXEC, cr, 1)) == 0) {
			VN_HOLD(dvp);
			*vpp = dvp;
		}
		goto out;
	}

	/*
	 * Fast path: Check the directory name lookup cache.
	 */
	if (vp = dnlc_lookup(dvp, nm)) {
		/*
		 * Check accessibility of directory.
		 */
		if ((error = ufs_iaccess(ip, IEXEC, cr, 1)) != 0) {
			VN_RELE(vp);
			goto out;
		}
		if (vp == DNLC_NO_VNODE) {
			VN_RELE(vp);
			error = ENOENT;
			goto out;
		}
		xip = VTOI(vp);
		ulp = NULL;
		goto fastpath;
	}

	/*
	 * Keep the idle queue from getting too long by
	 * idling two inodes before attempting to allocate another.
	 *    This operation must be performed before entering
	 *    lockfs or a transaction.
	 */
	if (ufs_idle_q.uq_ne > ufs_idle_q.uq_hiwat)
		if ((curthread->t_flag & T_DONTBLOCK) == 0) {
			ins.in_lidles.value.ul += ufs_lookup_idle_count;
			ufs_idle_some(ufs_lookup_idle_count);
		}

retry_lookup:
	/*
	 * Check accessibility of directory.
	 */
	if (error = ufs_diraccess(ip, IEXEC, cr))
		goto out;

	ufsvfsp = ip->i_ufsvfs;
	error = ufs_lockfs_begin(ufsvfsp, &ulp, ULOCKFS_LOOKUP_MASK);
	if (error)
		goto out;

	error = ufs_dirlook(ip, nm, &xip, cr, 1, 0);

fastpath:
	if (error == 0) {
		ip = xip;
		*vpp = ITOV(ip);

		/*
		 * If vnode is a device return special vnode instead.
		 */
		if (IS_DEVVP(*vpp)) {
			struct vnode *newvp;

			newvp = specvp(*vpp, (*vpp)->v_rdev, (*vpp)->v_type,
			    cr);
			VN_RELE(*vpp);
			if (newvp == NULL)
				error = ENOSYS;
			else
				*vpp = newvp;
		} else if (ip->i_cflags & ICOMPRESS) {
			struct vnode *newvp;

			/*
			 * Compressed file, substitute dcfs vnode
			 */
			newvp = decompvp(*vpp, cr, ct);
			VN_RELE(*vpp);
			if (newvp == NULL)
				error = ENOSYS;
			else
				*vpp = newvp;
		}
	}
	if (ulp) {
		ufs_lockfs_end(ulp);
	}

	if (error == EAGAIN)
		goto retry_lookup;

out:
	return (error);
}

/*ARGSUSED*/
static int
ufs_create(struct vnode *dvp, char *name, struct vattr *vap, enum vcexcl excl,
    int mode, struct vnode **vpp, struct cred *cr, int flag,
    caller_context_t *ct, vsecattr_t *vsecp)
{
	struct inode *ip;
	struct inode *xip;
	struct inode *dip;
	struct vnode *xvp;
	struct ufsvfs *ufsvfsp;
	struct ulockfs *ulp;
	int error;
	int issync;
	int truncflag;
	int trans_size;
	int noentry;
	int defer_dip_seq_update = 0;	/* need to defer update of dip->i_seq */
	int retry = 1;
	int indeadlock;

again:
	ip = VTOI(dvp);
	ufsvfsp = ip->i_ufsvfs;
	truncflag = 0;

	error = ufs_lockfs_begin(ufsvfsp, &ulp, ULOCKFS_CREATE_MASK);
	if (error)
		goto out;

	if (ulp) {
		trans_size = (int)TOP_CREATE_SIZE(ip);
		TRANS_BEGIN_CSYNC(ufsvfsp, issync, TOP_CREATE, trans_size);
	}

	if ((vap->va_mode & VSVTX) && secpolicy_vnode_stky_modify(cr) != 0)
		vap->va_mode &= ~VSVTX;

	if (*name == '\0') {
		/*
		 * Null component name refers to the directory itself.
		 */
		VN_HOLD(dvp);
		/*
		 * Even though this is an error case, we need to grab the
		 * quota lock since the error handling code below is common.
		 */
		rw_enter(&ufsvfsp->vfs_dqrwlock, RW_READER);
		rw_enter(&ip->i_contents, RW_WRITER);
		error = EEXIST;
	} else {
		xip = NULL;
		noentry = 0;
		/*
		 * ufs_tryirwlock_trans uses rw_tryenter and checks for SLOCK
		 * to avoid i_rwlock, ufs_lockfs_begin deadlock. If deadlock
		 * possible, retries the operation.
		 */
		ufs_tryirwlock_trans(&ip->i_rwlock, RW_WRITER, TOP_CREATE,
		    retry_dir);
		if (indeadlock)
			goto again;

		xvp = dnlc_lookup(dvp, name);
		if (xvp == DNLC_NO_VNODE) {
			noentry = 1;
			VN_RELE(xvp);
			xvp = NULL;
		}
		if (xvp) {
			rw_exit(&ip->i_rwlock);
			if (error = ufs_iaccess(ip, IEXEC, cr, 1)) {
				VN_RELE(xvp);
			} else {
				error = EEXIST;
				xip = VTOI(xvp);
			}
		} else {
			/*
			 * Suppress file system full message if we will retry
			 */
			error = ufs_direnter_cm(ip, name, DE_CREATE,
			    vap, &xip, cr, (noentry | (retry ? IQUIET : 0)));
			if (error == EAGAIN) {
				if (ulp) {
					TRANS_END_CSYNC(ufsvfsp, error, issync,
					    TOP_CREATE, trans_size);
					ufs_lockfs_end(ulp);
				}
				goto again;
			}
			rw_exit(&ip->i_rwlock);
		}
		ip = xip;
		if (ip != NULL) {
			rw_enter(&ufsvfsp->vfs_dqrwlock, RW_READER);
			rw_enter(&ip->i_contents, RW_WRITER);
		}
	}

	/*
	 * If the file already exists and this is a non-exclusive create,
	 * check permissions and allow access for non-directories.
	 * Read-only create of an existing directory is also allowed.
	 * We fail an exclusive create of anything which already exists.
	 */
	if (error == EEXIST) {
		dip = VTOI(dvp);
		if (excl == NONEXCL) {
			if ((((ip->i_mode & IFMT) == IFDIR) ||
			    ((ip->i_mode & IFMT) == IFATTRDIR)) &&
			    (mode & IWRITE))
				error = EISDIR;
			else if (mode)
				error = ufs_iaccess(ip, mode, cr, 0);
			else
				error = 0;
		}
		if (error) {
			rw_exit(&ip->i_contents);
			rw_exit(&ufsvfsp->vfs_dqrwlock);
			VN_RELE(ITOV(ip));
			goto unlock;
		}
		/*
		 * If the error EEXIST was set, then i_seq can not
		 * have been updated. The sequence number interface
		 * is defined such that a non-error VOP_CREATE must
		 * increase the dir va_seq it by at least one. If we
		 * have cleared the error, increase i_seq. Note that
		 * we are increasing the dir i_seq and in rare cases
		 * ip may actually be from the dvp, so we already have
		 * the locks and it will not be subject to truncation.
		 * In case we have to update i_seq of the parent
		 * directory dip, we have to defer it till we have
		 * released our locks on ip due to lock ordering requirements.
		 */
		if (ip != dip)
			defer_dip_seq_update = 1;
		else
			ip->i_seq++;

		if (((ip->i_mode & IFMT) == IFREG) &&
		    (vap->va_mask & AT_SIZE) && vap->va_size == 0) {
			/*
			 * Truncate regular files, if requested by caller.
			 * Grab i_rwlock to make sure no one else is
			 * currently writing to the file (we promised
			 * bmap we would do this).
			 * Must get the locks in the correct order.
			 */
			if (ip->i_size == 0) {
				ip->i_flag |= ICHG | IUPD;
				ip->i_seq++;
				TRANS_INODE(ufsvfsp, ip);
			} else {
				/*
				 * Large Files: Why this check here?
				 * Though we do it in vn_create() we really
				 * want to guarantee that we do not destroy
				 * Large file data by atomically checking
				 * the size while holding the contents
				 * lock.
				 */
				if (flag && !(flag & FOFFMAX) &&
				    ((ip->i_mode & IFMT) == IFREG) &&
				    (ip->i_size > (offset_t)MAXOFF32_T)) {
					rw_exit(&ip->i_contents);
					rw_exit(&ufsvfsp->vfs_dqrwlock);
					error = EOVERFLOW;
					goto unlock;
				}
				if (TRANS_ISTRANS(ufsvfsp))
					truncflag++;
				else {
					rw_exit(&ip->i_contents);
					rw_exit(&ufsvfsp->vfs_dqrwlock);
					ufs_tryirwlock_trans(&ip->i_rwlock,
					    RW_WRITER, TOP_CREATE,
					    retry_file);
					if (indeadlock) {
						VN_RELE(ITOV(ip));
						goto again;
					}
					rw_enter(&ufsvfsp->vfs_dqrwlock,
					    RW_READER);
					rw_enter(&ip->i_contents, RW_WRITER);
					(void) ufs_itrunc(ip, (u_offset_t)0, 0,
					    cr);
					rw_exit(&ip->i_rwlock);
				}

			}
			if (error == 0) {
				vnevent_create(ITOV(ip), ct);
			}
		}
	}

	if (error) {
		if (ip != NULL) {
			rw_exit(&ufsvfsp->vfs_dqrwlock);
			rw_exit(&ip->i_contents);
		}
		goto unlock;
	}

	*vpp = ITOV(ip);
	ITIMES(ip);
	rw_exit(&ip->i_contents);
	rw_exit(&ufsvfsp->vfs_dqrwlock);

	/*
	 * If vnode is a device return special vnode instead.
	 */
	if (!error && IS_DEVVP(*vpp)) {
		struct vnode *newvp;

		newvp = specvp(*vpp, (*vpp)->v_rdev, (*vpp)->v_type, cr);
		VN_RELE(*vpp);
		if (newvp == NULL) {
			error = ENOSYS;
			goto unlock;
		}
		truncflag = 0;
		*vpp = newvp;
	}
unlock:

	/*
	 * Do the deferred update of the parent directory's sequence
	 * number now.
	 */
	if (defer_dip_seq_update == 1) {
		rw_enter(&dip->i_contents, RW_READER);
		mutex_enter(&dip->i_tlock);
		dip->i_seq++;
		mutex_exit(&dip->i_tlock);
		rw_exit(&dip->i_contents);
	}

	if (ulp) {
		int terr = 0;

		TRANS_END_CSYNC(ufsvfsp, terr, issync, TOP_CREATE,
		    trans_size);

		/*
		 * If we haven't had a more interesting failure
		 * already, then anything that might've happened
		 * here should be reported.
		 */
		if (error == 0)
			error = terr;
	}

	if (!error && truncflag) {
		ufs_tryirwlock(&ip->i_rwlock, RW_WRITER, retry_trunc);
		if (indeadlock) {
			if (ulp)
				ufs_lockfs_end(ulp);
			VN_RELE(ITOV(ip));
			goto again;
		}
		(void) TRANS_ITRUNC(ip, (u_offset_t)0, 0, cr);
		rw_exit(&ip->i_rwlock);
	}

	if (ulp)
		ufs_lockfs_end(ulp);

	/*
	 * If no inodes available, try to free one up out of the
	 * pending delete queue.
	 */
	if ((error == ENOSPC) && retry && TRANS_ISTRANS(ufsvfsp)) {
		ufs_delete_drain_wait(ufsvfsp, 1);
		retry = 0;
		goto again;
	}

out:
	return (error);
}

extern int ufs_idle_max;
/*ARGSUSED*/
static int
ufs_remove(struct vnode *vp, char *nm, struct cred *cr, caller_context_t *ct,
    int flags)
{
	struct inode *ip = VTOI(vp);
	struct ufsvfs *ufsvfsp	= ip->i_ufsvfs;
	struct ulockfs *ulp;
	vnode_t *rmvp = NULL;	/* Vnode corresponding to name being removed */
	int indeadlock;
	int error;
	int issync;
	int trans_size;

	/*
	 * don't let the delete queue get too long
	 */
	if (ufsvfsp == NULL) {
		error = EIO;
		goto out;
	}
	if (ufsvfsp->vfs_delete.uq_ne > ufs_idle_max)
		ufs_delete_drain(vp->v_vfsp, 1, 1);

	error = ufs_eventlookup(vp, nm, cr, &rmvp);
	if (rmvp != NULL) {
		/* Only send the event if there were no errors */
		if (error == 0)
			vnevent_remove(rmvp, vp, nm, ct);
		VN_RELE(rmvp);
	}

retry_remove:
	error = ufs_lockfs_begin(ufsvfsp, &ulp, ULOCKFS_REMOVE_MASK);
	if (error)
		goto out;

	if (ulp)
		TRANS_BEGIN_CSYNC(ufsvfsp, issync, TOP_REMOVE,
		    trans_size = (int)TOP_REMOVE_SIZE(VTOI(vp)));

	/*
	 * ufs_tryirwlock_trans uses rw_tryenter and checks for SLOCK
	 * to avoid i_rwlock, ufs_lockfs_begin deadlock. If deadlock
	 * possible, retries the operation.
	 */
	ufs_tryirwlock_trans(&ip->i_rwlock, RW_WRITER, TOP_REMOVE, retry);
	if (indeadlock)
		goto retry_remove;
	error = ufs_dirremove(ip, nm, (struct inode *)0, (struct vnode *)0,
	    DR_REMOVE, cr);
	rw_exit(&ip->i_rwlock);

	if (ulp) {
		TRANS_END_CSYNC(ufsvfsp, error, issync, TOP_REMOVE, trans_size);
		ufs_lockfs_end(ulp);
	}

out:
	return (error);
}

/*
 * Link a file or a directory.  Only privileged processes are allowed to
 * make links to directories.
 */
/*ARGSUSED*/
static int
ufs_link(struct vnode *tdvp, struct vnode *svp, char *tnm, struct cred *cr,
    caller_context_t *ct, int flags)
{
	struct inode *sip;
	struct inode *tdp = VTOI(tdvp);
	struct ufsvfs *ufsvfsp = tdp->i_ufsvfs;
	struct ulockfs *ulp;
	struct vnode *realvp;
	int error;
	int issync;
	int trans_size;
	int isdev;
	int indeadlock;

retry_link:
	error = ufs_lockfs_begin(ufsvfsp, &ulp, ULOCKFS_LINK_MASK);
	if (error)
		goto out;

	if (ulp)
		TRANS_BEGIN_CSYNC(ufsvfsp, issync, TOP_LINK,
		    trans_size = (int)TOP_LINK_SIZE(VTOI(tdvp)));

	if (VOP_REALVP(svp, &realvp, ct) == 0)
		svp = realvp;

	/*
	 * Make sure link for extended attributes is valid
	 * We only support hard linking of attr in ATTRDIR to ATTRDIR
	 *
	 * Make certain we don't attempt to look at a device node as
	 * a ufs inode.
	 */

	isdev = IS_DEVVP(svp);
	if (((isdev == 0) && ((VTOI(svp)->i_cflags & IXATTR) == 0) &&
	    ((tdp->i_mode & IFMT) == IFATTRDIR)) ||
	    ((isdev == 0) && (VTOI(svp)->i_cflags & IXATTR) &&
	    ((tdp->i_mode & IFMT) == IFDIR))) {
		error = EINVAL;
		goto unlock;
	}

	sip = VTOI(svp);
	if ((svp->v_type == VDIR &&
	    secpolicy_fs_linkdir(cr, ufsvfsp->vfs_vfs) != 0) ||
	    (sip->i_uid != crgetuid(cr) && secpolicy_basic_link(cr) != 0)) {
		error = EPERM;
		goto unlock;
	}

	/*
	 * ufs_tryirwlock_trans uses rw_tryenter and checks for SLOCK
	 * to avoid i_rwlock, ufs_lockfs_begin deadlock. If deadlock
	 * possible, retries the operation.
	 */
	ufs_tryirwlock_trans(&tdp->i_rwlock, RW_WRITER, TOP_LINK, retry);
	if (indeadlock)
		goto retry_link;
	error = ufs_direnter_lr(tdp, tnm, DE_LINK, (struct inode *)0,
	    sip, cr);
	rw_exit(&tdp->i_rwlock);

unlock:
	if (ulp) {
		TRANS_END_CSYNC(ufsvfsp, error, issync, TOP_LINK, trans_size);
		ufs_lockfs_end(ulp);
	}

	if (!error) {
		vnevent_link(svp, ct);
	}
out:
	return (error);
}

uint64_t ufs_rename_retry_cnt;
uint64_t ufs_rename_upgrade_retry_cnt;
uint64_t ufs_rename_dircheck_retry_cnt;
clock_t	 ufs_rename_backoff_delay = 1;

/*
 * Rename a file or directory.
 * We are given the vnode and entry string of the source and the
 * vnode and entry string of the place we want to move the source
 * to (the target). The essential operation is:
 *	unlink(target);
 *	link(source, target);
 *	unlink(source);
 * but "atomically".  Can't do full commit without saving state in
 * the inode on disk, which isn't feasible at this time.  Best we
 * can do is always guarantee that the TARGET exists.
 */

/*ARGSUSED*/
static int
ufs_rename(struct vnode *sdvp, char *snm, struct vnode *tdvp, char *tnm,
    struct cred *cr, caller_context_t *ct, int flags)
{
	struct inode *sip = NULL;	/* source inode */
	struct inode *ip = NULL;	/* check inode */
	struct inode *sdp;		/* old (source) parent inode */
	struct inode *tdp;		/* new (target) parent inode */
	struct vnode *svp = NULL;	/* source vnode */
	struct vnode *tvp = NULL;	/* target vnode, if it exists */
	struct vnode *realvp;
	struct ufsvfs *ufsvfsp;
	struct ulockfs *ulp = NULL;
	struct ufs_slot slot;
	timestruc_t now;
	int error;
	int issync;
	int trans_size;
	krwlock_t *first_lock;
	krwlock_t *second_lock;
	krwlock_t *reverse_lock;
	int serr, terr;

	sdp = VTOI(sdvp);
	slot.fbp = NULL;
	ufsvfsp = sdp->i_ufsvfs;

	if (VOP_REALVP(tdvp, &realvp, ct) == 0)
		tdvp = realvp;

	/* Must do this before taking locks in case of DNLC miss */
	terr = ufs_eventlookup(tdvp, tnm, cr, &tvp);
	serr = ufs_eventlookup(sdvp, snm, cr, &svp);

	if ((serr == 0) && ((terr == 0) || (terr == ENOENT))) {
		if (tvp != NULL)
			vnevent_pre_rename_dest(tvp, tdvp, tnm, ct);

		/*
		 * Notify the target directory of the rename event
		 * if source and target directories are not the same.
		 */
		if (sdvp != tdvp)
			vnevent_pre_rename_dest_dir(tdvp, svp, tnm, ct);

		if (svp != NULL)
			vnevent_pre_rename_src(svp, sdvp, snm, ct);
	}

	if (svp != NULL)
		VN_RELE(svp);

retry_rename:
	error = ufs_lockfs_begin(ufsvfsp, &ulp, ULOCKFS_RENAME_MASK);
	if (error)
		goto unlock;

	if (ulp)
		TRANS_BEGIN_CSYNC(ufsvfsp, issync, TOP_RENAME,
		    trans_size = (int)TOP_RENAME_SIZE(sdp));

	if (VOP_REALVP(tdvp, &realvp, ct) == 0)
		tdvp = realvp;

	tdp = VTOI(tdvp);

	/*
	 * We only allow renaming of attributes from ATTRDIR to ATTRDIR.
	 */
	if ((tdp->i_mode & IFMT) != (sdp->i_mode & IFMT)) {
		error = EINVAL;
		goto unlock;
	}

	/*
	 * Check accessibility of directory.
	 */
	if (error = ufs_diraccess(sdp, IEXEC, cr))
		goto unlock;

	/*
	 * Look up inode of file we're supposed to rename.
	 */
	gethrestime(&now);
	if (error = ufs_dirlook(sdp, snm, &sip, cr, 0, 0)) {
		if (error == EAGAIN) {
			if (ulp) {
				TRANS_END_CSYNC(ufsvfsp, error, issync,
				    TOP_RENAME, trans_size);
				ufs_lockfs_end(ulp);
			}
			goto retry_rename;
		}

		goto unlock;
	}

	/*
	 * Lock both the source and target directories (they may be
	 * the same) to provide the atomicity semantics that was
	 * previously provided by the per file system vfs_rename_lock
	 *
	 * with vfs_rename_lock removed to allow simultaneous renames
	 * within a file system, ufs_dircheckpath can deadlock while
	 * traversing back to ensure that source is not a parent directory
	 * of target parent directory. This is because we get into
	 * ufs_dircheckpath with the sdp and tdp locks held as RW_WRITER.
	 * If the tdp and sdp of the simultaneous renames happen to be
	 * in the path of each other, it can lead to a deadlock. This
	 * can be avoided by getting the locks as RW_READER here and then
	 * upgrading to RW_WRITER after completing the ufs_dircheckpath.
	 *
	 * We hold the target directory's i_rwlock after calling
	 * ufs_lockfs_begin but in many other operations (like ufs_readdir)
	 * VOP_RWLOCK is explicitly called by the filesystem independent code
	 * before calling the file system operation. In these cases the order
	 * is reversed (i.e i_rwlock is taken first and then ufs_lockfs_begin
	 * is called). This is fine as long as ufs_lockfs_begin acts as a VOP
	 * counter but with ufs_quiesce setting the SLOCK bit this becomes a
	 * synchronizing object which might lead to a deadlock. So we use
	 * rw_tryenter instead of rw_enter. If we fail to get this lock and
	 * find that SLOCK bit is set, we call ufs_lockfs_end and restart the
	 * operation.
	 */
retry:
	first_lock = &tdp->i_rwlock;
	second_lock = &sdp->i_rwlock;
retry_firstlock:
	if (!rw_tryenter(first_lock, RW_READER)) {
		/*
		 * We didn't get the lock. Check if the SLOCK is set in the
		 * ufsvfs. If yes, we might be in a deadlock. Safer to give up
		 * and wait for SLOCK to be cleared.
		 */

		if (ulp && ULOCKFS_IS_SLOCK(ulp)) {
			TRANS_END_CSYNC(ufsvfsp, error, issync, TOP_RENAME,
			    trans_size);
			ufs_lockfs_end(ulp);
			goto retry_rename;

		} else {
			/*
			 * SLOCK isn't set so this is a genuine synchronization
			 * case. Let's try again after giving them a breather.
			 */
			delay(RETRY_LOCK_DELAY);
			goto  retry_firstlock;
		}
	}
	/*
	 * Need to check if the tdp and sdp are same !!!
	 */
	if ((tdp != sdp) && (!rw_tryenter(second_lock, RW_READER))) {
		/*
		 * We didn't get the lock. Check if the SLOCK is set in the
		 * ufsvfs. If yes, we might be in a deadlock. Safer to give up
		 * and wait for SLOCK to be cleared.
		 */

		rw_exit(first_lock);
		if (ulp && ULOCKFS_IS_SLOCK(ulp)) {
			TRANS_END_CSYNC(ufsvfsp, error, issync, TOP_RENAME,
			    trans_size);
			ufs_lockfs_end(ulp);
			goto retry_rename;

		} else {
			/*
			 * So we couldn't get the second level peer lock *and*
			 * the SLOCK bit isn't set. Too bad we can be
			 * contentding with someone wanting these locks otherway
			 * round. Reverse the locks in case there is a heavy
			 * contention for the second level lock.
			 */
			reverse_lock = first_lock;
			first_lock = second_lock;
			second_lock = reverse_lock;
			ufs_rename_retry_cnt++;
			goto  retry_firstlock;
		}
	}

	if (sip == tdp) {
		error = EINVAL;
		goto errout;
	}
	/*
	 * Make sure we can delete the source entry.  This requires
	 * write permission on the containing directory.
	 * Check for sticky directories.
	 */
	rw_enter(&sdp->i_contents, RW_READER);
	rw_enter(&sip->i_contents, RW_READER);
	if ((error = ufs_iaccess(sdp, IWRITE, cr, 0)) != 0 ||
	    (error = ufs_sticky_remove_access(sdp, sip, cr)) != 0) {
		rw_exit(&sip->i_contents);
		rw_exit(&sdp->i_contents);
		goto errout;
	}

	/*
	 * If this is a rename of a directory and the parent is
	 * different (".." must be changed), then the source
	 * directory must not be in the directory hierarchy
	 * above the target, as this would orphan everything
	 * below the source directory.  Also the user must have
	 * write permission in the source so as to be able to
	 * change "..".
	 */
	if ((((sip->i_mode & IFMT) == IFDIR) ||
	    ((sip->i_mode & IFMT) == IFATTRDIR)) && sdp != tdp) {
		ino_t	inum;

		if (error = ufs_iaccess(sip, IWRITE, cr, 0)) {
			rw_exit(&sip->i_contents);
			rw_exit(&sdp->i_contents);
			goto errout;
		}
		inum = sip->i_number;
		rw_exit(&sip->i_contents);
		rw_exit(&sdp->i_contents);
		if ((error = ufs_dircheckpath(inum, tdp, sdp, cr))) {
			/*
			 * If we got EAGAIN ufs_dircheckpath detected a
			 * potential deadlock and backed out. We need
			 * to retry the operation since sdp and tdp have
			 * to be released to avoid the deadlock.
			 */
			if (error == EAGAIN) {
				rw_exit(&tdp->i_rwlock);
				if (tdp != sdp)
					rw_exit(&sdp->i_rwlock);
				delay(ufs_rename_backoff_delay);
				ufs_rename_dircheck_retry_cnt++;
				goto retry;
			}
			goto errout;
		}
	} else {
		rw_exit(&sip->i_contents);
		rw_exit(&sdp->i_contents);
	}


	/*
	 * Check for renaming '.' or '..' or alias of '.'
	 */
	if (strcmp(snm, ".") == 0 || strcmp(snm, "..") == 0 || sdp == sip) {
		error = EINVAL;
		goto errout;
	}

	/*
	 * Simultaneous renames can deadlock in ufs_dircheckpath since it
	 * tries to traverse back the file tree with both tdp and sdp held
	 * as RW_WRITER. To avoid that we have to hold the tdp and sdp locks
	 * as RW_READERS  till ufs_dircheckpath is done.
	 * Now that ufs_dircheckpath is done with, we can upgrade the locks
	 * to RW_WRITER.
	 */
	if (!rw_tryupgrade(&tdp->i_rwlock)) {
		/*
		 * The upgrade failed. We got to give away the lock
		 * as to avoid deadlocking with someone else who is
		 * waiting for writer lock. With the lock gone, we
		 * cannot be sure the checks done above will hold
		 * good when we eventually get them back as writer.
		 * So if we can't upgrade we drop the locks and retry
		 * everything again.
		 */
		rw_exit(&tdp->i_rwlock);
		if (tdp != sdp)
			rw_exit(&sdp->i_rwlock);
		delay(ufs_rename_backoff_delay);
		ufs_rename_upgrade_retry_cnt++;
		goto retry;
	}
	if (tdp != sdp) {
		if (!rw_tryupgrade(&sdp->i_rwlock)) {
			/*
			 * The upgrade failed. We got to give away the lock
			 * as to avoid deadlocking with someone else who is
			 * waiting for writer lock. With the lock gone, we
			 * cannot be sure the checks done above will hold
			 * good when we eventually get them back as writer.
			 * So if we can't upgrade we drop the locks and retry
			 * everything again.
			 */
			rw_exit(&tdp->i_rwlock);
			rw_exit(&sdp->i_rwlock);
			delay(ufs_rename_backoff_delay);
			ufs_rename_upgrade_retry_cnt++;
			goto retry;
		}
	}

	/*
	 * Now that all the locks are held check to make sure another thread
	 * didn't slip in and take out the sip.
	 */
	slot.status = NONE;
	if ((sip->i_ctime.tv_usec * 1000) > now.tv_nsec ||
	    sip->i_ctime.tv_sec > now.tv_sec) {
		rw_enter(&sdp->i_ufsvfs->vfs_dqrwlock, RW_READER);
		rw_enter(&sdp->i_contents, RW_WRITER);
		error = ufs_dircheckforname(sdp, snm, strlen(snm), &slot,
		    &ip, cr, 0);
		rw_exit(&sdp->i_contents);
		rw_exit(&sdp->i_ufsvfs->vfs_dqrwlock);
		if (error) {
			goto errout;
		}
		if (ip == NULL) {
			error = ENOENT;
			goto errout;
		} else {
			/*
			 * If the inode was found need to drop the v_count
			 * so as not to keep the filesystem from being
			 * unmounted at a later time.
			 */
			VN_RELE(ITOV(ip));
		}

		/*
		 * Release the slot.fbp that has the page mapped and
		 * locked SE_SHARED, and could be used in in
		 * ufs_direnter_lr() which needs to get the SE_EXCL lock
		 * on said page.
		 */
		if (slot.fbp) {
			fbrelse(slot.fbp, S_OTHER);
			slot.fbp = NULL;
		}
	}

	/*
	 * Link source to the target.
	 */
	if (error = ufs_direnter_lr(tdp, tnm, DE_RENAME, sdp, sip, cr)) {
		/*
		 * ESAME isn't really an error; it indicates that the
		 * operation should not be done because the source and target
		 * are the same file, but that no error should be reported.
		 */
		if (error == ESAME)
			error = 0;
		goto errout;
	}

	if (error == 0 && tvp != NULL)
		vnevent_rename_dest(tvp, tdvp, tnm, ct);

	/*
	 * Unlink the source.
	 * Remove the source entry.  ufs_dirremove() checks that the entry
	 * still reflects sip, and returns an error if it doesn't.
	 * If the entry has changed just forget about it.  Release
	 * the source inode.
	 */
	if ((error = ufs_dirremove(sdp, snm, sip, (struct vnode *)0,
	    DR_RENAME, cr)) == ENOENT)
		error = 0;

	if (error == 0) {
		vnevent_rename_src(ITOV(sip), sdvp, snm, ct);
		vnevent_rename_dest_dir(tdvp, ITOV(sip), tnm, ct);
	}

errout:
	if (slot.fbp)
		fbrelse(slot.fbp, S_OTHER);

	rw_exit(&tdp->i_rwlock);
	if (sdp != tdp) {
		rw_exit(&sdp->i_rwlock);
	}

unlock:
	if (tvp != NULL)
		VN_RELE(tvp);
	if (sip != NULL)
		VN_RELE(ITOV(sip));

	if (ulp) {
		TRANS_END_CSYNC(ufsvfsp, error, issync, TOP_RENAME, trans_size);
		ufs_lockfs_end(ulp);
	}

	return (error);
}

/*ARGSUSED*/
static int
ufs_mkdir(struct vnode *dvp, char *dirname, struct vattr *vap,
    struct vnode **vpp, struct cred *cr, caller_context_t *ct, int flags,
    vsecattr_t *vsecp)
{
	struct inode *ip;
	struct inode *xip;
	struct ufsvfs *ufsvfsp;
	struct ulockfs *ulp;
	int error;
	int issync;
	int trans_size;
	int indeadlock;
	int retry = 1;

	ASSERT((vap->va_mask & (AT_TYPE|AT_MODE)) == (AT_TYPE|AT_MODE));

	/*
	 * Can't make directory in attr hidden dir
	 */
	if ((VTOI(dvp)->i_mode & IFMT) == IFATTRDIR)
		return (EINVAL);

again:
	ip = VTOI(dvp);
	ufsvfsp = ip->i_ufsvfs;
	error = ufs_lockfs_begin(ufsvfsp, &ulp, ULOCKFS_MKDIR_MASK);
	if (error)
		goto out;
	if (ulp)
		TRANS_BEGIN_CSYNC(ufsvfsp, issync, TOP_MKDIR,
		    trans_size = (int)TOP_MKDIR_SIZE(ip));

	/*
	 * ufs_tryirwlock_trans uses rw_tryenter and checks for SLOCK
	 * to avoid i_rwlock, ufs_lockfs_begin deadlock. If deadlock
	 * possible, retries the operation.
	 */
	ufs_tryirwlock_trans(&ip->i_rwlock, RW_WRITER, TOP_MKDIR, retry);
	if (indeadlock)
		goto again;

	error = ufs_direnter_cm(ip, dirname, DE_MKDIR, vap, &xip, cr,
	    (retry ? IQUIET : 0));
	if (error == EAGAIN) {
		if (ulp) {
			TRANS_END_CSYNC(ufsvfsp, error, issync, TOP_MKDIR,
			    trans_size);
			ufs_lockfs_end(ulp);
		}
		goto again;
	}

	rw_exit(&ip->i_rwlock);
	if (error == 0) {
		ip = xip;
		*vpp = ITOV(ip);
	} else if (error == EEXIST)
		VN_RELE(ITOV(xip));

	if (ulp) {
		int terr = 0;
		TRANS_END_CSYNC(ufsvfsp, terr, issync, TOP_MKDIR, trans_size);
		ufs_lockfs_end(ulp);
		if (error == 0)
			error = terr;
	}
out:
	if ((error == ENOSPC) && retry && TRANS_ISTRANS(ufsvfsp)) {
		ufs_delete_drain_wait(ufsvfsp, 1);
		retry = 0;
		goto again;
	}

	return (error);
}

/*ARGSUSED*/
static int
ufs_rmdir(struct vnode *vp, char *nm, struct vnode *cdir, struct cred *cr,
    caller_context_t *ct, int flags)
{
	struct inode *ip = VTOI(vp);
	struct ufsvfs *ufsvfsp = ip->i_ufsvfs;
	struct ulockfs *ulp;
	vnode_t *rmvp = NULL;	/* Vnode of removed directory */
	int error;
	int issync;
	int trans_size;
	int indeadlock;

	/*
	 * don't let the delete queue get too long
	 */
	if (ufsvfsp == NULL) {
		error = EIO;
		goto out;
	}
	if (ufsvfsp->vfs_delete.uq_ne > ufs_idle_max)
		ufs_delete_drain(vp->v_vfsp, 1, 1);

	error = ufs_eventlookup(vp, nm, cr, &rmvp);
	if (rmvp != NULL) {
		/* Only send the event if there were no errors */
		if (error == 0)
			vnevent_rmdir(rmvp, vp, nm, ct);
		VN_RELE(rmvp);
	}

retry_rmdir:
	error = ufs_lockfs_begin(ufsvfsp, &ulp, ULOCKFS_RMDIR_MASK);
	if (error)
		goto out;

	if (ulp)
		TRANS_BEGIN_CSYNC(ufsvfsp, issync, TOP_RMDIR,
		    trans_size = TOP_RMDIR_SIZE);

	/*
	 * ufs_tryirwlock_trans uses rw_tryenter and checks for SLOCK
	 * to avoid i_rwlock, ufs_lockfs_begin deadlock. If deadlock
	 * possible, retries the operation.
	 */
	ufs_tryirwlock_trans(&ip->i_rwlock, RW_WRITER, TOP_RMDIR, retry);
	if (indeadlock)
		goto retry_rmdir;
	error = ufs_dirremove(ip, nm, (struct inode *)0, cdir, DR_RMDIR, cr);

	rw_exit(&ip->i_rwlock);

	if (ulp) {
		TRANS_END_CSYNC(ufsvfsp, error, issync, TOP_RMDIR,
		    trans_size);
		ufs_lockfs_end(ulp);
	}

out:
	return (error);
}

/* ARGSUSED */
static int
ufs_readdir(struct vnode *vp, struct uio *uiop, struct cred *cr, int *eofp,
    caller_context_t *ct, int flags)
{
	struct iovec *iovp;
	struct inode *ip;
	struct direct *idp;
	struct dirent64 *odp;
	struct fbuf *fbp;
	struct ufsvfs *ufsvfsp;
	struct ulockfs *ulp;
	caddr_t outbuf;
	size_t bufsize;
	uint_t offset;
	uint_t bytes_wanted, total_bytes_wanted;
	int incount = 0;
	int outcount = 0;
	int error;

	ip = VTOI(vp);
	ASSERT(RW_READ_HELD(&ip->i_rwlock));

	if (uiop->uio_loffset >= MAXOFF32_T) {
		if (eofp)
			*eofp = 1;
		return (0);
	}

	/*
	 * Check if we have been called with a valid iov_len
	 * and bail out if not, otherwise we may potentially loop
	 * forever further down.
	 */
	if (uiop->uio_iov->iov_len <= 0) {
		error = EINVAL;
		goto out;
	}

	/*
	 * Large Files: When we come here we are guaranteed that
	 * uio_offset can be used safely. The high word is zero.
	 */

	ufsvfsp = ip->i_ufsvfs;
	error = ufs_lockfs_begin(ufsvfsp, &ulp, ULOCKFS_READDIR_MASK);
	if (error)
		goto out;

	iovp = uiop->uio_iov;
	total_bytes_wanted = iovp->iov_len;

	/* Large Files: directory files should not be "large" */

	ASSERT(ip->i_size <= MAXOFF32_T);

	/* Force offset to be valid (to guard against bogus lseek() values) */
	offset = (uint_t)uiop->uio_offset & ~(DIRBLKSIZ - 1);

	/* Quit if at end of file or link count of zero (posix) */
	if (offset >= (uint_t)ip->i_size || ip->i_nlink <= 0) {
		if (eofp)
			*eofp = 1;
		error = 0;
		goto unlock;
	}

	/*
	 * Get space to change directory entries into fs independent format.
	 * Do fast alloc for the most commonly used-request size (filesystem
	 * block size).
	 */
	if (uiop->uio_segflg != UIO_SYSSPACE || uiop->uio_iovcnt != 1) {
		bufsize = total_bytes_wanted;
		outbuf = kmem_alloc(bufsize, KM_SLEEP);
		odp = (struct dirent64 *)outbuf;
	} else {
		bufsize = total_bytes_wanted;
		odp = (struct dirent64 *)iovp->iov_base;
	}

nextblk:
	bytes_wanted = total_bytes_wanted;

	/* Truncate request to file size */
	if (offset + bytes_wanted > (int)ip->i_size)
		bytes_wanted = (int)(ip->i_size - offset);

	/* Comply with MAXBSIZE boundary restrictions of fbread() */
	if ((offset & MAXBOFFSET) + bytes_wanted > MAXBSIZE)
		bytes_wanted = MAXBSIZE - (offset & MAXBOFFSET);

	/*
	 * Read in the next chunk.
	 * We are still holding the i_rwlock.
	 */
	error = fbread(vp, (offset_t)offset, bytes_wanted, S_OTHER, &fbp);

	if (error)
		goto update_inode;
	if (!ULOCKFS_IS_NOIACC(ITOUL(ip)) && (ip->i_fs->fs_ronly == 0) &&
	    (!ufsvfsp->vfs_noatime)) {
		ip->i_flag |= IACC;
	}
	incount = 0;
	idp = (struct direct *)fbp->fb_addr;
	if (idp->d_ino == 0 && idp->d_reclen == 0 && idp->d_namlen == 0) {
		cmn_err(CE_WARN, "ufs_readdir: bad dir, inumber = %llu, "
		    "fs = %s\n",
		    (u_longlong_t)ip->i_number, ufsvfsp->vfs_fs->fs_fsmnt);
		fbrelse(fbp, S_OTHER);
		error = ENXIO;
		goto update_inode;
	}
	/* Transform to file-system independent format */
	while (incount < bytes_wanted) {
		/*
		 * If the current directory entry is mangled, then skip
		 * to the next block.  It would be nice to set the FSBAD
		 * flag in the super-block so that a fsck is forced on
		 * next reboot, but locking is a problem.
		 */
		if (idp->d_reclen & 0x3) {
			offset = (offset + DIRBLKSIZ) & ~(DIRBLKSIZ-1);
			break;
		}

		/* Skip to requested offset and skip empty entries */
		if (idp->d_ino != 0 && offset >= (uint_t)uiop->uio_offset) {
			ushort_t this_reclen =
			    DIRENT64_RECLEN(idp->d_namlen);
			/* Buffer too small for any entries */
			if (!outcount && this_reclen > bufsize) {
				fbrelse(fbp, S_OTHER);
				error = EINVAL;
				goto update_inode;
			}
			/* If would overrun the buffer, quit */
			if (outcount + this_reclen > bufsize) {
				break;
			}
			/* Take this entry */
			odp->d_ino = (ino64_t)idp->d_ino;
			odp->d_reclen = (ushort_t)this_reclen;
			odp->d_off = (offset_t)(offset + idp->d_reclen);

			/* use strncpy(9f) to zero out uninitialized bytes */

			ASSERT(strlen(idp->d_name) + 1 <=
			    DIRENT64_NAMELEN(this_reclen));
			(void) strncpy(odp->d_name, idp->d_name,
			    DIRENT64_NAMELEN(this_reclen));
			outcount += odp->d_reclen;
			odp = (struct dirent64 *)
			    ((intptr_t)odp + odp->d_reclen);
			ASSERT(outcount <= bufsize);
		}
		if (idp->d_reclen) {
			incount += idp->d_reclen;
			offset += idp->d_reclen;
			idp = (struct direct *)((intptr_t)idp + idp->d_reclen);
		} else {
			offset = (offset + DIRBLKSIZ) & ~(DIRBLKSIZ-1);
			break;
		}
	}
	/* Release the chunk */
	fbrelse(fbp, S_OTHER);

	/* Read whole block, but got no entries, read another if not eof */

	/*
	 * Large Files: casting i_size to int here is not a problem
	 * because directory sizes are always less than MAXOFF32_T.
	 * See assertion above.
	 */

	if (offset < (int)ip->i_size && !outcount)
		goto nextblk;

	/* Copy out the entry data */
	if (uiop->uio_segflg == UIO_SYSSPACE && uiop->uio_iovcnt == 1) {
		iovp->iov_base += outcount;
		iovp->iov_len -= outcount;
		uiop->uio_resid -= outcount;
		uiop->uio_offset = offset;
	} else if ((error = uiomove(outbuf, (long)outcount, UIO_READ,
	    uiop)) == 0)
		uiop->uio_offset = offset;
update_inode:
	ITIMES(ip);
	if (uiop->uio_segflg != UIO_SYSSPACE || uiop->uio_iovcnt != 1)
		kmem_free(outbuf, bufsize);

	if (eofp && error == 0)
		*eofp = (uiop->uio_offset >= (int)ip->i_size);
unlock:
	if (ulp) {
		ufs_lockfs_end(ulp);
	}
out:
	return (error);
}

/*ARGSUSED*/
static int
ufs_symlink(struct vnode *dvp, char *linkname, struct vattr *vap, char *target,
    struct cred *cr, caller_context_t *ct, int flags)
{
	struct inode *ip, *dip = VTOI(dvp);
	struct ufsvfs *ufsvfsp = dip->i_ufsvfs;
	struct ulockfs *ulp;
	int error;
	int issync;
	int trans_size;
	int residual;
	int ioflag;
	int retry = 1;

	/*
	 * No symlinks in attrdirs at this time
	 */
	if ((VTOI(dvp)->i_mode & IFMT) == IFATTRDIR)
		return (EINVAL);

again:
	ip = (struct inode *)NULL;
	vap->va_type = VLNK;
	vap->va_rdev = 0;

	error = ufs_lockfs_begin(ufsvfsp, &ulp, ULOCKFS_SYMLINK_MASK);
	if (error)
		goto out;

	if (ulp)
		TRANS_BEGIN_CSYNC(ufsvfsp, issync, TOP_SYMLINK,
		    trans_size = (int)TOP_SYMLINK_SIZE(dip));

	/*
	 * We must create the inode before the directory entry, to avoid
	 * racing with readlink().  ufs_dirmakeinode requires that we
	 * hold the quota lock as reader, and directory locks as writer.
	 */

	rw_enter(&dip->i_rwlock, RW_WRITER);
	rw_enter(&ufsvfsp->vfs_dqrwlock, RW_READER);
	rw_enter(&dip->i_contents, RW_WRITER);

	/*
	 * Suppress any out of inodes messages if we will retry on
	 * ENOSP
	 */
	if (retry)
		dip->i_flag |= IQUIET;

	error = ufs_dirmakeinode(dip, &ip, vap, DE_SYMLINK, cr);

	dip->i_flag &= ~IQUIET;

	rw_exit(&dip->i_contents);
	rw_exit(&ufsvfsp->vfs_dqrwlock);
	rw_exit(&dip->i_rwlock);

	if (error)
		goto unlock;

	/*
	 * OK.  The inode has been created.  Write out the data of the
	 * symbolic link.  Since symbolic links are metadata, and should
	 * remain consistent across a system crash, we need to force the
	 * data out synchronously.
	 *
	 * (This is a change from the semantics in earlier releases, which
	 * only created symbolic links synchronously if the semi-documented
	 * 'syncdir' option was set, or if we were being invoked by the NFS
	 * server, which requires symbolic links to be created synchronously.)
	 *
	 * We need to pass in a pointer for the residual length; otherwise
	 * ufs_rdwri() will always return EIO if it can't write the data,
	 * even if the error was really ENOSPC or EDQUOT.
	 */

	ioflag = FWRITE | FDSYNC;
	residual = 0;

	rw_enter(&ufsvfsp->vfs_dqrwlock, RW_READER);
	rw_enter(&ip->i_contents, RW_WRITER);

	/*
	 * Suppress file system full messages if we will retry
	 */
	if (retry)
		ip->i_flag |= IQUIET;

	error = ufs_rdwri(UIO_WRITE, ioflag, ip, target, strlen(target),
	    (offset_t)0, UIO_SYSSPACE, &residual, cr);

	ip->i_flag &= ~IQUIET;

	if (error) {
		rw_exit(&ip->i_contents);
		rw_exit(&ufsvfsp->vfs_dqrwlock);
		goto remove;
	}

	/*
	 * If the link's data is small enough, we can cache it in the inode.
	 * This is a "fast symbolic link".  We don't use the first direct
	 * block because that's actually used to point at the symbolic link's
	 * contents on disk; but we know that none of the other direct or
	 * indirect blocks can be used because symbolic links are restricted
	 * to be smaller than a file system block.
	 */

	ASSERT(MAXPATHLEN <= VBSIZE(ITOV(ip)));

	if (ip->i_size > 0 && ip->i_size <= FSL_SIZE) {
		if (kcopy(target, &ip->i_db[1], ip->i_size) == 0) {
			ip->i_flag |= IFASTSYMLNK;
		} else {
			int i;
			/* error, clear garbage left behind */
			for (i = 1; i < NDADDR; i++)
				ip->i_db[i] = 0;
			for (i = 0; i < NIADDR; i++)
				ip->i_ib[i] = 0;
		}
	}

	rw_exit(&ip->i_contents);
	rw_exit(&ufsvfsp->vfs_dqrwlock);

	/*
	 * OK.  We've successfully created the symbolic link.  All that
	 * remains is to insert it into the appropriate directory.
	 */

	rw_enter(&dip->i_rwlock, RW_WRITER);
	error = ufs_direnter_lr(dip, linkname, DE_SYMLINK, NULL, ip, cr);
	rw_exit(&dip->i_rwlock);

	/*
	 * Fall through into remove-on-error code.  We're either done, or we
	 * need to remove the inode (if we couldn't insert it).
	 */

remove:
	if (error && (ip != NULL)) {
		rw_enter(&ip->i_contents, RW_WRITER);
		ip->i_nlink--;
		ip->i_flag |= ICHG;
		ip->i_seq++;
		ufs_setreclaim(ip);
		rw_exit(&ip->i_contents);
	}

unlock:
	if (ip != NULL)
		VN_RELE(ITOV(ip));

	if (ulp) {
		int terr = 0;

		TRANS_END_CSYNC(ufsvfsp, terr, issync, TOP_SYMLINK,
		    trans_size);
		ufs_lockfs_end(ulp);
		if (error == 0)
			error = terr;
	}

	/*
	 * We may have failed due to lack of an inode or of a block to
	 * store the target in.  Try flushing the delete queue to free
	 * logically-available things up and try again.
	 */
	if ((error == ENOSPC) && retry && TRANS_ISTRANS(ufsvfsp)) {
		ufs_delete_drain_wait(ufsvfsp, 1);
		retry = 0;
		goto again;
	}

out:
	return (error);
}

/*
 * Ufs specific routine used to do ufs io.
 */
int
ufs_rdwri(enum uio_rw rw, int ioflag, struct inode *ip, caddr_t base,
    ssize_t len, offset_t offset, enum uio_seg seg, int *aresid,
    struct cred *cr)
{
	struct uio auio;
	struct iovec aiov;
	int error;

	ASSERT(RW_LOCK_HELD(&ip->i_contents));

	bzero((caddr_t)&auio, sizeof (uio_t));
	bzero((caddr_t)&aiov, sizeof (iovec_t));

	aiov.iov_base = base;
	aiov.iov_len = len;
	auio.uio_iov = &aiov;
	auio.uio_iovcnt = 1;
	auio.uio_loffset = offset;
	auio.uio_segflg = (short)seg;
	auio.uio_resid = len;

	if (rw == UIO_WRITE) {
		auio.uio_fmode = FWRITE;
		auio.uio_extflg = UIO_COPY_DEFAULT;
		auio.uio_llimit = curproc->p_fsz_ctl;
		error = wrip(ip, &auio, ioflag, cr);
	} else {
		auio.uio_fmode = FREAD;
		auio.uio_extflg = UIO_COPY_CACHED;
		auio.uio_llimit = MAXOFFSET_T;
		error = rdip(ip, &auio, ioflag, cr);
	}

	if (aresid) {
		*aresid = auio.uio_resid;
	} else if (auio.uio_resid) {
		error = EIO;
	}
	return (error);
}

/*ARGSUSED*/
static int
ufs_fid(struct vnode *vp, struct fid *fidp, caller_context_t *ct)
{
	struct ufid *ufid;
	struct inode *ip = VTOI(vp);

	if (ip->i_ufsvfs == NULL)
		return (EIO);

	if (fidp->fid_len < (sizeof (struct ufid) - sizeof (ushort_t))) {
		fidp->fid_len = sizeof (struct ufid) - sizeof (ushort_t);
		return (ENOSPC);
	}

	ufid = (struct ufid *)fidp;
	bzero((char *)ufid, sizeof (struct ufid));
	ufid->ufid_len = sizeof (struct ufid) - sizeof (ushort_t);
	ufid->ufid_ino = ip->i_number;
	ufid->ufid_gen = ip->i_gen;

	return (0);
}

/* ARGSUSED2 */
static int
ufs_rwlock(struct vnode *vp, int write_lock, caller_context_t *ctp)
{
	struct inode	*ip = VTOI(vp);
	struct ufsvfs	*ufsvfsp;
	int		forcedirectio;

	/*
	 * Read case is easy.
	 */
	if (!write_lock) {
		rw_enter(&ip->i_rwlock, RW_READER);
		return (V_WRITELOCK_FALSE);
	}

	/*
	 * Caller has requested a writer lock, but that inhibits any
	 * concurrency in the VOPs that follow. Acquire the lock shared
	 * and defer exclusive access until it is known to be needed in
	 * other VOP handlers. Some cases can be determined here.
	 */

	/*
	 * If directio is not set, there is no chance of concurrency,
	 * so just acquire the lock exclusive. Beware of a forced
	 * unmount before looking at the mount option.
	 */
	ufsvfsp = ip->i_ufsvfs;
	forcedirectio = ufsvfsp ? ufsvfsp->vfs_forcedirectio : 0;
	if (!(ip->i_flag & IDIRECTIO || forcedirectio) ||
	    !ufs_allow_shared_writes) {
		rw_enter(&ip->i_rwlock, RW_WRITER);
		return (V_WRITELOCK_TRUE);
	}

	/*
	 * Mandatory locking forces acquiring i_rwlock exclusive.
	 */
	if (MANDLOCK(vp, ip->i_mode)) {
		rw_enter(&ip->i_rwlock, RW_WRITER);
		return (V_WRITELOCK_TRUE);
	}

	/*
	 * Acquire the lock shared in case a concurrent write follows.
	 * Mandatory locking could have become enabled before the lock
	 * was acquired. Re-check and upgrade if needed.
	 */
	rw_enter(&ip->i_rwlock, RW_READER);
	if (MANDLOCK(vp, ip->i_mode)) {
		rw_exit(&ip->i_rwlock);
		rw_enter(&ip->i_rwlock, RW_WRITER);
		return (V_WRITELOCK_TRUE);
	}
	return (V_WRITELOCK_FALSE);
}

/*ARGSUSED*/
static void
ufs_rwunlock(struct vnode *vp, int write_lock, caller_context_t *ctp)
{
	struct inode	*ip = VTOI(vp);

	rw_exit(&ip->i_rwlock);
}

/* ARGSUSED */
static int
ufs_seek(struct vnode *vp, offset_t ooff, offset_t *noffp, caller_context_t *ct)
{
	return ((*noffp < 0 || *noffp > MAXOFFSET_T) ? EINVAL : 0);
}

/* ARGSUSED */
static int
ufs_frlock(struct vnode *vp, int cmd, struct flock64 *bfp, int flag,
    offset_t offset, struct flk_callback *flk_cbp, struct cred *cr,
    caller_context_t *ct)
{
	struct inode *ip = VTOI(vp);

	if (ip->i_ufsvfs == NULL)
		return (EIO);

	/*
	 * If file is being mapped, disallow frlock.
	 * XXX I am not holding tlock while checking i_mapcnt because the
	 * current locking strategy drops all locks before calling fs_frlock.
	 * So, mapcnt could change before we enter fs_frlock making is
	 * meaningless to have held tlock in the first place.
	 */
	if (ip->i_mapcnt > 0 && MANDLOCK(vp, ip->i_mode))
		return (EAGAIN);
	return (fs_frlock(vp, cmd, bfp, flag, offset, flk_cbp, cr, ct));
}

/* ARGSUSED */
static int
ufs_space(struct vnode *vp, int cmd, struct flock64 *bfp, int flag,
    offset_t offset, cred_t *cr, caller_context_t *ct)
{
	struct ufsvfs *ufsvfsp = VTOI(vp)->i_ufsvfs;
	struct ulockfs *ulp;
	int error;

	if ((error = convoff(vp, bfp, 0, offset)) == 0) {
		if (cmd == F_FREESP) {
			error = ufs_lockfs_begin(ufsvfsp, &ulp,
			    ULOCKFS_SPACE_MASK);
			if (error)
				return (error);
			error = ufs_freesp(vp, bfp, flag, cr);

			if (error == 0) {
				if (bfp->l_start == 0) {
					vnevent_truncate(vp, ct);
				} else {
					vnevent_resize(vp, ct);
				}
			}
		} else if (cmd == F_ALLOCSP) {
			error = ufs_lockfs_begin(ufsvfsp, &ulp,
			    ULOCKFS_FALLOCATE_MASK);
			if (error)
				return (error);
			error = ufs_allocsp(vp, bfp, cr);
		} else
			return (EINVAL); /* Command not handled here */

		if (ulp)
			ufs_lockfs_end(ulp);

	}
	return (error);
}

/*
 * Used to determine if read ahead should be done. Also used to
 * to determine when write back occurs.
 */
#define	CLUSTSZ(ip)		((ip)->i_ufsvfs->vfs_ioclustsz)

/*
 * A faster version of ufs_getpage.
 *
 * We optimize by inlining the pvn_getpages iterator, eliminating
 * calls to bmap_read if file doesn't have UFS holes, and avoiding
 * the overhead of page_exists().
 *
 * When files has UFS_HOLES and ufs_getpage is called with S_READ,
 * we set *protp to PROT_READ to avoid calling bmap_read. This approach
 * victimizes performance when a file with UFS holes is faulted
 * first in the S_READ mode, and then in the S_WRITE mode. We will get
 * two MMU faults in this case.
 *
 * XXX - the inode fields which control the sequential mode are not
 *	 protected by any mutex. The read ahead will act wild if
 *	 multiple processes will access the file concurrently and
 *	 some of them in sequential mode. One particulary bad case
 *	 is if another thread will change the value of i_nextrio between
 *	 the time this thread tests the i_nextrio value and then reads it
 *	 again to use it as the offset for the read ahead.
 */
/*ARGSUSED*/
static int
ufs_getpage(struct vnode *vp, offset_t off, size_t len, uint_t *protp,
    page_t *plarr[], size_t plsz, struct seg *seg, caddr_t addr,
    enum seg_rw rw, struct cred *cr, caller_context_t *ct)
{
	u_offset_t	uoff = (u_offset_t)off; /* type conversion */
	u_offset_t	pgoff;
	u_offset_t	eoff;
	struct inode 	*ip = VTOI(vp);
	struct ufsvfs	*ufsvfsp = ip->i_ufsvfs;
	struct fs 	*fs;
	struct ulockfs	*ulp;
	page_t		**pl;
	caddr_t		pgaddr;
	krw_t		rwtype;
	int 		err;
	int		has_holes;
	int		beyond_eof;
	int		seqmode;
	int		pgsize = PAGESIZE;
	int		dolock;
	int		do_qlock;
	int		trans_size;

	ASSERT((uoff & PAGEOFFSET) == 0);

	if (protp)
		*protp = PROT_ALL;

	/*
	 * Obey the lockfs protocol
	 */
	err = ufs_lockfs_begin_getpage(ufsvfsp, &ulp, seg,
	    rw == S_READ || rw == S_EXEC, protp);
	if (err)
		goto out;

	fs = ufsvfsp->vfs_fs;

	if (ulp && (rw == S_CREATE || rw == S_WRITE) &&
	    !(vp->v_flag & VISSWAP)) {
		/*
		 * Try to start a transaction, will return if blocking is
		 * expected to occur and the address space is not the
		 * kernel address space.
		 */
		trans_size = TOP_GETPAGE_SIZE(ip);
		if (seg->s_as != &kas) {
			TRANS_TRY_BEGIN_ASYNC(ufsvfsp, TOP_GETPAGE,
			    trans_size, err)
			if (err == EWOULDBLOCK) {
				/*
				 * Use EDEADLK here because the VM code
				 * can normally never see this error.
				 */
				err = EDEADLK;
				ufs_lockfs_end(ulp);
				goto out;
			}
		} else {
			TRANS_BEGIN_ASYNC(ufsvfsp, TOP_GETPAGE, trans_size);
		}
	}

	if (vp->v_flag & VNOMAP) {
		err = ENOSYS;
		goto unlock;
	}

	seqmode = ip->i_nextr == uoff && rw != S_CREATE;

	rwtype = RW_READER;		/* start as a reader */
	dolock = (rw_owner(&ip->i_contents) != curthread);
	/*
	 * If this thread owns the lock, i.e., this thread grabbed it
	 * as writer somewhere above, then we don't need to grab the
	 * lock as reader in this routine.
	 */
	do_qlock = (rw_owner(&ufsvfsp->vfs_dqrwlock) != curthread);

retrylock:
	if (dolock) {
		/*
		 * Grab the quota lock if we need to call
		 * bmap_write() below (with i_contents as writer).
		 */
		if (do_qlock && rwtype == RW_WRITER)
			rw_enter(&ufsvfsp->vfs_dqrwlock, RW_READER);
		rw_enter(&ip->i_contents, rwtype);
	}

	/*
	 * We may be getting called as a side effect of a bmap using
	 * fbread() when the blocks might be being allocated and the
	 * size has not yet been up'ed.  In this case we want to be
	 * able to return zero pages if we get back UFS_HOLE from
	 * calling bmap for a non write case here.  We also might have
	 * to read some frags from the disk into a page if we are
	 * extending the number of frags for a given lbn in bmap().
	 * Large Files: The read of i_size here is atomic because
	 * i_contents is held here. If dolock is zero, the lock
	 * is held in bmap routines.
	 */
	beyond_eof = uoff + len >
	    P2ROUNDUP_TYPED(ip->i_size, PAGESIZE, u_offset_t);
	if (beyond_eof && seg != segkmap) {
		if (dolock) {
			rw_exit(&ip->i_contents);
			if (do_qlock && rwtype == RW_WRITER)
				rw_exit(&ufsvfsp->vfs_dqrwlock);
		}
		err = EFAULT;
		goto unlock;
	}

	/*
	 * Must hold i_contents lock throughout the call to pvn_getpages
	 * since locked pages are returned from each call to ufs_getapage.
	 * Must *not* return locked pages and then try for contents lock
	 * due to lock ordering requirements (inode > page)
	 */

	has_holes = bmap_has_holes(ip);

	if ((rw == S_WRITE || rw == S_CREATE) && has_holes && !beyond_eof) {
		int	blk_size;
		u_offset_t offset;

		/*
		 * We must acquire the RW_WRITER lock in order to
		 * call bmap_write().
		 */
		if (dolock && rwtype == RW_READER) {
			rwtype = RW_WRITER;

			/*
			 * Grab the quota lock before
			 * upgrading i_contents, but if we can't grab it
			 * don't wait here due to lock order:
			 * vfs_dqrwlock > i_contents.
			 */
			if (do_qlock &&
			    rw_tryenter(&ufsvfsp->vfs_dqrwlock, RW_READER)
			    == 0) {
				rw_exit(&ip->i_contents);
				goto retrylock;
			}
			if (!rw_tryupgrade(&ip->i_contents)) {
				rw_exit(&ip->i_contents);
				if (do_qlock)
					rw_exit(&ufsvfsp->vfs_dqrwlock);
				goto retrylock;
			}
		}

		/*
		 * May be allocating disk blocks for holes here as
		 * a result of mmap faults. write(2) does the bmap_write
		 * in rdip/wrip, not here. We are not dealing with frags
		 * in this case.
		 */
		/*
		 * Large Files: We cast fs_bmask field to offset_t
		 * just as we do for MAXBMASK because uoff is a 64-bit
		 * data type. fs_bmask will still be a 32-bit type
		 * as we cannot change any ondisk data structures.
		 */

		offset = uoff & (offset_t)fs->fs_bmask;
		while (offset < uoff + len) {
			blk_size = (int)blksize(fs, ip, lblkno(fs, offset));
			err = bmap_write(ip, offset, blk_size,
			    BI_NORMAL, NULL, cr);
			if (ip->i_flag & (ICHG|IUPD))
				ip->i_seq++;
			if (err)
				goto update_inode;
			offset += blk_size; /* XXX - make this contig */
		}
	}

	/*
	 * Can be a reader from now on.
	 */
	if (dolock && rwtype == RW_WRITER) {
		rw_downgrade(&ip->i_contents);
		/*
		 * We can release vfs_dqrwlock early so do it, but make
		 * sure we don't try to release it again at the bottom.
		 */
		if (do_qlock) {
			rw_exit(&ufsvfsp->vfs_dqrwlock);
			do_qlock = 0;
		}
	}

	/*
	 * We remove PROT_WRITE in cases when the file has UFS holes
	 * because we don't  want to call bmap_read() to check each
	 * page if it is backed with a disk block.
	 */
	if (protp && has_holes && rw != S_WRITE && rw != S_CREATE)
		*protp &= ~PROT_WRITE;

	err = 0;

	/*
	 * The loop looks up pages in the range [off, off + len).
	 * For each page, we first check if we should initiate an asynchronous
	 * read ahead before we call page_lookup (we may sleep in page_lookup
	 * for a previously initiated disk read).
	 */
	eoff = (uoff + len);
	for (pgoff = uoff, pgaddr = addr, pl = plarr;
	    pgoff < eoff; /* empty */) {
		page_t	*pp;
		u_offset_t	nextrio;
		se_t	se;
		int retval;

		se = ((rw == S_CREATE || rw == S_OTHER) ? SE_EXCL : SE_SHARED);

		/* Handle async getpage (faultahead) */
		if (plarr == NULL) {
			ip->i_nextrio = pgoff;
			(void) ufs_getpage_ra(vp, pgoff, seg, pgaddr);
			pgoff += pgsize;
			pgaddr += pgsize;
			continue;
		}
		/*
		 * Check if we should initiate read ahead of next cluster.
		 * We call page_exists only when we need to confirm that
		 * we have the current page before we initiate the read ahead.
		 */
		nextrio = ip->i_nextrio;
		if (seqmode &&
		    pgoff + CLUSTSZ(ip) >= nextrio && pgoff <= nextrio &&
		    nextrio < ip->i_size && page_exists(vp, pgoff)) {
			retval = ufs_getpage_ra(vp, pgoff, seg, pgaddr);
			/*
			 * We always read ahead the next cluster of data
			 * starting from i_nextrio. If the page (vp,nextrio)
			 * is actually in core at this point, the routine
			 * ufs_getpage_ra() will stop pre-fetching data
			 * until we read that page in a synchronized manner
			 * through ufs_getpage_miss(). So, we should increase
			 * i_nextrio if the page (vp, nextrio) exists.
			 */
			if ((retval == 0) && page_exists(vp, nextrio)) {
				ip->i_nextrio = nextrio + pgsize;
			}
		}

		if ((pp = page_lookup(vp, pgoff, se)) != NULL) {
			/*
			 * We found the page in the page cache.
			 */
			*pl++ = pp;
			pgoff += pgsize;
			pgaddr += pgsize;
			len -= pgsize;
			plsz -= pgsize;
		} else  {
			/*
			 * We have to create the page, or read it from disk.
			 */
			if (err = ufs_getpage_miss(vp, pgoff, len, seg, pgaddr,
			    pl, plsz, rw, seqmode))
				goto error;

			while (*pl != NULL) {
				pl++;
				pgoff += pgsize;
				pgaddr += pgsize;
				len -= pgsize;
				plsz -= pgsize;
			}
		}
	}

	/*
	 * Return pages up to plsz if they are in the page cache.
	 * We cannot return pages if there is a chance that they are
	 * backed with a UFS hole and rw is S_WRITE or S_CREATE.
	 */
	if (plarr && !(has_holes && (rw == S_WRITE || rw == S_CREATE))) {

		ASSERT((protp == NULL) ||
		    !(has_holes && (*protp & PROT_WRITE)));

		eoff = pgoff + plsz;
		while (pgoff < eoff) {
			page_t		*pp;

			if ((pp = page_lookup_nowait(vp, pgoff,
			    SE_SHARED)) == NULL)
				break;

			*pl++ = pp;
			pgoff += pgsize;
			plsz -= pgsize;
		}
	}

	if (plarr)
		*pl = NULL;			/* Terminate page list */
	ip->i_nextr = pgoff;

error:
	if (err && plarr) {
		/*
		 * Release any pages we have locked.
		 */
		while (pl > &plarr[0])
			page_unlock(*--pl);

		plarr[0] = NULL;
	}

update_inode:
	/*
	 * If the inode is not already marked for IACC (in rdip() for read)
	 * and the inode is not marked for no access time update (in wrip()
	 * for write) then update the inode access time and mod time now.
	 */
	if ((ip->i_flag & (IACC | INOACC)) == 0) {
		if ((rw != S_OTHER) && (ip->i_mode & IFMT) != IFDIR) {
			if (!ULOCKFS_IS_NOIACC(ITOUL(ip)) &&
			    (fs->fs_ronly == 0) &&
			    (!ufsvfsp->vfs_noatime)) {
				mutex_enter(&ip->i_tlock);
				ip->i_flag |= IACC;
				ITIMES_NOLOCK(ip);
				mutex_exit(&ip->i_tlock);
			}
		}
	}

	if (dolock) {
		rw_exit(&ip->i_contents);
		if (do_qlock && rwtype == RW_WRITER)
			rw_exit(&ufsvfsp->vfs_dqrwlock);
	}

unlock:
	if (ulp) {
		if ((rw == S_CREATE || rw == S_WRITE) &&
		    !(vp->v_flag & VISSWAP)) {
			TRANS_END_ASYNC(ufsvfsp, TOP_GETPAGE, trans_size);
		}
		ufs_lockfs_end(ulp);
	}
out:
	return (err);
}

/*
 * ufs_getpage_miss is called when ufs_getpage missed the page in the page
 * cache. The page is either read from the disk, or it's created.
 * A page is created (without disk read) if rw == S_CREATE, or if
 * the page is not backed with a real disk block (UFS hole).
 */
/* ARGSUSED */
static int
ufs_getpage_miss(struct vnode *vp, u_offset_t off, size_t len, struct seg *seg,
    caddr_t addr, page_t *pl[], size_t plsz, enum seg_rw rw, int seq)
{
	struct inode	*ip = VTOI(vp);
	page_t		*pp;
	daddr_t		bn;
	size_t		io_len;
	int		crpage = 0;
	int		err;
	int		contig;
	int		bsize = ip->i_fs->fs_bsize;

	/*
	 * Figure out whether the page can be created, or must be
	 * must be read from the disk.
	 */
	if (rw == S_CREATE)
		crpage = 1;
	else {
		contig = 0;
		if (err = bmap_read(ip, off, &bn, &contig))
			return (err);

		crpage = (bn == UFS_HOLE);

		/*
		 * If its also a fallocated block that hasn't been written to
		 * yet, we will treat it just like a UFS_HOLE and create
		 * a zero page for it
		 */
		if (ISFALLOCBLK(ip, bn))
			crpage = 1;
	}

	if (crpage) {
		if ((pp = page_create_va(vp, off, PAGESIZE, PG_WAIT, seg,
		    addr)) == NULL) {
			return (ufs_fault(vp,
			    "ufs_getpage_miss: page_create == NULL"));
		}

		if (rw != S_CREATE)
			pagezero(pp, 0, PAGESIZE);

		io_len = PAGESIZE;
	} else {
		u_offset_t	io_off;
		uint_t	xlen;
		struct buf	*bp;
		ufsvfs_t	*ufsvfsp = ip->i_ufsvfs;

		/*
		 * If access is not in sequential order, we read from disk
		 * in bsize units.
		 *
		 * We limit the size of the transfer to bsize if we are reading
		 * from the beginning of the file. Note in this situation we
		 * will hedge our bets and initiate an async read ahead of
		 * the second block.
		 */
		if (!seq || off == 0)
			contig = MIN(contig, bsize);

		pp = pvn_read_kluster(vp, off, seg, addr, &io_off,
		    &io_len, off, contig, 0);

		/*
		 * Some other thread has entered the page.
		 * ufs_getpage will retry page_lookup.
		 */
		if (pp == NULL) {
			pl[0] = NULL;
			return (0);
		}

		/*
		 * Zero part of the page which we are not
		 * going to read from the disk.
		 */
		xlen = io_len & PAGEOFFSET;
		if (xlen != 0)
			pagezero(pp->p_prev, xlen, PAGESIZE - xlen);

		bp = pageio_setup(pp, io_len, ip->i_devvp, B_READ);
		bp->b_edev = ip->i_dev;
		bp->b_dev = cmpdev(ip->i_dev);
		bp->b_blkno = bn;
		bp->b_un.b_addr = (caddr_t)0;
		bp->b_file = ip->i_vnode;
		bp->b_offset = off;

		if (ufsvfsp->vfs_log) {
			lufs_read_strategy(ufsvfsp->vfs_log, bp);
		} else if (ufsvfsp->vfs_snapshot) {
			fssnap_strategy(&ufsvfsp->vfs_snapshot, bp);
		} else {
			ufsvfsp->vfs_iotstamp = ddi_get_lbolt();
			ub.ub_getpages.value.ul++;
			(void) bdev_strategy(bp);
			lwp_stat_update(LWP_STAT_INBLK, 1);
		}

		ip->i_nextrio = off + ((io_len + PAGESIZE - 1) & PAGEMASK);

		/*
		 * If the file access is sequential, initiate read ahead
		 * of the next cluster.
		 */
		if (seq && ip->i_nextrio < ip->i_size)
			(void) ufs_getpage_ra(vp, off, seg, addr);
		err = biowait(bp);
		pageio_done(bp);

		if (err) {
			pvn_read_done(pp, B_ERROR);
			return (err);
		}
	}

	pvn_plist_init(pp, pl, plsz, off, io_len, rw);
	return (0);
}

/*
 * Read ahead a cluster from the disk. Returns the length in bytes.
 */
static int
ufs_getpage_ra(struct vnode *vp, u_offset_t off, struct seg *seg, caddr_t addr)
{
	struct inode	*ip = VTOI(vp);
	page_t		*pp;
	u_offset_t	io_off = ip->i_nextrio;
	ufsvfs_t	*ufsvfsp;
	caddr_t		addr2 = addr + (io_off - off);
	struct buf	*bp;
	daddr_t		bn;
	size_t		io_len;
	int		err;
	int		contig;
	int		xlen;
	int		bsize = ip->i_fs->fs_bsize;

	/*
	 * If the directio advisory is in effect on this file,
	 * then do not do buffered read ahead. Read ahead makes
	 * it more difficult on threads using directio as they
	 * will be forced to flush the pages from this vnode.
	 */
	if ((ufsvfsp = ip->i_ufsvfs) == NULL)
		return (0);
	if (ip->i_flag & IDIRECTIO || ufsvfsp->vfs_forcedirectio)
		return (0);

	/*
	 * Is this test needed?
	 */
	if (addr2 >= seg->s_base + seg->s_size)
		return (0);

	contig = 0;
	err = bmap_read(ip, io_off, &bn, &contig);
	/*
	 * If its a UFS_HOLE or a fallocated block, do not perform
	 * any read ahead's since there probably is nothing to read ahead
	 */
	if (err || bn == UFS_HOLE || ISFALLOCBLK(ip, bn))
		return (0);

	/*
	 * Limit the transfer size to bsize if this is the 2nd block.
	 */
	if (io_off == (u_offset_t)bsize)
		contig = MIN(contig, bsize);

	if ((pp = pvn_read_kluster(vp, io_off, seg, addr2, &io_off,
	    &io_len, io_off, contig, 1)) == NULL)
		return (0);

	/*
	 * Zero part of page which we are not going to read from disk
	 */
	if ((xlen = (io_len & PAGEOFFSET)) > 0)
		pagezero(pp->p_prev, xlen, PAGESIZE - xlen);

	ip->i_nextrio = (io_off + io_len + PAGESIZE - 1) & PAGEMASK;

	bp = pageio_setup(pp, io_len, ip->i_devvp, B_READ | B_ASYNC);
	bp->b_edev = ip->i_dev;
	bp->b_dev = cmpdev(ip->i_dev);
	bp->b_blkno = bn;
	bp->b_un.b_addr = (caddr_t)0;
	bp->b_file = ip->i_vnode;
	bp->b_offset = off;

	if (ufsvfsp->vfs_log) {
		lufs_read_strategy(ufsvfsp->vfs_log, bp);
	} else if (ufsvfsp->vfs_snapshot) {
		fssnap_strategy(&ufsvfsp->vfs_snapshot, bp);
	} else {
		ufsvfsp->vfs_iotstamp = ddi_get_lbolt();
		ub.ub_getras.value.ul++;
		(void) bdev_strategy(bp);
		lwp_stat_update(LWP_STAT_INBLK, 1);
	}

	return (io_len);
}

int	ufs_delay = 1;
/*
 * Flags are composed of {B_INVAL, B_FREE, B_DONTNEED, B_FORCE, B_ASYNC}
 *
 * LMXXX - the inode really ought to contain a pointer to one of these
 * async args.  Stuff gunk in there and just hand the whole mess off.
 * This would replace i_delaylen, i_delayoff.
 */
/*ARGSUSED*/
static int
ufs_putpage(struct vnode *vp, offset_t off, size_t len, int flags,
    struct cred *cr, caller_context_t *ct)
{
	struct inode *ip = VTOI(vp);
	int err = 0;

	if (vp->v_count == 0) {
		return (ufs_fault(vp, "ufs_putpage: bad v_count == 0"));
	}

	/*
	 * XXX - Why should this check be made here?
	 */
	if (vp->v_flag & VNOMAP) {
		err = ENOSYS;
		goto errout;
	}

	if (ip->i_ufsvfs == NULL) {
		err = EIO;
		goto errout;
	}

	if (flags & B_ASYNC) {
		if (ufs_delay && len &&
		    (flags & ~(B_ASYNC|B_DONTNEED|B_FREE)) == 0) {
			mutex_enter(&ip->i_tlock);
			/*
			 * If nobody stalled, start a new cluster.
			 */
			if (ip->i_delaylen == 0) {
				ip->i_delayoff = off;
				ip->i_delaylen = len;
				mutex_exit(&ip->i_tlock);
				goto errout;
			}
			/*
			 * If we have a full cluster or they are not contig,
			 * then push last cluster and start over.
			 */
			if (ip->i_delaylen >= CLUSTSZ(ip) ||
			    ip->i_delayoff + ip->i_delaylen != off) {
				u_offset_t doff;
				size_t dlen;

				doff = ip->i_delayoff;
				dlen = ip->i_delaylen;
				ip->i_delayoff = off;
				ip->i_delaylen = len;
				mutex_exit(&ip->i_tlock);
				err = ufs_putpages(vp, doff, dlen,
				    flags, cr);
				/* LMXXX - flags are new val, not old */
				goto errout;
			}
			/*
			 * There is something there, it's not full, and
			 * it is contig.
			 */
			ip->i_delaylen += len;
			mutex_exit(&ip->i_tlock);
			goto errout;
		}
		/*
		 * Must have weird flags or we are not clustering.
		 */
	}

	err = ufs_putpages(vp, off, len, flags, cr);

errout:
	return (err);
}

/*
 * If len == 0, do from off to EOF.
 *
 * The normal cases should be len == 0 & off == 0 (entire vp list),
 * len == MAXBSIZE (from segmap_release actions), and len == PAGESIZE
 * (from pageout).
 */
/*ARGSUSED*/
static int
ufs_putpages(struct vnode *vp, offset_t off, size_t len, int flags,
    struct cred *cr)
{
	u_offset_t io_off;
	u_offset_t eoff;
	struct inode *ip = VTOI(vp);
	page_t *pp;
	size_t io_len;
	int err = 0;
	int dolock;

	if (vp->v_count == 0)
		return (ufs_fault(vp, "ufs_putpages: v_count == 0"));
	/*
	 * Acquire the readers/write inode lock before locking
	 * any pages in this inode.
	 * The inode lock is held during i/o.
	 */
	if (len == 0) {
		mutex_enter(&ip->i_tlock);
		ip->i_delayoff = ip->i_delaylen = 0;
		mutex_exit(&ip->i_tlock);
	}
	dolock = (rw_owner(&ip->i_contents) != curthread);
	if (dolock) {
		/*
		 * Must synchronize this thread and any possible thread
		 * operating in the window of vulnerability in wrip().
		 * It is dangerous to allow both a thread doing a putpage
		 * and a thread writing, so serialize them.  The exception
		 * is when the thread in wrip() does something which causes
		 * a putpage operation.  Then, the thread must be allowed
		 * to continue.  It may encounter a bmap_read problem in
		 * ufs_putapage, but that is handled in ufs_putapage.
		 * Allow async writers to proceed, we don't want to block
		 * the pageout daemon.
		 */
		if (ip->i_writer == curthread)
			rw_enter(&ip->i_contents, RW_READER);
		else {
			for (;;) {
				rw_enter(&ip->i_contents, RW_READER);
				mutex_enter(&ip->i_tlock);
				/*
				 * If there is no thread in the critical
				 * section of wrip(), then proceed.
				 * Otherwise, wait until there isn't one.
				 */
				if (ip->i_writer == NULL) {
					mutex_exit(&ip->i_tlock);
					break;
				}
				rw_exit(&ip->i_contents);
				/*
				 * Bounce async writers when we have a writer
				 * working on this file so we don't deadlock
				 * the pageout daemon.
				 */
				if (flags & B_ASYNC) {
					mutex_exit(&ip->i_tlock);
					return (0);
				}
				cv_wait(&ip->i_wrcv, &ip->i_tlock);
				mutex_exit(&ip->i_tlock);
			}
		}
	}

	if (!vn_has_cached_data(vp)) {
		if (dolock)
			rw_exit(&ip->i_contents);
		return (0);
	}

	if (len == 0) {
		/*
		 * Search the entire vp list for pages >= off.
		 */
		err = pvn_vplist_dirty(vp, (u_offset_t)off, ufs_putapage,
		    flags, cr);
	} else {
		/*
		 * Loop over all offsets in the range looking for
		 * pages to deal with.
		 */
		if ((eoff = blkroundup(ip->i_fs, ip->i_size)) != 0)
			eoff = MIN(off + len, eoff);
		else
			eoff = off + len;

		for (io_off = off; io_off < eoff; io_off += io_len) {
			/*
			 * If we are not invalidating, synchronously
			 * freeing or writing pages, use the routine
			 * page_lookup_nowait() to prevent reclaiming
			 * them from the free list.
			 */
			if ((flags & B_INVAL) || ((flags & B_ASYNC) == 0)) {
				pp = page_lookup(vp, io_off,
				    (flags & (B_INVAL | B_FREE)) ?
				    SE_EXCL : SE_SHARED);
			} else {
				pp = page_lookup_nowait(vp, io_off,
				    (flags & B_FREE) ? SE_EXCL : SE_SHARED);
			}

			if (pp == NULL || pvn_getdirty(pp, flags) == 0)
				io_len = PAGESIZE;
			else {
				u_offset_t *io_offp = &io_off;

				err = ufs_putapage(vp, pp, io_offp, &io_len,
				    flags, cr);
				if (err != 0)
					break;
				/*
				 * "io_off" and "io_len" are returned as
				 * the range of pages we actually wrote.
				 * This allows us to skip ahead more quickly
				 * since several pages may've been dealt
				 * with by this iteration of the loop.
				 */
			}
		}
	}
	if (err == 0 && off == 0 && (len == 0 || len >= ip->i_size)) {
		/*
		 * We have just sync'ed back all the pages on
		 * the inode, turn off the IMODTIME flag.
		 */
		mutex_enter(&ip->i_tlock);
		ip->i_flag &= ~IMODTIME;
		mutex_exit(&ip->i_tlock);
	}
	if (dolock)
		rw_exit(&ip->i_contents);
	return (err);
}

static void
ufs_iodone(buf_t *bp)
{
	struct inode *ip;

	ASSERT((bp->b_pages->p_vnode != NULL) && !(bp->b_flags & B_READ));

	bp->b_iodone = NULL;

	ip = VTOI(bp->b_pages->p_vnode);

	mutex_enter(&ip->i_tlock);
	if (ip->i_writes >= ufs_LW) {
		if ((ip->i_writes -= bp->b_bcount) <= ufs_LW)
			if (ufs_WRITES)
				cv_broadcast(&ip->i_wrcv); /* wake all up */
	} else {
		ip->i_writes -= bp->b_bcount;
	}

	mutex_exit(&ip->i_tlock);
	iodone(bp);
}

/*
 * Write out a single page, possibly klustering adjacent
 * dirty pages.  The inode lock must be held.
 *
 * LMXXX - bsize < pagesize not done.
 */
/*ARGSUSED*/
int
ufs_putapage(struct vnode *vp, page_t *pp, u_offset_t *offp, size_t *lenp,
    int flags, struct cred *cr)
{
	u_offset_t io_off;
	u_offset_t off;
	struct inode *ip = VTOI(vp);
	struct ufsvfs *ufsvfsp = ip->i_ufsvfs;
	struct fs *fs;
	struct buf *bp;
	size_t io_len;
	daddr_t bn;
	int err;
	int contig;
	int dotrans;

	ASSERT(RW_LOCK_HELD(&ip->i_contents));

	if (ufsvfsp == NULL) {
		err = EIO;
		goto out_trace;
	}

	fs = ip->i_fs;
	ASSERT(fs->fs_ronly == 0);

	/*
	 * If the modified time on the inode has not already been
	 * set elsewhere (e.g. for write/setattr) we set the time now.
	 * This gives us approximate modified times for mmap'ed files
	 * which are modified via stores in the user address space.
	 */
	if ((ip->i_flag & IMODTIME) == 0) {
		mutex_enter(&ip->i_tlock);
		ip->i_flag |= IUPD;
		ip->i_seq++;
		ITIMES_NOLOCK(ip);
		mutex_exit(&ip->i_tlock);
	}

	/*
	 * Align the request to a block boundry (for old file systems),
	 * and go ask bmap() how contiguous things are for this file.
	 */
	off = pp->p_offset & (offset_t)fs->fs_bmask;	/* block align it */
	contig = 0;
	err = bmap_read(ip, off, &bn, &contig);
	if (err)
		goto out;
	if (bn == UFS_HOLE) {			/* putpage never allocates */
		/*
		 * logging device is in error mode; simply return EIO
		 */
		if (TRANS_ISERROR(ufsvfsp)) {
			err = EIO;
			goto out;
		}
		/*
		 * Oops, the thread in the window in wrip() did some
		 * sort of operation which caused a putpage in the bad
		 * range.  In this case, just return an error which will
		 * cause the software modified bit on the page to set
		 * and the page will get written out again later.
		 */
		if (ip->i_writer == curthread) {
			err = EIO;
			goto out;
		}
		/*
		 * If the pager is trying to push a page in the bad range
		 * just tell it to try again later when things are better.
		 */
		if (flags & B_ASYNC) {
			err = EAGAIN;
			goto out;
		}
		err = ufs_fault(ITOV(ip), "ufs_putapage: bn == UFS_HOLE");
		goto out;
	}

	/*
	 * If it is an fallocate'd block, reverse the negativity since
	 * we are now writing to it
	 */
	if (ISFALLOCBLK(ip, bn)) {
		err = bmap_set_bn(vp, off, dbtofsb(fs, -bn));
		if (err)
			goto out;

		bn = -bn;
	}

	/*
	 * Take the length (of contiguous bytes) passed back from bmap()
	 * and _try_ and get a set of pages covering that extent.
	 */
	pp = pvn_write_kluster(vp, pp, &io_off, &io_len, off, contig, flags);

	/*
	 * May have run out of memory and not clustered backwards.
	 * off		p_offset
	 * [  pp - 1  ][   pp   ]
	 * [	block		]
	 * We told bmap off, so we have to adjust the bn accordingly.
	 */
	if (io_off > off) {
		bn += btod(io_off - off);
		contig -= (io_off - off);
	}

	/*
	 * bmap was carefull to tell us the right size so use that.
	 * There might be unallocated frags at the end.
	 * LMXXX - bzero the end of the page?  We must be writing after EOF.
	 */
	if (io_len > contig) {
		ASSERT(io_len - contig < fs->fs_bsize);
		io_len -= (io_len - contig);
	}

	/*
	 * Handle the case where we are writing the last page after EOF.
	 *
	 * XXX - just a patch for i-mt3.
	 */
	if (io_len == 0) {
		ASSERT(pp->p_offset >=
		    (u_offset_t)(roundup(ip->i_size, PAGESIZE)));
		io_len = PAGESIZE;
	}

	bp = pageio_setup(pp, io_len, ip->i_devvp, B_WRITE | flags);

	ULOCKFS_SET_MOD(ITOUL(ip));

	bp->b_edev = ip->i_dev;
	bp->b_dev = cmpdev(ip->i_dev);
	bp->b_blkno = bn;
	bp->b_un.b_addr = (caddr_t)0;
	bp->b_file = ip->i_vnode;

	/*
	 * File contents of shadow or quota inodes are metadata, and updates
	 * to these need to be put into a logging transaction. All direct
	 * callers in UFS do that, but fsflush can come here _before_ the
	 * normal codepath. An example would be updating ACL information, for
	 * which the normal codepath would be:
	 *	ufs_si_store()
	 *	ufs_rdwri()
	 *	wrip()
	 *	segmap_release()
	 *	VOP_PUTPAGE()
	 * Here, fsflush can pick up the dirty page before segmap_release()
	 * forces it out. If that happens, there's no transaction.
	 * We therefore need to test whether a transaction exists, and if not
	 * create one - for fsflush.
	 */
	dotrans =
	    (((ip->i_mode & IFMT) == IFSHAD || ufsvfsp->vfs_qinod == ip) &&
	    ((curthread->t_flag & T_DONTBLOCK) == 0) &&
	    (TRANS_ISTRANS(ufsvfsp)));

	if (dotrans) {
		curthread->t_flag |= T_DONTBLOCK;
		TRANS_BEGIN_ASYNC(ufsvfsp, TOP_PUTPAGE, TOP_PUTPAGE_SIZE(ip));
	}
	if (TRANS_ISTRANS(ufsvfsp)) {
		if ((ip->i_mode & IFMT) == IFSHAD) {
			TRANS_BUF(ufsvfsp, 0, io_len, bp, DT_SHAD);
		} else if (ufsvfsp->vfs_qinod == ip) {
			TRANS_DELTA(ufsvfsp, ldbtob(bn), bp->b_bcount, DT_QR,
			    0, 0);
		}
	}
	if (dotrans) {
		TRANS_END_ASYNC(ufsvfsp, TOP_PUTPAGE, TOP_PUTPAGE_SIZE(ip));
		curthread->t_flag &= ~T_DONTBLOCK;
	}

	/* write throttle */

	ASSERT(bp->b_iodone == NULL);
	bp->b_iodone = (int (*)())ufs_iodone;
	mutex_enter(&ip->i_tlock);
	ip->i_writes += bp->b_bcount;
	mutex_exit(&ip->i_tlock);

	if (bp->b_flags & B_ASYNC) {
		if (ufsvfsp->vfs_log) {
			lufs_write_strategy(ufsvfsp->vfs_log, bp);
		} else if (ufsvfsp->vfs_snapshot) {
			fssnap_strategy(&ufsvfsp->vfs_snapshot, bp);
		} else {
			ufsvfsp->vfs_iotstamp = ddi_get_lbolt();
			ub.ub_putasyncs.value.ul++;
			(void) bdev_strategy(bp);
			lwp_stat_update(LWP_STAT_OUBLK, 1);
		}
	} else {
		if (ufsvfsp->vfs_log) {
			lufs_write_strategy(ufsvfsp->vfs_log, bp);
		} else if (ufsvfsp->vfs_snapshot) {
			fssnap_strategy(&ufsvfsp->vfs_snapshot, bp);
		} else {
			ufsvfsp->vfs_iotstamp = ddi_get_lbolt();
			ub.ub_putsyncs.value.ul++;
			(void) bdev_strategy(bp);
			lwp_stat_update(LWP_STAT_OUBLK, 1);
		}
		err = biowait(bp);
		pageio_done(bp);
		pvn_write_done(pp, ((err) ? B_ERROR : 0) | B_WRITE | flags);
	}

	pp = NULL;

out:
	if (err != 0 && pp != NULL)
		pvn_write_done(pp, B_ERROR | B_WRITE | flags);

	if (offp)
		*offp = io_off;
	if (lenp)
		*lenp = io_len;
out_trace:
	return (err);
}

uint64_t ufs_map_alock_retry_cnt;
uint64_t ufs_map_lockfs_retry_cnt;

/* ARGSUSED */
static int
ufs_map(struct vnode *vp, offset_t off, struct as *as, caddr_t *addrp,
    size_t len, uchar_t prot, uchar_t maxprot, uint_t flags, struct cred *cr,
    caller_context_t *ct)
{
	struct segvn_crargs vn_a;
	struct ufsvfs *ufsvfsp = VTOI(vp)->i_ufsvfs;
	struct ulockfs *ulp;
	int error, sig;
	k_sigset_t smask;
	caddr_t hint = *addrp;

	if (vp->v_flag & VNOMAP) {
		error = ENOSYS;
		goto out;
	}

	if (off < (offset_t)0 || (offset_t)(off + len) < (offset_t)0) {
		error = ENXIO;
		goto out;
	}

	if (vp->v_type != VREG) {
		error = ENODEV;
		goto out;
	}

retry_map:
	*addrp = hint;
	/*
	 * If file is being locked, disallow mapping.
	 */
	if (vn_has_mandatory_locks(vp, VTOI(vp)->i_mode)) {
		error = EAGAIN;
		goto out;
	}

	as_rangelock(as);
	/*
	 * Note that if we are retrying (because ufs_lockfs_trybegin failed in
	 * the previous attempt), some other thread could have grabbed
	 * the same VA range if MAP_FIXED is set. In that case, choose_addr
	 * would unmap the valid VA range, that is ok.
	 */
	error = choose_addr(as, addrp, len, off, ADDR_VACALIGN, flags);
	if (error != 0) {
		as_rangeunlock(as);
		goto out;
	}

	/*
	 * a_lock has to be acquired before entering the lockfs protocol
	 * because that is the order in which pagefault works. Also we cannot
	 * block on a_lock here because this waiting writer will prevent
	 * further readers like ufs_read from progressing and could cause
	 * deadlock between ufs_read/ufs_map/pagefault when a quiesce is
	 * pending.
	 */
	while (!AS_LOCK_TRYENTER(as, RW_WRITER)) {
		ufs_map_alock_retry_cnt++;
		delay(RETRY_LOCK_DELAY);
	}

	/*
	 * We can't hold as->a_lock and wait for lockfs to succeed because
	 * the proc tools might hang on a_lock, so call ufs_lockfs_trybegin()
	 * instead.
	 */
	if (error = ufs_lockfs_trybegin(ufsvfsp, &ulp, ULOCKFS_MAP_MASK)) {
		/*
		 * ufs_lockfs_trybegin() did not succeed. It is safer to give up
		 * as->a_lock and wait for ulp->ul_fs_lock status to change.
		 */
		ufs_map_lockfs_retry_cnt++;
		AS_LOCK_EXIT(as);
		as_rangeunlock(as);
		if (error == EIO)
			goto out;

		mutex_enter(&ulp->ul_lock);
		while (ulp->ul_fs_lock & ULOCKFS_MAP_MASK) {
			if (ULOCKFS_IS_SLOCK(ulp) || ufsvfsp->vfs_nointr) {
				cv_wait(&ulp->ul_cv, &ulp->ul_lock);
			} else {
				sigintr(&smask, 1);
				sig = cv_wait_sig(&ulp->ul_cv, &ulp->ul_lock);
				sigunintr(&smask);
				if (((ulp->ul_fs_lock & ULOCKFS_MAP_MASK) &&
				    !sig) || ufsvfsp->vfs_dontblock) {
					mutex_exit(&ulp->ul_lock);
					return (EINTR);
				}
			}
		}
		mutex_exit(&ulp->ul_lock);
		goto retry_map;
	}

	vn_a.vp = vp;
	vn_a.offset = (u_offset_t)off;
	vn_a.type = flags & MAP_TYPE;
	vn_a.prot = prot;
	vn_a.maxprot = maxprot;
	vn_a.cred = cr;
	vn_a.amp = NULL;
	vn_a.flags = flags & ~MAP_TYPE;
	vn_a.szc = 0;
	vn_a.lgrp_mem_policy_flags = 0;

	error = as_map_locked(as, *addrp, len, segvn_create, &vn_a);
	if (ulp)
		ufs_lockfs_end(ulp);
	as_rangeunlock(as);
out:
	return (error);
}

/* ARGSUSED */
static int
ufs_addmap(struct vnode *vp, offset_t off, struct as *as, caddr_t addr,
    size_t len, uchar_t  prot, uchar_t  maxprot, uint_t    flags,
    struct cred *cr, caller_context_t *ct)
{
	struct inode *ip = VTOI(vp);

	if (vp->v_flag & VNOMAP) {
		return (ENOSYS);
	}

	mutex_enter(&ip->i_tlock);
	ip->i_mapcnt += btopr(len);
	mutex_exit(&ip->i_tlock);
	return (0);
}

/*ARGSUSED*/
static int
ufs_delmap(struct vnode *vp, offset_t off, struct as *as, caddr_t addr,
    size_t len, uint_t prot,  uint_t maxprot,  uint_t flags, struct cred *cr,
    caller_context_t *ct)
{
	struct inode *ip = VTOI(vp);

	if (vp->v_flag & VNOMAP) {
		return (ENOSYS);
	}

	mutex_enter(&ip->i_tlock);
	ip->i_mapcnt -= btopr(len); 	/* Count released mappings */
	ASSERT(ip->i_mapcnt >= 0);
	mutex_exit(&ip->i_tlock);
	return (0);
}
/*
 * Return the answer requested to poll() for non-device files
 */
struct pollhead ufs_pollhd;

/* ARGSUSED */
int
ufs_poll(vnode_t *vp, short ev, int any, short *revp, struct pollhead **phpp,
    caller_context_t *ct)
{
	struct ufsvfs	*ufsvfsp;

	/*
<<<<<<< HEAD
	 * Regular files reject epollers (and edge-triggered pollers).
	 * See the comment in fs_poll() for a more detailed explanation.
	 */
	if (fs_reject_epoll() || (ev & POLLET) != 0) {
=======
	 * Regular files reject edge-triggered pollers.
	 * See the comment in fs_poll() for a more detailed explanation.
	 */
	if (ev & POLLET) {
>>>>>>> 80d5689f
		return (EPERM);
	}

	*revp = 0;
	ufsvfsp = VTOI(vp)->i_ufsvfs;

	if (!ufsvfsp) {
		*revp = POLLHUP;
		goto out;
	}

	if (ULOCKFS_IS_HLOCK(&ufsvfsp->vfs_ulockfs) ||
	    ULOCKFS_IS_ELOCK(&ufsvfsp->vfs_ulockfs)) {
		*revp |= POLLERR;

	} else {
		if ((ev & POLLOUT) && !ufsvfsp->vfs_fs->fs_ronly &&
		    !ULOCKFS_IS_WLOCK(&ufsvfsp->vfs_ulockfs))
			*revp |= POLLOUT;

		if ((ev & POLLWRBAND) && !ufsvfsp->vfs_fs->fs_ronly &&
		    !ULOCKFS_IS_WLOCK(&ufsvfsp->vfs_ulockfs))
			*revp |= POLLWRBAND;

		if (ev & POLLIN)
			*revp |= POLLIN;

		if (ev & POLLRDNORM)
			*revp |= POLLRDNORM;

		if (ev & POLLRDBAND)
			*revp |= POLLRDBAND;
	}

	if ((ev & POLLPRI) && (*revp & (POLLERR|POLLHUP)))
		*revp |= POLLPRI;
out:
	if (*revp == 0 && ! any) {
		*phpp = &ufs_pollhd;
	}

	return (0);
}

/* ARGSUSED */
static int
ufs_l_pathconf(struct vnode *vp, int cmd, ulong_t *valp, struct cred *cr,
    caller_context_t *ct)
{
	struct ufsvfs	*ufsvfsp = VTOI(vp)->i_ufsvfs;
	struct ulockfs	*ulp = NULL;
	struct inode 	*sip = NULL;
	int		error;
	struct inode 	*ip = VTOI(vp);
	int		issync;

	error = ufs_lockfs_begin(ufsvfsp, &ulp, ULOCKFS_PATHCONF_MASK);
	if (error)
		return (error);

	switch (cmd) {
		/*
		 * Have to handle _PC_NAME_MAX here, because the normal way
		 * [fs_pathconf() -> VOP_STATVFS() -> ufs_statvfs()]
		 * results in a lock ordering reversal between
		 * ufs_lockfs_{begin,end}() and
		 * ufs_thread_{suspend,continue}().
		 *
		 * Keep in sync with ufs_statvfs().
		 */
	case _PC_NAME_MAX:
		*valp = MAXNAMLEN;
		break;

	case _PC_FILESIZEBITS:
		if (ufsvfsp->vfs_lfflags & UFS_LARGEFILES)
			*valp = UFS_FILESIZE_BITS;
		else
			*valp = 32;
		break;

	case _PC_XATTR_EXISTS:
		if (vp->v_vfsp->vfs_flag & VFS_XATTR) {

			error =
			    ufs_xattr_getattrdir(vp, &sip, LOOKUP_XATTR, cr);
			if (error ==  0 && sip != NULL) {
				/* Start transaction */
				if (ulp) {
					TRANS_BEGIN_CSYNC(ufsvfsp, issync,
					    TOP_RMDIR, TOP_RMDIR_SIZE);
				}
				/*
				 * Is directory empty
				 */
				rw_enter(&sip->i_rwlock, RW_WRITER);
				rw_enter(&sip->i_contents, RW_WRITER);
				if (ufs_xattrdirempty(sip,
				    sip->i_number, CRED())) {
					rw_enter(&ip->i_contents, RW_WRITER);
					ufs_unhook_shadow(ip, sip);
					rw_exit(&ip->i_contents);

					*valp = 0;

				} else
					*valp = 1;
				rw_exit(&sip->i_contents);
				rw_exit(&sip->i_rwlock);
				if (ulp) {
					TRANS_END_CSYNC(ufsvfsp, error, issync,
					    TOP_RMDIR, TOP_RMDIR_SIZE);
				}
				VN_RELE(ITOV(sip));
			} else if (error == ENOENT) {
				*valp = 0;
				error = 0;
			}
		} else {
			error = fs_pathconf(vp, cmd, valp, cr, ct);
		}
		break;

	case _PC_ACL_ENABLED:
		*valp = _ACL_ACLENT_ENABLED;
		break;

	case _PC_MIN_HOLE_SIZE:
		*valp = (ulong_t)ip->i_fs->fs_bsize;
		break;

	case _PC_SATTR_ENABLED:
	case _PC_SATTR_EXISTS:
		*valp = vfs_has_feature(vp->v_vfsp, VFSFT_SYSATTR_VIEWS) &&
		    (vp->v_type == VREG || vp->v_type == VDIR);
		break;

	case _PC_TIMESTAMP_RESOLUTION:
		/*
		 * UFS keeps only microsecond timestamp resolution.
		 * This is historical and will probably never change.
		 */
		*valp = 1000L;
		break;

	default:
		error = fs_pathconf(vp, cmd, valp, cr, ct);
		break;
	}

	if (ulp != NULL) {
		ufs_lockfs_end(ulp);
	}
	return (error);
}

int ufs_pageio_writes, ufs_pageio_reads;

/*ARGSUSED*/
static int
ufs_pageio(struct vnode *vp, page_t *pp, u_offset_t io_off, size_t io_len,
    int flags, struct cred *cr, caller_context_t *ct)
{
	struct inode *ip = VTOI(vp);
	struct ufsvfs *ufsvfsp;
	page_t *npp = NULL, *opp = NULL, *cpp = pp;
	struct buf *bp;
	daddr_t bn;
	size_t done_len = 0, cur_len = 0;
	int err = 0;
	int contig = 0;
	int dolock;
	int vmpss = 0;
	struct ulockfs *ulp;

	if ((flags & B_READ) && pp != NULL && pp->p_vnode == vp &&
	    vp->v_mpssdata != NULL) {
		vmpss = 1;
	}

	dolock = (rw_owner(&ip->i_contents) != curthread);
	/*
	 * We need a better check.  Ideally, we would use another
	 * vnodeops so that hlocked and forcibly unmounted file
	 * systems would return EIO where appropriate and w/o the
	 * need for these checks.
	 */
	if ((ufsvfsp = ip->i_ufsvfs) == NULL)
		return (EIO);

	/*
	 * For vmpss (pp can be NULL) case respect the quiesce protocol.
	 * ul_lock must be taken before locking pages so we can't use it here
	 * if pp is non NULL because segvn already locked pages
	 * SE_EXCL. Instead we rely on the fact that a forced umount or
	 * applying a filesystem lock via ufs_fiolfs() will block in the
	 * implicit call to ufs_flush() until we unlock the pages after the
	 * return to segvn. Other ufs_quiesce() callers keep ufs_quiesce_pend
	 * above 0 until they are done. We have to be careful not to increment
	 * ul_vnops_cnt here after forceful unmount hlocks the file system.
	 *
	 * If pp is NULL use ul_lock to make sure we don't increment
	 * ul_vnops_cnt after forceful unmount hlocks the file system.
	 */
	if (vmpss || pp == NULL) {
		ulp = &ufsvfsp->vfs_ulockfs;
		if (pp == NULL)
			mutex_enter(&ulp->ul_lock);
		if (ulp->ul_fs_lock & ULOCKFS_GETREAD_MASK) {
			if (pp == NULL) {
				mutex_exit(&ulp->ul_lock);
			}
			return (vmpss ? EIO : EINVAL);
		}
		atomic_inc_ulong(&ulp->ul_vnops_cnt);
		if (pp == NULL)
			mutex_exit(&ulp->ul_lock);
		if (ufs_quiesce_pend) {
			if (!atomic_dec_ulong_nv(&ulp->ul_vnops_cnt))
				cv_broadcast(&ulp->ul_cv);
			return (vmpss ? EIO : EINVAL);
		}
	}

	if (dolock) {
		/*
		 * segvn may call VOP_PAGEIO() instead of VOP_GETPAGE() to
		 * handle a fault against a segment that maps vnode pages with
		 * large mappings.  Segvn creates pages and holds them locked
		 * SE_EXCL during VOP_PAGEIO() call. In this case we have to
		 * use rw_tryenter() to avoid a potential deadlock since in
		 * lock order i_contents needs to be taken first.
		 * Segvn will retry via VOP_GETPAGE() if VOP_PAGEIO() fails.
		 */
		if (!vmpss) {
			rw_enter(&ip->i_contents, RW_READER);
		} else if (!rw_tryenter(&ip->i_contents, RW_READER)) {
			if (!atomic_dec_ulong_nv(&ulp->ul_vnops_cnt))
				cv_broadcast(&ulp->ul_cv);
			return (EDEADLK);
		}
	}

	/*
	 * Return an error to segvn because the pagefault request is beyond
	 * PAGESIZE rounded EOF.
	 */
	if (vmpss && btopr(io_off + io_len) > btopr(ip->i_size)) {
		if (dolock)
			rw_exit(&ip->i_contents);
		if (!atomic_dec_ulong_nv(&ulp->ul_vnops_cnt))
			cv_broadcast(&ulp->ul_cv);
		return (EFAULT);
	}

	if (pp == NULL) {
		if (bmap_has_holes(ip)) {
			err = ENOSYS;
		} else {
			err = EINVAL;
		}
		if (dolock)
			rw_exit(&ip->i_contents);
		if (!atomic_dec_ulong_nv(&ulp->ul_vnops_cnt))
			cv_broadcast(&ulp->ul_cv);
		return (err);
	}

	/*
	 * Break the io request into chunks, one for each contiguous
	 * stretch of disk blocks in the target file.
	 */
	while (done_len < io_len) {
		ASSERT(cpp);
		contig = 0;
		if (err = bmap_read(ip, (u_offset_t)(io_off + done_len),
		    &bn, &contig))
			break;

		if (bn == UFS_HOLE) {	/* No holey swapfiles */
			if (vmpss) {
				err = EFAULT;
				break;
			}
			err = ufs_fault(ITOV(ip), "ufs_pageio: bn == UFS_HOLE");
			break;
		}

		cur_len = MIN(io_len - done_len, contig);
		/*
		 * Zero out a page beyond EOF, when the last block of
		 * a file is a UFS fragment so that ufs_pageio() can be used
		 * instead of ufs_getpage() to handle faults against
		 * segvn segments that use large pages.
		 */
		page_list_break(&cpp, &npp, btopr(cur_len));
		if ((flags & B_READ) && (cur_len & PAGEOFFSET)) {
			size_t xlen = cur_len & PAGEOFFSET;
			pagezero(cpp->p_prev, xlen, PAGESIZE - xlen);
		}

		bp = pageio_setup(cpp, cur_len, ip->i_devvp, flags);
		ASSERT(bp != NULL);

		bp->b_edev = ip->i_dev;
		bp->b_dev = cmpdev(ip->i_dev);
		bp->b_blkno = bn;
		bp->b_un.b_addr = (caddr_t)0;
		bp->b_file = ip->i_vnode;

		ufsvfsp->vfs_iotstamp = ddi_get_lbolt();
		ub.ub_pageios.value.ul++;
		if (ufsvfsp->vfs_snapshot)
			fssnap_strategy(&(ufsvfsp->vfs_snapshot), bp);
		else
			(void) bdev_strategy(bp);

		if (flags & B_READ)
			ufs_pageio_reads++;
		else
			ufs_pageio_writes++;
		if (flags & B_READ)
			lwp_stat_update(LWP_STAT_INBLK, 1);
		else
			lwp_stat_update(LWP_STAT_OUBLK, 1);
		/*
		 * If the request is not B_ASYNC, wait for i/o to complete
		 * and re-assemble the page list to return to the caller.
		 * If it is B_ASYNC we leave the page list in pieces and
		 * cleanup() will dispose of them.
		 */
		if ((flags & B_ASYNC) == 0) {
			err = biowait(bp);
			pageio_done(bp);
			if (err)
				break;
			page_list_concat(&opp, &cpp);
		}
		cpp = npp;
		npp = NULL;
		if (flags & B_READ)
			cur_len = P2ROUNDUP_TYPED(cur_len, PAGESIZE, size_t);
		done_len += cur_len;
	}
	ASSERT(err || (cpp == NULL && npp == NULL && done_len == io_len));
	if (err) {
		if (flags & B_ASYNC) {
			/* Cleanup unprocessed parts of list */
			page_list_concat(&cpp, &npp);
			if (flags & B_READ)
				pvn_read_done(cpp, B_ERROR);
			else
				pvn_write_done(cpp, B_ERROR);
		} else {
			/* Re-assemble list and let caller clean up */
			page_list_concat(&opp, &cpp);
			page_list_concat(&opp, &npp);
		}
	}

	if (vmpss && !(ip->i_flag & IACC) && !ULOCKFS_IS_NOIACC(ulp) &&
	    ufsvfsp->vfs_fs->fs_ronly == 0 && !ufsvfsp->vfs_noatime) {
		mutex_enter(&ip->i_tlock);
		ip->i_flag |= IACC;
		ITIMES_NOLOCK(ip);
		mutex_exit(&ip->i_tlock);
	}

	if (dolock)
		rw_exit(&ip->i_contents);
	if (vmpss && !atomic_dec_ulong_nv(&ulp->ul_vnops_cnt))
		cv_broadcast(&ulp->ul_cv);
	return (err);
}

/*
 * Called when the kernel is in a frozen state to dump data
 * directly to the device. It uses a private dump data structure,
 * set up by dump_ctl, to locate the correct disk block to which to dump.
 */
/*ARGSUSED*/
static int
ufs_dump(vnode_t *vp, caddr_t addr, offset_t ldbn, offset_t dblks,
    caller_context_t *ct)
{
	u_offset_t	file_size;
	struct inode    *ip = VTOI(vp);
	struct fs	*fs = ip->i_fs;
	daddr_t		dbn, lfsbn;
	int		disk_blks = fs->fs_bsize >> DEV_BSHIFT;
	int		error = 0;
	int		ndbs, nfsbs;

	/*
	 * forced unmount case
	 */
	if (ip->i_ufsvfs == NULL)
		return (EIO);
	/*
	 * Validate the inode that it has not been modified since
	 * the dump structure is allocated.
	 */
	mutex_enter(&ip->i_tlock);
	if ((dump_info == NULL) ||
	    (dump_info->ip != ip) ||
	    (dump_info->time.tv_sec != ip->i_mtime.tv_sec) ||
	    (dump_info->time.tv_usec != ip->i_mtime.tv_usec)) {
		mutex_exit(&ip->i_tlock);
		return (-1);
	}
	mutex_exit(&ip->i_tlock);

	/*
	 * See that the file has room for this write
	 */
	UFS_GET_ISIZE(&file_size, ip);

	if (ldbtob(ldbn + dblks) > file_size)
		return (ENOSPC);

	/*
	 * Find the physical disk block numbers from the dump
	 * private data structure directly and write out the data
	 * in contiguous block lumps
	 */
	while (dblks > 0 && !error) {
		lfsbn = (daddr_t)lblkno(fs, ldbtob(ldbn));
		dbn = fsbtodb(fs, dump_info->dblk[lfsbn]) + ldbn % disk_blks;
		nfsbs = 1;
		ndbs = disk_blks - ldbn % disk_blks;
		while (ndbs < dblks && fsbtodb(fs, dump_info->dblk[lfsbn +
		    nfsbs]) == dbn + ndbs) {
			nfsbs++;
			ndbs += disk_blks;
		}
		if (ndbs > dblks)
			ndbs = dblks;
		error = bdev_dump(ip->i_dev, addr, dbn, ndbs);
		addr += ldbtob((offset_t)ndbs);
		dblks -= ndbs;
		ldbn += ndbs;
	}
	return (error);

}

/*
 * Prepare the file system before and after the dump operation.
 *
 * action = DUMP_ALLOC:
 * Preparation before dump, allocate dump private data structure
 * to hold all the direct and indirect block info for dump.
 *
 * action = DUMP_FREE:
 * Clean up after dump, deallocate the dump private data structure.
 *
 * action = DUMP_SCAN:
 * Scan dump_info for *blkp DEV_BSIZE blocks of contig fs space;
 * if found, the starting file-relative DEV_BSIZE lbn is written
 * to *bklp; that lbn is intended for use with VOP_DUMP()
 */
/*ARGSUSED*/
static int
ufs_dumpctl(vnode_t *vp, int action, offset_t *blkp, caller_context_t *ct)
{
	struct inode	*ip = VTOI(vp);
	ufsvfs_t	*ufsvfsp = ip->i_ufsvfs;
	struct fs	*fs;
	daddr32_t	*dblk, *storeblk;
	daddr32_t	*nextblk, *endblk;
	struct buf	*bp;
	int		i, entry, entries;
	int		n, ncontig;

	/*
	 * check for forced unmount
	 */
	if (ufsvfsp == NULL)
		return (EIO);

	if (action == DUMP_ALLOC) {
		/*
		 * alloc and record dump_info
		 */
		if (dump_info != NULL)
			return (EINVAL);

		ASSERT(vp->v_type == VREG);
		fs = ufsvfsp->vfs_fs;

		rw_enter(&ip->i_contents, RW_READER);

		if (bmap_has_holes(ip)) {
			rw_exit(&ip->i_contents);
			return (EFAULT);
		}

		/*
		 * calculate and allocate space needed according to i_size
		 */
		entries = (int)lblkno(fs, blkroundup(fs, ip->i_size));
		dump_info = kmem_alloc(sizeof (struct dump) +
		    (entries - 1) * sizeof (daddr32_t), KM_NOSLEEP);
		if (dump_info == NULL) {
			rw_exit(&ip->i_contents);
			return (ENOMEM);
		}

		/* Start saving the info */
		dump_info->fsbs = entries;
		dump_info->ip = ip;
		storeblk = &dump_info->dblk[0];

		/* Direct Blocks */
		for (entry = 0; entry < NDADDR && entry < entries; entry++)
			*storeblk++ = ip->i_db[entry];

		/* Indirect Blocks */
		for (i = 0; i < NIADDR; i++) {
			int error = 0;

			bp = UFS_BREAD(ufsvfsp,
			    ip->i_dev, fsbtodb(fs, ip->i_ib[i]), fs->fs_bsize);
			if (bp->b_flags & B_ERROR)
				error = EIO;
			else {
				dblk = bp->b_un.b_daddr;
				if ((storeblk = save_dblks(ip, ufsvfsp,
				    storeblk, dblk, i, entries)) == NULL)
					error = EIO;
			}

			brelse(bp);

			if (error != 0) {
				kmem_free(dump_info, sizeof (struct dump) +
				    (entries - 1) * sizeof (daddr32_t));
				rw_exit(&ip->i_contents);
				dump_info = NULL;
				return (error);
			}
		}
		/* and time stamp the information */
		mutex_enter(&ip->i_tlock);
		dump_info->time = ip->i_mtime;
		mutex_exit(&ip->i_tlock);

		rw_exit(&ip->i_contents);
	} else if (action == DUMP_FREE) {
		/*
		 * free dump_info
		 */
		if (dump_info == NULL)
			return (EINVAL);
		entries = dump_info->fsbs - 1;
		kmem_free(dump_info, sizeof (struct dump) +
		    entries * sizeof (daddr32_t));
		dump_info = NULL;
	} else if (action == DUMP_SCAN) {
		/*
		 * scan dump_info
		 */
		if (dump_info == NULL)
			return (EINVAL);

		dblk = dump_info->dblk;
		nextblk = dblk + 1;
		endblk = dblk + dump_info->fsbs - 1;
		fs = ufsvfsp->vfs_fs;
		ncontig = *blkp >> (fs->fs_bshift - DEV_BSHIFT);

		/*
		 * scan dblk[] entries; contig fs space is found when:
		 * ((current blkno + frags per block) == next blkno)
		 */
		n = 0;
		while (n < ncontig && dblk < endblk) {
			if ((*dblk + fs->fs_frag) == *nextblk)
				n++;
			else
				n = 0;
			dblk++;
			nextblk++;
		}

		/*
		 * index is where size bytes of contig space begins;
		 * conversion from index to the file's DEV_BSIZE lbn
		 * is equivalent to:  (index * fs_bsize) / DEV_BSIZE
		 */
		if (n == ncontig) {
			i = (dblk - dump_info->dblk) - ncontig;
			*blkp = i << (fs->fs_bshift - DEV_BSHIFT);
		} else
			return (EFAULT);
	}
	return (0);
}

/*
 * Recursive helper function for ufs_dumpctl().  It follows the indirect file
 * system  blocks until it reaches the the disk block addresses, which are
 * then stored into the given buffer, storeblk.
 */
static daddr32_t *
save_dblks(struct inode *ip, struct ufsvfs *ufsvfsp,  daddr32_t *storeblk,
    daddr32_t *dblk, int level, int entries)
{
	struct fs	*fs = ufsvfsp->vfs_fs;
	struct buf	*bp;
	int		i;

	if (level == 0) {
		for (i = 0; i < NINDIR(fs); i++) {
			if (storeblk - dump_info->dblk >= entries)
				break;
			*storeblk++ = dblk[i];
		}
		return (storeblk);
	}
	for (i = 0; i < NINDIR(fs); i++) {
		if (storeblk - dump_info->dblk >= entries)
			break;
		bp = UFS_BREAD(ufsvfsp,
		    ip->i_dev, fsbtodb(fs, dblk[i]), fs->fs_bsize);
		if (bp->b_flags & B_ERROR) {
			brelse(bp);
			return (NULL);
		}
		storeblk = save_dblks(ip, ufsvfsp, storeblk, bp->b_un.b_daddr,
		    level - 1, entries);
		brelse(bp);

		if (storeblk == NULL)
			return (NULL);
	}
	return (storeblk);
}

/* ARGSUSED */
static int
ufs_getsecattr(struct vnode *vp, vsecattr_t *vsap, int flag,
    struct cred *cr, caller_context_t *ct)
{
	struct inode	*ip = VTOI(vp);
	struct ulockfs	*ulp;
	struct ufsvfs	*ufsvfsp = ip->i_ufsvfs;
	ulong_t		vsa_mask = vsap->vsa_mask;
	int		err = EINVAL;

	vsa_mask &= (VSA_ACL | VSA_ACLCNT | VSA_DFACL | VSA_DFACLCNT);

	/*
	 * Only grab locks if needed - they're not needed to check vsa_mask
	 * or if the mask contains no acl flags.
	 */
	if (vsa_mask != 0) {
		if (err = ufs_lockfs_begin(ufsvfsp, &ulp,
		    ULOCKFS_GETATTR_MASK))
			return (err);

		rw_enter(&ip->i_contents, RW_READER);
		err = ufs_acl_get(ip, vsap, flag, cr);
		rw_exit(&ip->i_contents);

		if (ulp)
			ufs_lockfs_end(ulp);
	}
	return (err);
}

/* ARGSUSED */
static int
ufs_setsecattr(struct vnode *vp, vsecattr_t *vsap, int flag, struct cred *cr,
    caller_context_t *ct)
{
	struct inode	*ip = VTOI(vp);
	struct ulockfs	*ulp = NULL;
	struct ufsvfs	*ufsvfsp = VTOI(vp)->i_ufsvfs;
	ulong_t		vsa_mask = vsap->vsa_mask;
	int		err;
	int		haverwlock = 1;
	int		trans_size;
	int		donetrans = 0;
	int		retry = 1;

	ASSERT(RW_LOCK_HELD(&ip->i_rwlock));

	/* Abort now if the request is either empty or invalid. */
	vsa_mask &= (VSA_ACL | VSA_ACLCNT | VSA_DFACL | VSA_DFACLCNT);
	if ((vsa_mask == 0) ||
	    ((vsap->vsa_aclentp == NULL) &&
	    (vsap->vsa_dfaclentp == NULL))) {
		err = EINVAL;
		goto out;
	}

	/*
	 * Following convention, if this is a directory then we acquire the
	 * inode's i_rwlock after starting a UFS logging transaction;
	 * otherwise, we acquire it beforehand. Since we were called (and
	 * must therefore return) with the lock held, we will have to drop it,
	 * and later reacquire it, if operating on a directory.
	 */
	if (vp->v_type == VDIR) {
		rw_exit(&ip->i_rwlock);
		haverwlock = 0;
	} else {
		/* Upgrade the lock if required. */
		if (!rw_write_held(&ip->i_rwlock)) {
			rw_exit(&ip->i_rwlock);
			rw_enter(&ip->i_rwlock, RW_WRITER);
		}
	}

again:
	ASSERT(!(vp->v_type == VDIR && haverwlock));
	if (err = ufs_lockfs_begin(ufsvfsp, &ulp, ULOCKFS_SETATTR_MASK)) {
		ulp = NULL;
		retry = 0;
		goto out;
	}

	/*
	 * Check that the file system supports this operation. Note that
	 * ufs_lockfs_begin() will have checked that the file system had
	 * not been forcibly unmounted.
	 */
	if (ufsvfsp->vfs_fs->fs_ronly) {
		err = EROFS;
		goto out;
	}
	if (ufsvfsp->vfs_nosetsec) {
		err = ENOSYS;
		goto out;
	}

	if (ulp) {
		TRANS_BEGIN_ASYNC(ufsvfsp, TOP_SETSECATTR,
		    trans_size = TOP_SETSECATTR_SIZE(VTOI(vp)));
		donetrans = 1;
	}

	if (vp->v_type == VDIR) {
		rw_enter(&ip->i_rwlock, RW_WRITER);
		haverwlock = 1;
	}

	ASSERT(haverwlock);

	/* Do the actual work. */
	rw_enter(&ip->i_contents, RW_WRITER);
	/*
	 * Suppress out of inodes messages if we will retry.
	 */
	if (retry)
		ip->i_flag |= IQUIET;
	err = ufs_acl_set(ip, vsap, flag, cr);
	ip->i_flag &= ~IQUIET;
	rw_exit(&ip->i_contents);

out:
	if (ulp) {
		if (donetrans) {
			/*
			 * top_end_async() can eventually call
			 * top_end_sync(), which can block. We must
			 * therefore observe the lock-ordering protocol
			 * here as well.
			 */
			if (vp->v_type == VDIR) {
				rw_exit(&ip->i_rwlock);
				haverwlock = 0;
			}
			TRANS_END_ASYNC(ufsvfsp, TOP_SETSECATTR, trans_size);
		}
		ufs_lockfs_end(ulp);
	}
	/*
	 * If no inodes available, try scaring a logically-
	 * free one out of the delete queue to someplace
	 * that we can find it.
	 */
	if ((err == ENOSPC) && retry && TRANS_ISTRANS(ufsvfsp)) {
		ufs_delete_drain_wait(ufsvfsp, 1);
		retry = 0;
		if (vp->v_type == VDIR && haverwlock) {
			rw_exit(&ip->i_rwlock);
			haverwlock = 0;
		}
		goto again;
	}
	/*
	 * If we need to reacquire the lock then it is safe to do so
	 * as a reader. This is because ufs_rwunlock(), which will be
	 * called by our caller after we return, does not differentiate
	 * between shared and exclusive locks.
	 */
	if (!haverwlock) {
		ASSERT(vp->v_type == VDIR);
		rw_enter(&ip->i_rwlock, RW_READER);
	}

	return (err);
}

/*
 * Locate the vnode to be used for an event notification. As this will
 * be called prior to the name space change perform basic verification
 * that the change will be allowed.
 */

static int
ufs_eventlookup(struct vnode *dvp, char *nm, struct cred *cr,
    struct vnode **vpp)
{
	int	namlen;
	int	error;
	struct vnode	*vp;
	struct inode	*ip;
	struct inode	*xip;
	struct ufsvfs	*ufsvfsp;
	struct ulockfs	*ulp;

	ip = VTOI(dvp);
	*vpp = NULL;

	if ((namlen = strlen(nm)) == 0)
		return (EINVAL);

	if (nm[0] == '.') {
		if (namlen == 1)
			return (EINVAL);
		else if ((namlen == 2) && nm[1] == '.') {
			return (EEXIST);
		}
	}

	/*
	 * Check accessibility and write access of parent directory as we
	 * only want to post the event if we're able to make a change.
	 */
	if (error = ufs_diraccess(ip, IEXEC|IWRITE, cr))
		return (error);

	if (vp = dnlc_lookup(dvp, nm)) {
		if (vp == DNLC_NO_VNODE) {
			VN_RELE(vp);
			return (ENOENT);
		}

		*vpp = vp;
		return (0);
	}

	/*
	 * Keep the idle queue from getting too long by idling two
	 * inodes before attempting to allocate another.
	 * This operation must be performed before entering lockfs
	 * or a transaction.
	 */
	if (ufs_idle_q.uq_ne > ufs_idle_q.uq_hiwat)
		if ((curthread->t_flag & T_DONTBLOCK) == 0) {
			ins.in_lidles.value.ul += ufs_lookup_idle_count;
			ufs_idle_some(ufs_lookup_idle_count);
		}

	ufsvfsp = ip->i_ufsvfs;

retry_lookup:
	if (error = ufs_lockfs_begin(ufsvfsp, &ulp, ULOCKFS_LOOKUP_MASK))
		return (error);

	if ((error = ufs_dirlook(ip, nm, &xip, cr, 1, 1)) == 0) {
		vp = ITOV(xip);
		*vpp = vp;
	}

	if (ulp) {
		ufs_lockfs_end(ulp);
	}

	if (error == EAGAIN)
		goto retry_lookup;

	return (error);
}<|MERGE_RESOLUTION|>--- conflicted
+++ resolved
@@ -5741,17 +5741,10 @@
 	struct ufsvfs	*ufsvfsp;
 
 	/*
-<<<<<<< HEAD
-	 * Regular files reject epollers (and edge-triggered pollers).
-	 * See the comment in fs_poll() for a more detailed explanation.
-	 */
-	if (fs_reject_epoll() || (ev & POLLET) != 0) {
-=======
 	 * Regular files reject edge-triggered pollers.
 	 * See the comment in fs_poll() for a more detailed explanation.
 	 */
 	if (ev & POLLET) {
->>>>>>> 80d5689f
 		return (EPERM);
 	}
 
