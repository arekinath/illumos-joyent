--- conflicted
+++ resolved
@@ -21,12 +21,7 @@
 
 /*
  * Copyright (c) 1988, 2010, Oracle and/or its affiliates. All rights reserved.
-<<<<<<< HEAD
  * Copyright 2016 Joyent, Inc.
- * Copyright 2015 Nexenta Systems, Inc. All rights reserved.
-=======
- * Copyright (c) 2014, Joyent, Inc. All rights reserved.
->>>>>>> ad309d3e
  * Copyright 2016 Toomas Soome <tsoome@me.com>
  * Copyright (c) 2016 by Delphix. All rights reserved.
  * Copyright 2016 Nexenta Systems, Inc.
