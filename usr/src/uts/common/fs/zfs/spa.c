/*
 * CDDL HEADER START
 *
 * The contents of this file are subject to the terms of the
 * Common Development and Distribution License (the "License").
 * You may not use this file except in compliance with the License.
 *
 * You can obtain a copy of the license at usr/src/OPENSOLARIS.LICENSE
 * or http://www.opensolaris.org/os/licensing.
 * See the License for the specific language governing permissions
 * and limitations under the License.
 *
 * When distributing Covered Code, include this CDDL HEADER in each
 * file and include the License file at usr/src/OPENSOLARIS.LICENSE.
 * If applicable, add the following below this CDDL HEADER, with the
 * fields enclosed by brackets "[]" replaced with your own identifying
 * information: Portions Copyright [yyyy] [name of copyright owner]
 *
 * CDDL HEADER END
 */

/*
 * Copyright (c) 2005, 2010, Oracle and/or its affiliates. All rights reserved.
 * Copyright (c) 2011, 2018 by Delphix. All rights reserved.
 * Copyright (c) 2015, Nexenta Systems, Inc.  All rights reserved.
 * Copyright (c) 2014 Spectra Logic Corporation, All rights reserved.
 * Copyright 2013 Saso Kiselkov. All rights reserved.
 * Copyright (c) 2014 Integros [integros.com]
 * Copyright 2016 Toomas Soome <tsoome@me.com>
<<<<<<< HEAD
 * Copyright 2019 Joyent, Inc.
=======
 * Copyright 2018 Joyent, Inc.
 * Copyright (c) 2017, Intel Corporation.
>>>>>>> f4769751
 * Copyright (c) 2017 Datto Inc.
 * Copyright 2018 OmniOS Community Edition (OmniOSce) Association.
 */

/*
 * SPA: Storage Pool Allocator
 *
 * This file contains all the routines used when modifying on-disk SPA state.
 * This includes opening, importing, destroying, exporting a pool, and syncing a
 * pool.
 */

#include <sys/zfs_context.h>
#include <sys/fm/fs/zfs.h>
#include <sys/spa_impl.h>
#include <sys/zio.h>
#include <sys/zio_checksum.h>
#include <sys/dmu.h>
#include <sys/dmu_tx.h>
#include <sys/zap.h>
#include <sys/zil.h>
#include <sys/ddt.h>
#include <sys/vdev_impl.h>
#include <sys/vdev_removal.h>
#include <sys/vdev_indirect_mapping.h>
#include <sys/vdev_indirect_births.h>
#include <sys/vdev_initialize.h>
#include <sys/metaslab.h>
#include <sys/metaslab_impl.h>
#include <sys/mmp.h>
#include <sys/uberblock_impl.h>
#include <sys/txg.h>
#include <sys/avl.h>
#include <sys/bpobj.h>
#include <sys/dmu_traverse.h>
#include <sys/dmu_objset.h>
#include <sys/unique.h>
#include <sys/dsl_pool.h>
#include <sys/dsl_dataset.h>
#include <sys/dsl_dir.h>
#include <sys/dsl_prop.h>
#include <sys/dsl_synctask.h>
#include <sys/fs/zfs.h>
#include <sys/arc.h>
#include <sys/callb.h>
#include <sys/systeminfo.h>
#include <sys/spa_boot.h>
#include <sys/zfs_ioctl.h>
#include <sys/dsl_scan.h>
#include <sys/zfeature.h>
#include <sys/dsl_destroy.h>
#include <sys/abd.h>

#ifdef	_KERNEL
#include <sys/bootprops.h>
#include <sys/callb.h>
#include <sys/cpupart.h>
#include <sys/pool.h>
#include <sys/sysdc.h>
#include <sys/zone.h>
#endif	/* _KERNEL */

#include "zfs_prop.h"
#include "zfs_comutil.h"

/*
 * The interval, in seconds, at which failed configuration cache file writes
 * should be retried.
 */
int zfs_ccw_retry_interval = 300;

typedef enum zti_modes {
	ZTI_MODE_FIXED,			/* value is # of threads (min 1) */
	ZTI_MODE_BATCH,			/* cpu-intensive; value is ignored */
	ZTI_MODE_NULL,			/* don't create a taskq */
	ZTI_NMODES
} zti_modes_t;

#define	ZTI_P(n, q)	{ ZTI_MODE_FIXED, (n), (q) }
#define	ZTI_BATCH	{ ZTI_MODE_BATCH, 0, 1 }
#define	ZTI_NULL	{ ZTI_MODE_NULL, 0, 0 }

#define	ZTI_N(n)	ZTI_P(n, 1)
#define	ZTI_ONE		ZTI_N(1)

typedef struct zio_taskq_info {
	zti_modes_t zti_mode;
	uint_t zti_value;
	uint_t zti_count;
} zio_taskq_info_t;

static const char *const zio_taskq_types[ZIO_TASKQ_TYPES] = {
	"issue", "issue_high", "intr", "intr_high"
};

/*
 * This table defines the taskq settings for each ZFS I/O type. When
 * initializing a pool, we use this table to create an appropriately sized
 * taskq. Some operations are low volume and therefore have a small, static
 * number of threads assigned to their taskqs using the ZTI_N(#) or ZTI_ONE
 * macros. Other operations process a large amount of data; the ZTI_BATCH
 * macro causes us to create a taskq oriented for throughput. Some operations
 * are so high frequency and short-lived that the taskq itself can become a a
 * point of lock contention. The ZTI_P(#, #) macro indicates that we need an
 * additional degree of parallelism specified by the number of threads per-
 * taskq and the number of taskqs; when dispatching an event in this case, the
 * particular taskq is chosen at random.
 *
 * The different taskq priorities are to handle the different contexts (issue
 * and interrupt) and then to reserve threads for ZIO_PRIORITY_NOW I/Os that
 * need to be handled with minimum delay.
 */
const zio_taskq_info_t zio_taskqs[ZIO_TYPES][ZIO_TASKQ_TYPES] = {
	/* ISSUE	ISSUE_HIGH	INTR		INTR_HIGH */
	{ ZTI_ONE,	ZTI_NULL,	ZTI_ONE,	ZTI_NULL }, /* NULL */
	{ ZTI_N(8),	ZTI_NULL,	ZTI_P(12, 8),	ZTI_NULL }, /* READ */
	{ ZTI_BATCH,	ZTI_N(5),	ZTI_N(8),	ZTI_N(5) }, /* WRITE */
	{ ZTI_P(12, 8),	ZTI_NULL,	ZTI_ONE,	ZTI_NULL }, /* FREE */
	{ ZTI_ONE,	ZTI_NULL,	ZTI_ONE,	ZTI_NULL }, /* CLAIM */
	{ ZTI_ONE,	ZTI_NULL,	ZTI_ONE,	ZTI_NULL }, /* IOCTL */
};

static void spa_sync_version(void *arg, dmu_tx_t *tx);
static void spa_sync_props(void *arg, dmu_tx_t *tx);
static boolean_t spa_has_active_shared_spare(spa_t *spa);
static int spa_load_impl(spa_t *spa, spa_import_type_t type, char **ereport);
static void spa_vdev_resilver_done(spa_t *spa);

uint_t		zio_taskq_batch_pct = 75;	/* 1 thread per cpu in pset */
id_t		zio_taskq_psrset_bind = PS_NONE;
boolean_t	zio_taskq_sysdc = B_TRUE;	/* use SDC scheduling class */
uint_t		zio_taskq_basedc = 80;		/* base duty cycle */

boolean_t	spa_create_process = B_TRUE;	/* no process ==> no sysdc */
extern int	zfs_sync_pass_deferred_free;

/*
 * Report any spa_load_verify errors found, but do not fail spa_load.
 * This is used by zdb to analyze non-idle pools.
 */
boolean_t	spa_load_verify_dryrun = B_FALSE;

/*
 * This (illegal) pool name is used when temporarily importing a spa_t in order
 * to get the vdev stats associated with the imported devices.
 */
#define	TRYIMPORT_NAME	"$import"

/*
 * For debugging purposes: print out vdev tree during pool import.
 */
boolean_t	spa_load_print_vdev_tree = B_FALSE;

/*
 * A non-zero value for zfs_max_missing_tvds means that we allow importing
 * pools with missing top-level vdevs. This is strictly intended for advanced
 * pool recovery cases since missing data is almost inevitable. Pools with
 * missing devices can only be imported read-only for safety reasons, and their
 * fail-mode will be automatically set to "continue".
 *
 * With 1 missing vdev we should be able to import the pool and mount all
 * datasets. User data that was not modified after the missing device has been
 * added should be recoverable. This means that snapshots created prior to the
 * addition of that device should be completely intact.
 *
 * With 2 missing vdevs, some datasets may fail to mount since there are
 * dataset statistics that are stored as regular metadata. Some data might be
 * recoverable if those vdevs were added recently.
 *
 * With 3 or more missing vdevs, the pool is severely damaged and MOS entries
 * may be missing entirely. Chances of data recovery are very low. Note that
 * there are also risks of performing an inadvertent rewind as we might be
 * missing all the vdevs with the latest uberblocks.
 */
uint64_t	zfs_max_missing_tvds = 0;

/*
 * The parameters below are similar to zfs_max_missing_tvds but are only
 * intended for a preliminary open of the pool with an untrusted config which
 * might be incomplete or out-dated.
 *
 * We are more tolerant for pools opened from a cachefile since we could have
 * an out-dated cachefile where a device removal was not registered.
 * We could have set the limit arbitrarily high but in the case where devices
 * are really missing we would want to return the proper error codes; we chose
 * SPA_DVAS_PER_BP - 1 so that some copies of the MOS would still be available
 * and we get a chance to retrieve the trusted config.
 */
uint64_t	zfs_max_missing_tvds_cachefile = SPA_DVAS_PER_BP - 1;

/*
 * In the case where config was assembled by scanning device paths (/dev/dsks
 * by default) we are less tolerant since all the existing devices should have
 * been detected and we want spa_load to return the right error codes.
 */
uint64_t	zfs_max_missing_tvds_scan = 0;

/*
 * Interval in seconds at which to poll spare vdevs for health.
 * Setting this to zero disables spare polling.
 * Set to three hours by default.
 */
uint_t		spa_spare_poll_interval_seconds = 60 * 60 * 3;

/*
 * Debugging aid that pauses spa_sync() towards the end.
 */
boolean_t	zfs_pause_spa_sync = B_FALSE;

/*
 * ==========================================================================
 * SPA properties routines
 * ==========================================================================
 */

/*
 * Add a (source=src, propname=propval) list to an nvlist.
 */
static void
spa_prop_add_list(nvlist_t *nvl, zpool_prop_t prop, char *strval,
    uint64_t intval, zprop_source_t src)
{
	const char *propname = zpool_prop_to_name(prop);
	nvlist_t *propval;

	VERIFY(nvlist_alloc(&propval, NV_UNIQUE_NAME, KM_SLEEP) == 0);
	VERIFY(nvlist_add_uint64(propval, ZPROP_SOURCE, src) == 0);

	if (strval != NULL)
		VERIFY(nvlist_add_string(propval, ZPROP_VALUE, strval) == 0);
	else
		VERIFY(nvlist_add_uint64(propval, ZPROP_VALUE, intval) == 0);

	VERIFY(nvlist_add_nvlist(nvl, propname, propval) == 0);
	nvlist_free(propval);
}

/*
 * Get property values from the spa configuration.
 */
static void
spa_prop_get_config(spa_t *spa, nvlist_t **nvp)
{
	vdev_t *rvd = spa->spa_root_vdev;
	dsl_pool_t *pool = spa->spa_dsl_pool;
	uint64_t size, alloc, cap, version;
	zprop_source_t src = ZPROP_SRC_NONE;
	spa_config_dirent_t *dp;
	metaslab_class_t *mc = spa_normal_class(spa);

	ASSERT(MUTEX_HELD(&spa->spa_props_lock));

	if (rvd != NULL) {
		alloc = metaslab_class_get_alloc(mc);
		alloc += metaslab_class_get_alloc(spa_special_class(spa));
		alloc += metaslab_class_get_alloc(spa_dedup_class(spa));

		size = metaslab_class_get_space(mc);
		size += metaslab_class_get_space(spa_special_class(spa));
		size += metaslab_class_get_space(spa_dedup_class(spa));

		spa_prop_add_list(*nvp, ZPOOL_PROP_NAME, spa_name(spa), 0, src);
		spa_prop_add_list(*nvp, ZPOOL_PROP_SIZE, NULL, size, src);
		spa_prop_add_list(*nvp, ZPOOL_PROP_ALLOCATED, NULL, alloc, src);
		spa_prop_add_list(*nvp, ZPOOL_PROP_FREE, NULL,
		    size - alloc, src);
		spa_prop_add_list(*nvp, ZPOOL_PROP_CHECKPOINT, NULL,
		    spa->spa_checkpoint_info.sci_dspace, src);

		spa_prop_add_list(*nvp, ZPOOL_PROP_FRAGMENTATION, NULL,
		    metaslab_class_fragmentation(mc), src);
		spa_prop_add_list(*nvp, ZPOOL_PROP_EXPANDSZ, NULL,
		    metaslab_class_expandable_space(mc), src);
		spa_prop_add_list(*nvp, ZPOOL_PROP_READONLY, NULL,
		    (spa_mode(spa) == FREAD), src);

		cap = (size == 0) ? 0 : (alloc * 100 / size);
		spa_prop_add_list(*nvp, ZPOOL_PROP_CAPACITY, NULL, cap, src);

		spa_prop_add_list(*nvp, ZPOOL_PROP_DEDUPRATIO, NULL,
		    ddt_get_pool_dedup_ratio(spa), src);

		spa_prop_add_list(*nvp, ZPOOL_PROP_HEALTH, NULL,
		    rvd->vdev_state, src);

		version = spa_version(spa);
		if (version == zpool_prop_default_numeric(ZPOOL_PROP_VERSION))
			src = ZPROP_SRC_DEFAULT;
		else
			src = ZPROP_SRC_LOCAL;
		spa_prop_add_list(*nvp, ZPOOL_PROP_VERSION, NULL, version, src);
	}

	if (pool != NULL) {
		/*
		 * The $FREE directory was introduced in SPA_VERSION_DEADLISTS,
		 * when opening pools before this version freedir will be NULL.
		 */
		if (pool->dp_free_dir != NULL) {
			spa_prop_add_list(*nvp, ZPOOL_PROP_FREEING, NULL,
			    dsl_dir_phys(pool->dp_free_dir)->dd_used_bytes,
			    src);
		} else {
			spa_prop_add_list(*nvp, ZPOOL_PROP_FREEING,
			    NULL, 0, src);
		}

		if (pool->dp_leak_dir != NULL) {
			spa_prop_add_list(*nvp, ZPOOL_PROP_LEAKED, NULL,
			    dsl_dir_phys(pool->dp_leak_dir)->dd_used_bytes,
			    src);
		} else {
			spa_prop_add_list(*nvp, ZPOOL_PROP_LEAKED,
			    NULL, 0, src);
		}
	}

	spa_prop_add_list(*nvp, ZPOOL_PROP_GUID, NULL, spa_guid(spa), src);

	if (spa->spa_comment != NULL) {
		spa_prop_add_list(*nvp, ZPOOL_PROP_COMMENT, spa->spa_comment,
		    0, ZPROP_SRC_LOCAL);
	}

	if (spa->spa_root != NULL)
		spa_prop_add_list(*nvp, ZPOOL_PROP_ALTROOT, spa->spa_root,
		    0, ZPROP_SRC_LOCAL);

	if (spa_feature_is_enabled(spa, SPA_FEATURE_LARGE_BLOCKS)) {
		spa_prop_add_list(*nvp, ZPOOL_PROP_MAXBLOCKSIZE, NULL,
		    MIN(zfs_max_recordsize, SPA_MAXBLOCKSIZE), ZPROP_SRC_NONE);
	} else {
		spa_prop_add_list(*nvp, ZPOOL_PROP_MAXBLOCKSIZE, NULL,
		    SPA_OLD_MAXBLOCKSIZE, ZPROP_SRC_NONE);
	}

	if (spa_feature_is_enabled(spa, SPA_FEATURE_LARGE_DNODE)) {
		spa_prop_add_list(*nvp, ZPOOL_PROP_MAXDNODESIZE, NULL,
		    DNODE_MAX_SIZE, ZPROP_SRC_NONE);
	} else {
		spa_prop_add_list(*nvp, ZPOOL_PROP_MAXDNODESIZE, NULL,
		    DNODE_MIN_SIZE, ZPROP_SRC_NONE);
	}

	if ((dp = list_head(&spa->spa_config_list)) != NULL) {
		if (dp->scd_path == NULL) {
			spa_prop_add_list(*nvp, ZPOOL_PROP_CACHEFILE,
			    "none", 0, ZPROP_SRC_LOCAL);
		} else if (strcmp(dp->scd_path, spa_config_path) != 0) {
			spa_prop_add_list(*nvp, ZPOOL_PROP_CACHEFILE,
			    dp->scd_path, 0, ZPROP_SRC_LOCAL);
		}
	}
}

/*
 * Get zpool property values.
 */
int
spa_prop_get(spa_t *spa, nvlist_t **nvp)
{
	objset_t *mos = spa->spa_meta_objset;
	zap_cursor_t zc;
	zap_attribute_t za;
	int err;

	VERIFY(nvlist_alloc(nvp, NV_UNIQUE_NAME, KM_SLEEP) == 0);

	mutex_enter(&spa->spa_props_lock);

	/*
	 * Get properties from the spa config.
	 */
	spa_prop_get_config(spa, nvp);

	/* If no pool property object, no more prop to get. */
	if (mos == NULL || spa->spa_pool_props_object == 0) {
		mutex_exit(&spa->spa_props_lock);
		return (0);
	}

	/*
	 * Get properties from the MOS pool property object.
	 */
	for (zap_cursor_init(&zc, mos, spa->spa_pool_props_object);
	    (err = zap_cursor_retrieve(&zc, &za)) == 0;
	    zap_cursor_advance(&zc)) {
		uint64_t intval = 0;
		char *strval = NULL;
		zprop_source_t src = ZPROP_SRC_DEFAULT;
		zpool_prop_t prop;

		if ((prop = zpool_name_to_prop(za.za_name)) == ZPOOL_PROP_INVAL)
			continue;

		switch (za.za_integer_length) {
		case 8:
			/* integer property */
			if (za.za_first_integer !=
			    zpool_prop_default_numeric(prop))
				src = ZPROP_SRC_LOCAL;

			if (prop == ZPOOL_PROP_BOOTFS) {
				dsl_pool_t *dp;
				dsl_dataset_t *ds = NULL;

				dp = spa_get_dsl(spa);
				dsl_pool_config_enter(dp, FTAG);
				err = dsl_dataset_hold_obj(dp,
				    za.za_first_integer, FTAG, &ds);
				if (err != 0) {
					dsl_pool_config_exit(dp, FTAG);
					break;
				}

				strval = kmem_alloc(ZFS_MAX_DATASET_NAME_LEN,
				    KM_SLEEP);
				dsl_dataset_name(ds, strval);
				dsl_dataset_rele(ds, FTAG);
				dsl_pool_config_exit(dp, FTAG);
			} else {
				strval = NULL;
				intval = za.za_first_integer;
			}

			spa_prop_add_list(*nvp, prop, strval, intval, src);

			if (strval != NULL)
				kmem_free(strval, ZFS_MAX_DATASET_NAME_LEN);

			break;

		case 1:
			/* string property */
			strval = kmem_alloc(za.za_num_integers, KM_SLEEP);
			err = zap_lookup(mos, spa->spa_pool_props_object,
			    za.za_name, 1, za.za_num_integers, strval);
			if (err) {
				kmem_free(strval, za.za_num_integers);
				break;
			}
			spa_prop_add_list(*nvp, prop, strval, 0, src);
			kmem_free(strval, za.za_num_integers);
			break;

		default:
			break;
		}
	}
	zap_cursor_fini(&zc);
	mutex_exit(&spa->spa_props_lock);
out:
	if (err && err != ENOENT) {
		nvlist_free(*nvp);
		*nvp = NULL;
		return (err);
	}

	return (0);
}

/*
 * Validate the given pool properties nvlist and modify the list
 * for the property values to be set.
 */
static int
spa_prop_validate(spa_t *spa, nvlist_t *props)
{
	nvpair_t *elem;
	int error = 0, reset_bootfs = 0;
	uint64_t objnum = 0;
	boolean_t has_feature = B_FALSE;

	elem = NULL;
	while ((elem = nvlist_next_nvpair(props, elem)) != NULL) {
		uint64_t intval;
		char *strval, *slash, *check, *fname;
		const char *propname = nvpair_name(elem);
		zpool_prop_t prop = zpool_name_to_prop(propname);

		switch (prop) {
		case ZPOOL_PROP_INVAL:
			if (!zpool_prop_feature(propname)) {
				error = SET_ERROR(EINVAL);
				break;
			}

			/*
			 * Sanitize the input.
			 */
			if (nvpair_type(elem) != DATA_TYPE_UINT64) {
				error = SET_ERROR(EINVAL);
				break;
			}

			if (nvpair_value_uint64(elem, &intval) != 0) {
				error = SET_ERROR(EINVAL);
				break;
			}

			if (intval != 0) {
				error = SET_ERROR(EINVAL);
				break;
			}

			fname = strchr(propname, '@') + 1;
			if (zfeature_lookup_name(fname, NULL) != 0) {
				error = SET_ERROR(EINVAL);
				break;
			}

			has_feature = B_TRUE;
			break;

		case ZPOOL_PROP_VERSION:
			error = nvpair_value_uint64(elem, &intval);
			if (!error &&
			    (intval < spa_version(spa) ||
			    intval > SPA_VERSION_BEFORE_FEATURES ||
			    has_feature))
				error = SET_ERROR(EINVAL);
			break;

		case ZPOOL_PROP_DELEGATION:
		case ZPOOL_PROP_AUTOREPLACE:
		case ZPOOL_PROP_LISTSNAPS:
		case ZPOOL_PROP_AUTOEXPAND:
			error = nvpair_value_uint64(elem, &intval);
			if (!error && intval > 1)
				error = SET_ERROR(EINVAL);
			break;

		case ZPOOL_PROP_MULTIHOST:
			error = nvpair_value_uint64(elem, &intval);
			if (!error && intval > 1)
				error = SET_ERROR(EINVAL);

			if (!error && !spa_get_hostid())
				error = SET_ERROR(ENOTSUP);

			break;

		case ZPOOL_PROP_BOOTFS:
			/*
			 * If the pool version is less than SPA_VERSION_BOOTFS,
			 * or the pool is still being created (version == 0),
			 * the bootfs property cannot be set.
			 */
			if (spa_version(spa) < SPA_VERSION_BOOTFS) {
				error = SET_ERROR(ENOTSUP);
				break;
			}

			/*
			 * Make sure the vdev config is bootable
			 */
			if (!vdev_is_bootable(spa->spa_root_vdev)) {
				error = SET_ERROR(ENOTSUP);
				break;
			}

			reset_bootfs = 1;

			error = nvpair_value_string(elem, &strval);

			if (!error) {
				objset_t *os;
				uint64_t propval;

				if (strval == NULL || strval[0] == '\0') {
					objnum = zpool_prop_default_numeric(
					    ZPOOL_PROP_BOOTFS);
					break;
				}

				error = dmu_objset_hold(strval, FTAG, &os);
				if (error != 0)
					break;

				/*
				 * Must be ZPL, and its property settings
				 * must be supported.
				 */

				if (dmu_objset_type(os) != DMU_OST_ZFS) {
					error = SET_ERROR(ENOTSUP);
				} else if ((error =
				    dsl_prop_get_int_ds(dmu_objset_ds(os),
				    zfs_prop_to_name(ZFS_PROP_COMPRESSION),
				    &propval)) == 0 &&
				    !BOOTFS_COMPRESS_VALID(propval)) {
					error = SET_ERROR(ENOTSUP);
				} else {
					objnum = dmu_objset_id(os);
				}
				dmu_objset_rele(os, FTAG);
			}
			break;

		case ZPOOL_PROP_FAILUREMODE:
			error = nvpair_value_uint64(elem, &intval);
			if (!error && (intval < ZIO_FAILURE_MODE_WAIT ||
			    intval > ZIO_FAILURE_MODE_PANIC))
				error = SET_ERROR(EINVAL);

			/*
			 * This is a special case which only occurs when
			 * the pool has completely failed. This allows
			 * the user to change the in-core failmode property
			 * without syncing it out to disk (I/Os might
			 * currently be blocked). We do this by returning
			 * EIO to the caller (spa_prop_set) to trick it
			 * into thinking we encountered a property validation
			 * error.
			 */
			if (!error && spa_suspended(spa)) {
				spa->spa_failmode = intval;
				error = SET_ERROR(EIO);
			}
			break;

		case ZPOOL_PROP_CACHEFILE:
			if ((error = nvpair_value_string(elem, &strval)) != 0)
				break;

			if (strval[0] == '\0')
				break;

			if (strcmp(strval, "none") == 0)
				break;

			if (strval[0] != '/') {
				error = SET_ERROR(EINVAL);
				break;
			}

			slash = strrchr(strval, '/');
			ASSERT(slash != NULL);

			if (slash[1] == '\0' || strcmp(slash, "/.") == 0 ||
			    strcmp(slash, "/..") == 0)
				error = SET_ERROR(EINVAL);
			break;

		case ZPOOL_PROP_COMMENT:
			if ((error = nvpair_value_string(elem, &strval)) != 0)
				break;
			for (check = strval; *check != '\0'; check++) {
				/*
				 * The kernel doesn't have an easy isprint()
				 * check.  For this kernel check, we merely
				 * check ASCII apart from DEL.  Fix this if
				 * there is an easy-to-use kernel isprint().
				 */
				if (*check >= 0x7f) {
					error = SET_ERROR(EINVAL);
					break;
				}
			}
			if (strlen(strval) > ZPROP_MAX_COMMENT)
				error = E2BIG;
			break;

		case ZPOOL_PROP_DEDUPDITTO:
			if (spa_version(spa) < SPA_VERSION_DEDUP)
				error = SET_ERROR(ENOTSUP);
			else
				error = nvpair_value_uint64(elem, &intval);
			if (error == 0 &&
			    intval != 0 && intval < ZIO_DEDUPDITTO_MIN)
				error = SET_ERROR(EINVAL);
			break;
		}

		if (error)
			break;
	}

	if (!error && reset_bootfs) {
		error = nvlist_remove(props,
		    zpool_prop_to_name(ZPOOL_PROP_BOOTFS), DATA_TYPE_STRING);

		if (!error) {
			error = nvlist_add_uint64(props,
			    zpool_prop_to_name(ZPOOL_PROP_BOOTFS), objnum);
		}
	}

	return (error);
}

void
spa_configfile_set(spa_t *spa, nvlist_t *nvp, boolean_t need_sync)
{
	char *cachefile;
	spa_config_dirent_t *dp;

	if (nvlist_lookup_string(nvp, zpool_prop_to_name(ZPOOL_PROP_CACHEFILE),
	    &cachefile) != 0)
		return;

	dp = kmem_alloc(sizeof (spa_config_dirent_t),
	    KM_SLEEP);

	if (cachefile[0] == '\0')
		dp->scd_path = spa_strdup(spa_config_path);
	else if (strcmp(cachefile, "none") == 0)
		dp->scd_path = NULL;
	else
		dp->scd_path = spa_strdup(cachefile);

	list_insert_head(&spa->spa_config_list, dp);
	if (need_sync)
		spa_async_request(spa, SPA_ASYNC_CONFIG_UPDATE);
}

int
spa_prop_set(spa_t *spa, nvlist_t *nvp)
{
	int error;
	nvpair_t *elem = NULL;
	boolean_t need_sync = B_FALSE;

	if ((error = spa_prop_validate(spa, nvp)) != 0)
		return (error);

	while ((elem = nvlist_next_nvpair(nvp, elem)) != NULL) {
		zpool_prop_t prop = zpool_name_to_prop(nvpair_name(elem));

		if (prop == ZPOOL_PROP_CACHEFILE ||
		    prop == ZPOOL_PROP_ALTROOT ||
		    prop == ZPOOL_PROP_READONLY)
			continue;

		if (prop == ZPOOL_PROP_VERSION || prop == ZPOOL_PROP_INVAL) {
			uint64_t ver;

			if (prop == ZPOOL_PROP_VERSION) {
				VERIFY(nvpair_value_uint64(elem, &ver) == 0);
			} else {
				ASSERT(zpool_prop_feature(nvpair_name(elem)));
				ver = SPA_VERSION_FEATURES;
				need_sync = B_TRUE;
			}

			/* Save time if the version is already set. */
			if (ver == spa_version(spa))
				continue;

			/*
			 * In addition to the pool directory object, we might
			 * create the pool properties object, the features for
			 * read object, the features for write object, or the
			 * feature descriptions object.
			 */
			error = dsl_sync_task(spa->spa_name, NULL,
			    spa_sync_version, &ver,
			    6, ZFS_SPACE_CHECK_RESERVED);
			if (error)
				return (error);
			continue;
		}

		need_sync = B_TRUE;
		break;
	}

	if (need_sync) {
		return (dsl_sync_task(spa->spa_name, NULL, spa_sync_props,
		    nvp, 6, ZFS_SPACE_CHECK_RESERVED));
	}

	return (0);
}

/*
 * If the bootfs property value is dsobj, clear it.
 */
void
spa_prop_clear_bootfs(spa_t *spa, uint64_t dsobj, dmu_tx_t *tx)
{
	if (spa->spa_bootfs == dsobj && spa->spa_pool_props_object != 0) {
		VERIFY(zap_remove(spa->spa_meta_objset,
		    spa->spa_pool_props_object,
		    zpool_prop_to_name(ZPOOL_PROP_BOOTFS), tx) == 0);
		spa->spa_bootfs = 0;
	}
}

/*ARGSUSED*/
static int
spa_change_guid_check(void *arg, dmu_tx_t *tx)
{
	uint64_t *newguid = arg;
	spa_t *spa = dmu_tx_pool(tx)->dp_spa;
	vdev_t *rvd = spa->spa_root_vdev;
	uint64_t vdev_state;

	if (spa_feature_is_active(spa, SPA_FEATURE_POOL_CHECKPOINT)) {
		int error = (spa_has_checkpoint(spa)) ?
		    ZFS_ERR_CHECKPOINT_EXISTS : ZFS_ERR_DISCARDING_CHECKPOINT;
		return (SET_ERROR(error));
	}

	spa_config_enter(spa, SCL_STATE, FTAG, RW_READER);
	vdev_state = rvd->vdev_state;
	spa_config_exit(spa, SCL_STATE, FTAG);

	if (vdev_state != VDEV_STATE_HEALTHY)
		return (SET_ERROR(ENXIO));

	ASSERT3U(spa_guid(spa), !=, *newguid);

	return (0);
}

static void
spa_change_guid_sync(void *arg, dmu_tx_t *tx)
{
	uint64_t *newguid = arg;
	spa_t *spa = dmu_tx_pool(tx)->dp_spa;
	uint64_t oldguid;
	vdev_t *rvd = spa->spa_root_vdev;

	oldguid = spa_guid(spa);

	spa_config_enter(spa, SCL_STATE, FTAG, RW_READER);
	rvd->vdev_guid = *newguid;
	rvd->vdev_guid_sum += (*newguid - oldguid);
	vdev_config_dirty(rvd);
	spa_config_exit(spa, SCL_STATE, FTAG);

	spa_history_log_internal(spa, "guid change", tx, "old=%llu new=%llu",
	    oldguid, *newguid);
}

/*
 * Change the GUID for the pool.  This is done so that we can later
 * re-import a pool built from a clone of our own vdevs.  We will modify
 * the root vdev's guid, our own pool guid, and then mark all of our
 * vdevs dirty.  Note that we must make sure that all our vdevs are
 * online when we do this, or else any vdevs that weren't present
 * would be orphaned from our pool.  We are also going to issue a
 * sysevent to update any watchers.
 */
int
spa_change_guid(spa_t *spa)
{
	int error;
	uint64_t guid;

	mutex_enter(&spa->spa_vdev_top_lock);
	mutex_enter(&spa_namespace_lock);
	guid = spa_generate_guid(NULL);

	error = dsl_sync_task(spa->spa_name, spa_change_guid_check,
	    spa_change_guid_sync, &guid, 5, ZFS_SPACE_CHECK_RESERVED);

	if (error == 0) {
		spa_write_cachefile(spa, B_FALSE, B_TRUE);
		spa_event_notify(spa, NULL, NULL, ESC_ZFS_POOL_REGUID);
	}

	mutex_exit(&spa_namespace_lock);
	mutex_exit(&spa->spa_vdev_top_lock);

	return (error);
}

/*
 * ==========================================================================
 * SPA state manipulation (open/create/destroy/import/export)
 * ==========================================================================
 */

static int
spa_error_entry_compare(const void *a, const void *b)
{
	spa_error_entry_t *sa = (spa_error_entry_t *)a;
	spa_error_entry_t *sb = (spa_error_entry_t *)b;
	int ret;

	ret = bcmp(&sa->se_bookmark, &sb->se_bookmark,
	    sizeof (zbookmark_phys_t));

	if (ret < 0)
		return (-1);
	else if (ret > 0)
		return (1);
	else
		return (0);
}

/*
 * Utility function which retrieves copies of the current logs and
 * re-initializes them in the process.
 */
void
spa_get_errlists(spa_t *spa, avl_tree_t *last, avl_tree_t *scrub)
{
	ASSERT(MUTEX_HELD(&spa->spa_errlist_lock));

	bcopy(&spa->spa_errlist_last, last, sizeof (avl_tree_t));
	bcopy(&spa->spa_errlist_scrub, scrub, sizeof (avl_tree_t));

	avl_create(&spa->spa_errlist_scrub,
	    spa_error_entry_compare, sizeof (spa_error_entry_t),
	    offsetof(spa_error_entry_t, se_avl));
	avl_create(&spa->spa_errlist_last,
	    spa_error_entry_compare, sizeof (spa_error_entry_t),
	    offsetof(spa_error_entry_t, se_avl));
}

static void
spa_taskqs_init(spa_t *spa, zio_type_t t, zio_taskq_type_t q)
{
	const zio_taskq_info_t *ztip = &zio_taskqs[t][q];
	enum zti_modes mode = ztip->zti_mode;
	uint_t value = ztip->zti_value;
	uint_t count = ztip->zti_count;
	spa_taskqs_t *tqs = &spa->spa_zio_taskq[t][q];
	char name[32];
	uint_t flags = 0;
	boolean_t batch = B_FALSE;

	if (mode == ZTI_MODE_NULL) {
		tqs->stqs_count = 0;
		tqs->stqs_taskq = NULL;
		return;
	}

	ASSERT3U(count, >, 0);

	tqs->stqs_count = count;
	tqs->stqs_taskq = kmem_alloc(count * sizeof (taskq_t *), KM_SLEEP);

	switch (mode) {
	case ZTI_MODE_FIXED:
		ASSERT3U(value, >=, 1);
		value = MAX(value, 1);
		break;

	case ZTI_MODE_BATCH:
		batch = B_TRUE;
		flags |= TASKQ_THREADS_CPU_PCT;
		value = zio_taskq_batch_pct;
		break;

	default:
		panic("unrecognized mode for %s_%s taskq (%u:%u) in "
		    "spa_activate()",
		    zio_type_name[t], zio_taskq_types[q], mode, value);
		break;
	}

	for (uint_t i = 0; i < count; i++) {
		taskq_t *tq;

		if (count > 1) {
			(void) snprintf(name, sizeof (name), "%s_%s_%u",
			    zio_type_name[t], zio_taskq_types[q], i);
		} else {
			(void) snprintf(name, sizeof (name), "%s_%s",
			    zio_type_name[t], zio_taskq_types[q]);
		}

		if (zio_taskq_sysdc && spa->spa_proc != &p0) {
			if (batch)
				flags |= TASKQ_DC_BATCH;

			tq = taskq_create_sysdc(name, value, 50, INT_MAX,
			    spa->spa_proc, zio_taskq_basedc, flags);
		} else {
			pri_t pri = maxclsyspri;
			/*
			 * The write issue taskq can be extremely CPU
			 * intensive.  Run it at slightly lower priority
			 * than the other taskqs.
			 */
			if (t == ZIO_TYPE_WRITE && q == ZIO_TASKQ_ISSUE)
				pri--;

			tq = taskq_create_proc(name, value, pri, 50,
			    INT_MAX, spa->spa_proc, flags);
		}

		tqs->stqs_taskq[i] = tq;
	}
}

static void
spa_taskqs_fini(spa_t *spa, zio_type_t t, zio_taskq_type_t q)
{
	spa_taskqs_t *tqs = &spa->spa_zio_taskq[t][q];

	if (tqs->stqs_taskq == NULL) {
		ASSERT0(tqs->stqs_count);
		return;
	}

	for (uint_t i = 0; i < tqs->stqs_count; i++) {
		ASSERT3P(tqs->stqs_taskq[i], !=, NULL);
		taskq_destroy(tqs->stqs_taskq[i]);
	}

	kmem_free(tqs->stqs_taskq, tqs->stqs_count * sizeof (taskq_t *));
	tqs->stqs_taskq = NULL;
}

/*
 * Dispatch a task to the appropriate taskq for the ZFS I/O type and priority.
 * Note that a type may have multiple discrete taskqs to avoid lock contention
 * on the taskq itself. In that case we choose which taskq at random by using
 * the low bits of gethrtime().
 */
void
spa_taskq_dispatch_ent(spa_t *spa, zio_type_t t, zio_taskq_type_t q,
    task_func_t *func, void *arg, uint_t flags, taskq_ent_t *ent)
{
	spa_taskqs_t *tqs = &spa->spa_zio_taskq[t][q];
	taskq_t *tq;

	ASSERT3P(tqs->stqs_taskq, !=, NULL);
	ASSERT3U(tqs->stqs_count, !=, 0);

	if (tqs->stqs_count == 1) {
		tq = tqs->stqs_taskq[0];
	} else {
		tq = tqs->stqs_taskq[gethrtime() % tqs->stqs_count];
	}

	taskq_dispatch_ent(tq, func, arg, flags, ent);
}

static void
spa_create_zio_taskqs(spa_t *spa)
{
	for (int t = 0; t < ZIO_TYPES; t++) {
		for (int q = 0; q < ZIO_TASKQ_TYPES; q++) {
			spa_taskqs_init(spa, t, q);
		}
	}
}

#ifdef _KERNEL
static void
spa_thread(void *arg)
{
	callb_cpr_t cprinfo;

	spa_t *spa = arg;
	user_t *pu = PTOU(curproc);

	CALLB_CPR_INIT(&cprinfo, &spa->spa_proc_lock, callb_generic_cpr,
	    spa->spa_name);

	ASSERT(curproc != &p0);
	(void) snprintf(pu->u_psargs, sizeof (pu->u_psargs),
	    "zpool-%s", spa->spa_name);
	(void) strlcpy(pu->u_comm, pu->u_psargs, sizeof (pu->u_comm));

	/* bind this thread to the requested psrset */
	if (zio_taskq_psrset_bind != PS_NONE) {
		pool_lock();
		mutex_enter(&cpu_lock);
		mutex_enter(&pidlock);
		mutex_enter(&curproc->p_lock);

		if (cpupart_bind_thread(curthread, zio_taskq_psrset_bind,
		    0, NULL, NULL) == 0)  {
			curthread->t_bind_pset = zio_taskq_psrset_bind;
		} else {
			cmn_err(CE_WARN,
			    "Couldn't bind process for zfs pool \"%s\" to "
			    "pset %d\n", spa->spa_name, zio_taskq_psrset_bind);
		}

		mutex_exit(&curproc->p_lock);
		mutex_exit(&pidlock);
		mutex_exit(&cpu_lock);
		pool_unlock();
	}

	if (zio_taskq_sysdc) {
		sysdc_thread_enter(curthread, 100, 0);
	}

	spa->spa_proc = curproc;
	spa->spa_did = curthread->t_did;

	spa_create_zio_taskqs(spa);

	mutex_enter(&spa->spa_proc_lock);
	ASSERT(spa->spa_proc_state == SPA_PROC_CREATED);

	spa->spa_proc_state = SPA_PROC_ACTIVE;
	cv_broadcast(&spa->spa_proc_cv);

	CALLB_CPR_SAFE_BEGIN(&cprinfo);
	while (spa->spa_proc_state == SPA_PROC_ACTIVE)
		cv_wait(&spa->spa_proc_cv, &spa->spa_proc_lock);
	CALLB_CPR_SAFE_END(&cprinfo, &spa->spa_proc_lock);

	ASSERT(spa->spa_proc_state == SPA_PROC_DEACTIVATE);
	spa->spa_proc_state = SPA_PROC_GONE;
	spa->spa_proc = &p0;
	cv_broadcast(&spa->spa_proc_cv);
	CALLB_CPR_EXIT(&cprinfo);	/* drops spa_proc_lock */

	mutex_enter(&curproc->p_lock);
	lwp_exit();
}
#endif

/*
 * Activate an uninitialized pool.
 */
static void
spa_activate(spa_t *spa, int mode)
{
	ASSERT(spa->spa_state == POOL_STATE_UNINITIALIZED);

	spa->spa_state = POOL_STATE_ACTIVE;
	spa->spa_mode = mode;

	spa->spa_normal_class = metaslab_class_create(spa, zfs_metaslab_ops);
	spa->spa_log_class = metaslab_class_create(spa, zfs_metaslab_ops);
	spa->spa_special_class = metaslab_class_create(spa, zfs_metaslab_ops);
	spa->spa_dedup_class = metaslab_class_create(spa, zfs_metaslab_ops);

	/* Try to create a covering process */
	mutex_enter(&spa->spa_proc_lock);
	ASSERT(spa->spa_proc_state == SPA_PROC_NONE);
	ASSERT(spa->spa_proc == &p0);
	spa->spa_did = 0;

	/* Only create a process if we're going to be around a while. */
	if (spa_create_process && strcmp(spa->spa_name, TRYIMPORT_NAME) != 0) {
		if (newproc(spa_thread, (caddr_t)spa, syscid, maxclsyspri,
		    NULL, 0) == 0) {
			spa->spa_proc_state = SPA_PROC_CREATED;
			while (spa->spa_proc_state == SPA_PROC_CREATED) {
				cv_wait(&spa->spa_proc_cv,
				    &spa->spa_proc_lock);
			}
			ASSERT(spa->spa_proc_state == SPA_PROC_ACTIVE);
			ASSERT(spa->spa_proc != &p0);
			ASSERT(spa->spa_did != 0);
		} else {
#ifdef _KERNEL
			cmn_err(CE_WARN,
			    "Couldn't create process for zfs pool \"%s\"\n",
			    spa->spa_name);
#endif
		}
	}
	mutex_exit(&spa->spa_proc_lock);

	/* If we didn't create a process, we need to create our taskqs. */
	if (spa->spa_proc == &p0) {
		spa_create_zio_taskqs(spa);
	}

	for (size_t i = 0; i < TXG_SIZE; i++) {
		spa->spa_txg_zio[i] = zio_root(spa, NULL, NULL,
		    ZIO_FLAG_CANFAIL);
	}

	list_create(&spa->spa_config_dirty_list, sizeof (vdev_t),
	    offsetof(vdev_t, vdev_config_dirty_node));
	list_create(&spa->spa_evicting_os_list, sizeof (objset_t),
	    offsetof(objset_t, os_evicting_node));
	list_create(&spa->spa_state_dirty_list, sizeof (vdev_t),
	    offsetof(vdev_t, vdev_state_dirty_node));

	txg_list_create(&spa->spa_vdev_txg_list, spa,
	    offsetof(struct vdev, vdev_txg_node));

	avl_create(&spa->spa_errlist_scrub,
	    spa_error_entry_compare, sizeof (spa_error_entry_t),
	    offsetof(spa_error_entry_t, se_avl));
	avl_create(&spa->spa_errlist_last,
	    spa_error_entry_compare, sizeof (spa_error_entry_t),
	    offsetof(spa_error_entry_t, se_avl));
}

/*
 * Opposite of spa_activate().
 */
static void
spa_deactivate(spa_t *spa)
{
	ASSERT(spa->spa_sync_on == B_FALSE);
	ASSERT(spa->spa_dsl_pool == NULL);
	ASSERT(spa->spa_root_vdev == NULL);
	ASSERT(spa->spa_async_zio_root == NULL);
	ASSERT(spa->spa_state != POOL_STATE_UNINITIALIZED);

	spa_evicting_os_wait(spa);

	txg_list_destroy(&spa->spa_vdev_txg_list);

	list_destroy(&spa->spa_config_dirty_list);
	list_destroy(&spa->spa_evicting_os_list);
	list_destroy(&spa->spa_state_dirty_list);

	for (int t = 0; t < ZIO_TYPES; t++) {
		for (int q = 0; q < ZIO_TASKQ_TYPES; q++) {
			spa_taskqs_fini(spa, t, q);
		}
	}

	for (size_t i = 0; i < TXG_SIZE; i++) {
		ASSERT3P(spa->spa_txg_zio[i], !=, NULL);
		VERIFY0(zio_wait(spa->spa_txg_zio[i]));
		spa->spa_txg_zio[i] = NULL;
	}

	metaslab_class_destroy(spa->spa_normal_class);
	spa->spa_normal_class = NULL;

	metaslab_class_destroy(spa->spa_log_class);
	spa->spa_log_class = NULL;

	metaslab_class_destroy(spa->spa_special_class);
	spa->spa_special_class = NULL;

	metaslab_class_destroy(spa->spa_dedup_class);
	spa->spa_dedup_class = NULL;

	/*
	 * If this was part of an import or the open otherwise failed, we may
	 * still have errors left in the queues.  Empty them just in case.
	 */
	spa_errlog_drain(spa);

	avl_destroy(&spa->spa_errlist_scrub);
	avl_destroy(&spa->spa_errlist_last);

	spa->spa_state = POOL_STATE_UNINITIALIZED;

	mutex_enter(&spa->spa_proc_lock);
	if (spa->spa_proc_state != SPA_PROC_NONE) {
		ASSERT(spa->spa_proc_state == SPA_PROC_ACTIVE);
		spa->spa_proc_state = SPA_PROC_DEACTIVATE;
		cv_broadcast(&spa->spa_proc_cv);
		while (spa->spa_proc_state == SPA_PROC_DEACTIVATE) {
			ASSERT(spa->spa_proc != &p0);
			cv_wait(&spa->spa_proc_cv, &spa->spa_proc_lock);
		}
		ASSERT(spa->spa_proc_state == SPA_PROC_GONE);
		spa->spa_proc_state = SPA_PROC_NONE;
	}
	ASSERT(spa->spa_proc == &p0);
	mutex_exit(&spa->spa_proc_lock);

	/*
	 * We want to make sure spa_thread() has actually exited the ZFS
	 * module, so that the module can't be unloaded out from underneath
	 * it.
	 */
	if (spa->spa_did != 0) {
		thread_join(spa->spa_did);
		spa->spa_did = 0;
	}
}

/*
 * Verify a pool configuration, and construct the vdev tree appropriately.  This
 * will create all the necessary vdevs in the appropriate layout, with each vdev
 * in the CLOSED state.  This will prep the pool before open/creation/import.
 * All vdev validation is done by the vdev_alloc() routine.
 */
static int
spa_config_parse(spa_t *spa, vdev_t **vdp, nvlist_t *nv, vdev_t *parent,
    uint_t id, int atype)
{
	nvlist_t **child;
	uint_t children;
	int error;

	if ((error = vdev_alloc(spa, vdp, nv, parent, id, atype)) != 0)
		return (error);

	if ((*vdp)->vdev_ops->vdev_op_leaf)
		return (0);

	error = nvlist_lookup_nvlist_array(nv, ZPOOL_CONFIG_CHILDREN,
	    &child, &children);

	if (error == ENOENT)
		return (0);

	if (error) {
		vdev_free(*vdp);
		*vdp = NULL;
		return (SET_ERROR(EINVAL));
	}

	for (int c = 0; c < children; c++) {
		vdev_t *vd;
		if ((error = spa_config_parse(spa, &vd, child[c], *vdp, c,
		    atype)) != 0) {
			vdev_free(*vdp);
			*vdp = NULL;
			return (error);
		}
	}

	ASSERT(*vdp != NULL);

	return (0);
}

/*
 * Opposite of spa_load().
 */
static void
spa_unload(spa_t *spa)
{
	int i;

	ASSERT(MUTEX_HELD(&spa_namespace_lock));

	spa_load_note(spa, "UNLOADING");

	/*
	 * Stop async tasks.
	 */
	spa_async_suspend(spa);

	if (spa->spa_root_vdev) {
		vdev_initialize_stop_all(spa->spa_root_vdev,
		    VDEV_INITIALIZE_ACTIVE);
	}

	/*
	 * Stop syncing.
	 */
	if (spa->spa_sync_on) {
		txg_sync_stop(spa->spa_dsl_pool);
		spa->spa_sync_on = B_FALSE;
	}

	/*
	 * Even though vdev_free() also calls vdev_metaslab_fini, we need
	 * to call it earlier, before we wait for async i/o to complete.
	 * This ensures that there is no async metaslab prefetching, by
	 * calling taskq_wait(mg_taskq).
	 */
	if (spa->spa_root_vdev != NULL) {
		spa_config_enter(spa, SCL_ALL, spa, RW_WRITER);
		for (int c = 0; c < spa->spa_root_vdev->vdev_children; c++)
			vdev_metaslab_fini(spa->spa_root_vdev->vdev_child[c]);
		spa_config_exit(spa, SCL_ALL, spa);
	}

	if (spa->spa_mmp.mmp_thread)
		mmp_thread_stop(spa);

	/*
	 * Wait for any outstanding async I/O to complete.
	 */
	if (spa->spa_async_zio_root != NULL) {
		for (int i = 0; i < max_ncpus; i++)
			(void) zio_wait(spa->spa_async_zio_root[i]);
		kmem_free(spa->spa_async_zio_root, max_ncpus * sizeof (void *));
		spa->spa_async_zio_root = NULL;
	}

	if (spa->spa_vdev_removal != NULL) {
		spa_vdev_removal_destroy(spa->spa_vdev_removal);
		spa->spa_vdev_removal = NULL;
	}

	if (spa->spa_condense_zthr != NULL) {
		ASSERT(!zthr_isrunning(spa->spa_condense_zthr));
		zthr_destroy(spa->spa_condense_zthr);
		spa->spa_condense_zthr = NULL;
	}

	if (spa->spa_checkpoint_discard_zthr != NULL) {
		ASSERT(!zthr_isrunning(spa->spa_checkpoint_discard_zthr));
		zthr_destroy(spa->spa_checkpoint_discard_zthr);
		spa->spa_checkpoint_discard_zthr = NULL;
	}

	spa_condense_fini(spa);

	bpobj_close(&spa->spa_deferred_bpobj);

	spa_config_enter(spa, SCL_ALL, spa, RW_WRITER);

	/*
	 * Close all vdevs.
	 */
	if (spa->spa_root_vdev)
		vdev_free(spa->spa_root_vdev);
	ASSERT(spa->spa_root_vdev == NULL);

	/*
	 * Close the dsl pool.
	 */
	if (spa->spa_dsl_pool) {
		dsl_pool_close(spa->spa_dsl_pool);
		spa->spa_dsl_pool = NULL;
		spa->spa_meta_objset = NULL;
	}

	ddt_unload(spa);

	/*
	 * Drop and purge level 2 cache
	 */
	spa_l2cache_drop(spa);

	for (i = 0; i < spa->spa_spares.sav_count; i++)
		vdev_free(spa->spa_spares.sav_vdevs[i]);
	if (spa->spa_spares.sav_vdevs) {
		kmem_free(spa->spa_spares.sav_vdevs,
		    spa->spa_spares.sav_count * sizeof (void *));
		spa->spa_spares.sav_vdevs = NULL;
	}
	if (spa->spa_spares.sav_config) {
		nvlist_free(spa->spa_spares.sav_config);
		spa->spa_spares.sav_config = NULL;
	}
	spa->spa_spares.sav_count = 0;

	for (i = 0; i < spa->spa_l2cache.sav_count; i++) {
		vdev_clear_stats(spa->spa_l2cache.sav_vdevs[i]);
		vdev_free(spa->spa_l2cache.sav_vdevs[i]);
	}
	if (spa->spa_l2cache.sav_vdevs) {
		kmem_free(spa->spa_l2cache.sav_vdevs,
		    spa->spa_l2cache.sav_count * sizeof (void *));
		spa->spa_l2cache.sav_vdevs = NULL;
	}
	if (spa->spa_l2cache.sav_config) {
		nvlist_free(spa->spa_l2cache.sav_config);
		spa->spa_l2cache.sav_config = NULL;
	}
	spa->spa_l2cache.sav_count = 0;

	spa->spa_async_suspended = 0;

	spa->spa_indirect_vdevs_loaded = B_FALSE;

	if (spa->spa_comment != NULL) {
		spa_strfree(spa->spa_comment);
		spa->spa_comment = NULL;
	}

	spa_config_exit(spa, SCL_ALL, spa);
}

/*
 * Load (or re-load) the current list of vdevs describing the active spares for
 * this pool.  When this is called, we have some form of basic information in
 * 'spa_spares.sav_config'.  We parse this into vdevs, try to open them, and
 * then re-generate a more complete list including status information.
 */
void
spa_load_spares(spa_t *spa)
{
	nvlist_t **spares;
	uint_t nspares;
	int i;
	vdev_t *vd, *tvd;

#ifndef _KERNEL
	/*
	 * zdb opens both the current state of the pool and the
	 * checkpointed state (if present), with a different spa_t.
	 *
	 * As spare vdevs are shared among open pools, we skip loading
	 * them when we load the checkpointed state of the pool.
	 */
	if (!spa_writeable(spa))
		return;
#endif

	ASSERT(spa_config_held(spa, SCL_ALL, RW_WRITER) == SCL_ALL);

	/*
	 * First, close and free any existing spare vdevs.
	 */
	for (i = 0; i < spa->spa_spares.sav_count; i++) {
		vd = spa->spa_spares.sav_vdevs[i];

		/* Undo the call to spa_activate() below */
		if ((tvd = spa_lookup_by_guid(spa, vd->vdev_guid,
		    B_FALSE)) != NULL && tvd->vdev_isspare)
			spa_spare_remove(tvd);
		vdev_close(vd);
		vdev_free(vd);
	}

	if (spa->spa_spares.sav_vdevs)
		kmem_free(spa->spa_spares.sav_vdevs,
		    spa->spa_spares.sav_count * sizeof (void *));

	if (spa->spa_spares.sav_config == NULL)
		nspares = 0;
	else
		VERIFY(nvlist_lookup_nvlist_array(spa->spa_spares.sav_config,
		    ZPOOL_CONFIG_SPARES, &spares, &nspares) == 0);

	spa->spa_spares.sav_count = (int)nspares;
	spa->spa_spares.sav_vdevs = NULL;

	if (nspares == 0)
		return;

	/*
	 * Construct the array of vdevs, opening them to get status in the
	 * process.   For each spare, there is potentially two different vdev_t
	 * structures associated with it: one in the list of spares (used only
	 * for basic validation purposes) and one in the active vdev
	 * configuration (if it's spared in).  During this phase we open and
	 * validate each vdev on the spare list.  If the vdev also exists in the
	 * active configuration, then we also mark this vdev as an active spare.
	 */
	spa->spa_spares.sav_vdevs = kmem_alloc(nspares * sizeof (void *),
	    KM_SLEEP);
	for (i = 0; i < spa->spa_spares.sav_count; i++) {
		VERIFY(spa_config_parse(spa, &vd, spares[i], NULL, 0,
		    VDEV_ALLOC_SPARE) == 0);
		ASSERT(vd != NULL);

		spa->spa_spares.sav_vdevs[i] = vd;

		if ((tvd = spa_lookup_by_guid(spa, vd->vdev_guid,
		    B_FALSE)) != NULL) {
			if (!tvd->vdev_isspare)
				spa_spare_add(tvd);

			/*
			 * We only mark the spare active if we were successfully
			 * able to load the vdev.  Otherwise, importing a pool
			 * with a bad active spare would result in strange
			 * behavior, because multiple pool would think the spare
			 * is actively in use.
			 *
			 * There is a vulnerability here to an equally bizarre
			 * circumstance, where a dead active spare is later
			 * brought back to life (onlined or otherwise).  Given
			 * the rarity of this scenario, and the extra complexity
			 * it adds, we ignore the possibility.
			 */
			if (!vdev_is_dead(tvd))
				spa_spare_activate(tvd);
		}

		vd->vdev_top = vd;
		vd->vdev_aux = &spa->spa_spares;

		if (vdev_open(vd) != 0)
			continue;

		if (vdev_validate_aux(vd) == 0)
			spa_spare_add(vd);
	}

	/*
	 * Recompute the stashed list of spares, with status information
	 * this time.
	 */
	VERIFY(nvlist_remove(spa->spa_spares.sav_config, ZPOOL_CONFIG_SPARES,
	    DATA_TYPE_NVLIST_ARRAY) == 0);

	spares = kmem_alloc(spa->spa_spares.sav_count * sizeof (void *),
	    KM_SLEEP);
	for (i = 0; i < spa->spa_spares.sav_count; i++)
		spares[i] = vdev_config_generate(spa,
		    spa->spa_spares.sav_vdevs[i], B_TRUE, VDEV_CONFIG_SPARE);
	VERIFY(nvlist_add_nvlist_array(spa->spa_spares.sav_config,
	    ZPOOL_CONFIG_SPARES, spares, spa->spa_spares.sav_count) == 0);
	for (i = 0; i < spa->spa_spares.sav_count; i++)
		nvlist_free(spares[i]);
	kmem_free(spares, spa->spa_spares.sav_count * sizeof (void *));
}

/*
 * Load (or re-load) the current list of vdevs describing the active l2cache for
 * this pool.  When this is called, we have some form of basic information in
 * 'spa_l2cache.sav_config'.  We parse this into vdevs, try to open them, and
 * then re-generate a more complete list including status information.
 * Devices which are already active have their details maintained, and are
 * not re-opened.
 */
void
spa_load_l2cache(spa_t *spa)
{
	nvlist_t **l2cache;
	uint_t nl2cache;
	int i, j, oldnvdevs;
	uint64_t guid;
	vdev_t *vd, **oldvdevs, **newvdevs;
	spa_aux_vdev_t *sav = &spa->spa_l2cache;

#ifndef _KERNEL
	/*
	 * zdb opens both the current state of the pool and the
	 * checkpointed state (if present), with a different spa_t.
	 *
	 * As L2 caches are part of the ARC which is shared among open
	 * pools, we skip loading them when we load the checkpointed
	 * state of the pool.
	 */
	if (!spa_writeable(spa))
		return;
#endif

	ASSERT(spa_config_held(spa, SCL_ALL, RW_WRITER) == SCL_ALL);

	if (sav->sav_config != NULL) {
		VERIFY(nvlist_lookup_nvlist_array(sav->sav_config,
		    ZPOOL_CONFIG_L2CACHE, &l2cache, &nl2cache) == 0);
		newvdevs = kmem_alloc(nl2cache * sizeof (void *), KM_SLEEP);
	} else {
		nl2cache = 0;
		newvdevs = NULL;
	}

	oldvdevs = sav->sav_vdevs;
	oldnvdevs = sav->sav_count;
	sav->sav_vdevs = NULL;
	sav->sav_count = 0;

	/*
	 * Process new nvlist of vdevs.
	 */
	for (i = 0; i < nl2cache; i++) {
		VERIFY(nvlist_lookup_uint64(l2cache[i], ZPOOL_CONFIG_GUID,
		    &guid) == 0);

		newvdevs[i] = NULL;
		for (j = 0; j < oldnvdevs; j++) {
			vd = oldvdevs[j];
			if (vd != NULL && guid == vd->vdev_guid) {
				/*
				 * Retain previous vdev for add/remove ops.
				 */
				newvdevs[i] = vd;
				oldvdevs[j] = NULL;
				break;
			}
		}

		if (newvdevs[i] == NULL) {
			/*
			 * Create new vdev
			 */
			VERIFY(spa_config_parse(spa, &vd, l2cache[i], NULL, 0,
			    VDEV_ALLOC_L2CACHE) == 0);
			ASSERT(vd != NULL);
			newvdevs[i] = vd;

			/*
			 * Commit this vdev as an l2cache device,
			 * even if it fails to open.
			 */
			spa_l2cache_add(vd);

			vd->vdev_top = vd;
			vd->vdev_aux = sav;

			spa_l2cache_activate(vd);

			if (vdev_open(vd) != 0)
				continue;

			(void) vdev_validate_aux(vd);

			if (!vdev_is_dead(vd))
				l2arc_add_vdev(spa, vd);
		}
	}

	/*
	 * Purge vdevs that were dropped
	 */
	for (i = 0; i < oldnvdevs; i++) {
		uint64_t pool;

		vd = oldvdevs[i];
		if (vd != NULL) {
			ASSERT(vd->vdev_isl2cache);

			if (spa_l2cache_exists(vd->vdev_guid, &pool) &&
			    pool != 0ULL && l2arc_vdev_present(vd))
				l2arc_remove_vdev(vd);
			vdev_clear_stats(vd);
			vdev_free(vd);
		}
	}

	if (oldvdevs)
		kmem_free(oldvdevs, oldnvdevs * sizeof (void *));

	if (sav->sav_config == NULL)
		goto out;

	sav->sav_vdevs = newvdevs;
	sav->sav_count = (int)nl2cache;

	/*
	 * Recompute the stashed list of l2cache devices, with status
	 * information this time.
	 */
	VERIFY(nvlist_remove(sav->sav_config, ZPOOL_CONFIG_L2CACHE,
	    DATA_TYPE_NVLIST_ARRAY) == 0);

	l2cache = kmem_alloc(sav->sav_count * sizeof (void *), KM_SLEEP);
	for (i = 0; i < sav->sav_count; i++)
		l2cache[i] = vdev_config_generate(spa,
		    sav->sav_vdevs[i], B_TRUE, VDEV_CONFIG_L2CACHE);
	VERIFY(nvlist_add_nvlist_array(sav->sav_config,
	    ZPOOL_CONFIG_L2CACHE, l2cache, sav->sav_count) == 0);
out:
	for (i = 0; i < sav->sav_count; i++)
		nvlist_free(l2cache[i]);
	if (sav->sav_count)
		kmem_free(l2cache, sav->sav_count * sizeof (void *));
}

static int
load_nvlist(spa_t *spa, uint64_t obj, nvlist_t **value)
{
	dmu_buf_t *db;
	char *packed = NULL;
	size_t nvsize = 0;
	int error;
	*value = NULL;

	error = dmu_bonus_hold(spa->spa_meta_objset, obj, FTAG, &db);
	if (error != 0)
		return (error);

	nvsize = *(uint64_t *)db->db_data;
	dmu_buf_rele(db, FTAG);

	packed = kmem_alloc(nvsize, KM_SLEEP);
	error = dmu_read(spa->spa_meta_objset, obj, 0, nvsize, packed,
	    DMU_READ_PREFETCH);
	if (error == 0)
		error = nvlist_unpack(packed, nvsize, value, 0);
	kmem_free(packed, nvsize);

	return (error);
}

/*
 * Concrete top-level vdevs that are not missing and are not logs. At every
 * spa_sync we write new uberblocks to at least SPA_SYNC_MIN_VDEVS core tvds.
 */
static uint64_t
spa_healthy_core_tvds(spa_t *spa)
{
	vdev_t *rvd = spa->spa_root_vdev;
	uint64_t tvds = 0;

	for (uint64_t i = 0; i < rvd->vdev_children; i++) {
		vdev_t *vd = rvd->vdev_child[i];
		if (vd->vdev_islog)
			continue;
		if (vdev_is_concrete(vd) && !vdev_is_dead(vd))
			tvds++;
	}

	return (tvds);
}

/*
 * Checks to see if the given vdev could not be opened, in which case we post a
 * sysevent to notify the autoreplace code that the device has been removed.
 */
static void
spa_check_removed(vdev_t *vd)
{
	for (uint64_t c = 0; c < vd->vdev_children; c++)
		spa_check_removed(vd->vdev_child[c]);

	if (vd->vdev_ops->vdev_op_leaf && vdev_is_dead(vd) &&
	    vdev_is_concrete(vd)) {
		zfs_post_autoreplace(vd->vdev_spa, vd);
		spa_event_notify(vd->vdev_spa, vd, NULL, ESC_ZFS_VDEV_CHECK);
	}
}

static int
spa_check_for_missing_logs(spa_t *spa)
{
	vdev_t *rvd = spa->spa_root_vdev;

	/*
	 * If we're doing a normal import, then build up any additional
	 * diagnostic information about missing log devices.
	 * We'll pass this up to the user for further processing.
	 */
	if (!(spa->spa_import_flags & ZFS_IMPORT_MISSING_LOG)) {
		nvlist_t **child, *nv;
		uint64_t idx = 0;

		child = kmem_alloc(rvd->vdev_children * sizeof (nvlist_t **),
		    KM_SLEEP);
		VERIFY(nvlist_alloc(&nv, NV_UNIQUE_NAME, KM_SLEEP) == 0);

		for (uint64_t c = 0; c < rvd->vdev_children; c++) {
			vdev_t *tvd = rvd->vdev_child[c];

			/*
			 * We consider a device as missing only if it failed
			 * to open (i.e. offline or faulted is not considered
			 * as missing).
			 */
			if (tvd->vdev_islog &&
			    tvd->vdev_state == VDEV_STATE_CANT_OPEN) {
				child[idx++] = vdev_config_generate(spa, tvd,
				    B_FALSE, VDEV_CONFIG_MISSING);
			}
		}

		if (idx > 0) {
			fnvlist_add_nvlist_array(nv,
			    ZPOOL_CONFIG_CHILDREN, child, idx);
			fnvlist_add_nvlist(spa->spa_load_info,
			    ZPOOL_CONFIG_MISSING_DEVICES, nv);

			for (uint64_t i = 0; i < idx; i++)
				nvlist_free(child[i]);
		}
		nvlist_free(nv);
		kmem_free(child, rvd->vdev_children * sizeof (char **));

		if (idx > 0) {
			spa_load_failed(spa, "some log devices are missing");
			vdev_dbgmsg_print_tree(rvd, 2);

			/* Save the timestamp of the last completed txg. */
			VERIFY(nvlist_add_uint64(spa->spa_load_info,
			    ZPOOL_CONFIG_LOAD_TIME,
			    spa->spa_last_ubsync_txg_ts) == 0);

			return (SET_ERROR(ENXIO));
		}
	} else {
		for (uint64_t c = 0; c < rvd->vdev_children; c++) {
			vdev_t *tvd = rvd->vdev_child[c];

			if (tvd->vdev_islog &&
			    tvd->vdev_state == VDEV_STATE_CANT_OPEN) {
				nvlist_t *rewind_info = fnvlist_alloc();

				spa_set_log_state(spa, SPA_LOG_CLEAR);
				spa_load_note(spa, "some log devices are "
				    "missing, ZIL is dropped.");
				vdev_dbgmsg_print_tree(rvd, 2);

				VERIFY(nvlist_add_uint64(rewind_info,
				    ZPOOL_CONFIG_LOAD_TIME,
				    spa->spa_uberblock.ub_timestamp) == 0);

				VERIFY(nvlist_add_nvlist(spa->spa_load_info,
				    ZPOOL_CONFIG_REWIND_INFO,
				    rewind_info) == 0);

				break;
			}
		}
	}

	return (0);
}

/*
 * Check for missing log devices
 */
static boolean_t
spa_check_logs(spa_t *spa)
{
	boolean_t rv = B_FALSE;
	dsl_pool_t *dp = spa_get_dsl(spa);

	switch (spa->spa_log_state) {
	case SPA_LOG_MISSING:
		/* need to recheck in case slog has been restored */
	case SPA_LOG_UNKNOWN:
		rv = (dmu_objset_find_dp(dp, dp->dp_root_dir_obj,
		    zil_check_log_chain, NULL, DS_FIND_CHILDREN) != 0);
		if (rv)
			spa_set_log_state(spa, SPA_LOG_MISSING);
		break;
	}
	return (rv);
}

static boolean_t
spa_passivate_log(spa_t *spa)
{
	vdev_t *rvd = spa->spa_root_vdev;
	boolean_t slog_found = B_FALSE;

	ASSERT(spa_config_held(spa, SCL_ALLOC, RW_WRITER));

	if (!spa_has_slogs(spa))
		return (B_FALSE);

	for (int c = 0; c < rvd->vdev_children; c++) {
		vdev_t *tvd = rvd->vdev_child[c];
		metaslab_group_t *mg = tvd->vdev_mg;

		if (tvd->vdev_islog) {
			metaslab_group_passivate(mg);
			slog_found = B_TRUE;
		}
	}

	return (slog_found);
}

static void
spa_activate_log(spa_t *spa)
{
	vdev_t *rvd = spa->spa_root_vdev;

	ASSERT(spa_config_held(spa, SCL_ALLOC, RW_WRITER));

	for (int c = 0; c < rvd->vdev_children; c++) {
		vdev_t *tvd = rvd->vdev_child[c];
		metaslab_group_t *mg = tvd->vdev_mg;

		if (tvd->vdev_islog)
			metaslab_group_activate(mg);
	}
}

int
spa_reset_logs(spa_t *spa)
{
	int error;

	error = dmu_objset_find(spa_name(spa), zil_reset,
	    NULL, DS_FIND_CHILDREN);
	if (error == 0) {
		/*
		 * We successfully offlined the log device, sync out the
		 * current txg so that the "stubby" block can be removed
		 * by zil_sync().
		 */
		txg_wait_synced(spa->spa_dsl_pool, 0);
	}
	return (error);
}

static void
spa_aux_check_removed(spa_aux_vdev_t *sav)
{
	for (int i = 0; i < sav->sav_count; i++)
		spa_check_removed(sav->sav_vdevs[i]);
}

void
spa_claim_notify(zio_t *zio)
{
	spa_t *spa = zio->io_spa;

	if (zio->io_error)
		return;

	mutex_enter(&spa->spa_props_lock);	/* any mutex will do */
	if (spa->spa_claim_max_txg < zio->io_bp->blk_birth)
		spa->spa_claim_max_txg = zio->io_bp->blk_birth;
	mutex_exit(&spa->spa_props_lock);
}

typedef struct spa_load_error {
	uint64_t	sle_meta_count;
	uint64_t	sle_data_count;
} spa_load_error_t;

static void
spa_load_verify_done(zio_t *zio)
{
	blkptr_t *bp = zio->io_bp;
	spa_load_error_t *sle = zio->io_private;
	dmu_object_type_t type = BP_GET_TYPE(bp);
	int error = zio->io_error;
	spa_t *spa = zio->io_spa;

	abd_free(zio->io_abd);
	if (error) {
		if ((BP_GET_LEVEL(bp) != 0 || DMU_OT_IS_METADATA(type)) &&
		    type != DMU_OT_INTENT_LOG)
			atomic_inc_64(&sle->sle_meta_count);
		else
			atomic_inc_64(&sle->sle_data_count);
	}

	mutex_enter(&spa->spa_scrub_lock);
	spa->spa_scrub_inflight--;
	cv_broadcast(&spa->spa_scrub_io_cv);
	mutex_exit(&spa->spa_scrub_lock);
}

/*
 * Maximum number of concurrent scrub i/os to create while verifying
 * a pool while importing it.
 */
int spa_load_verify_maxinflight = 10000;
boolean_t spa_load_verify_metadata = B_TRUE;
boolean_t spa_load_verify_data = B_TRUE;

/*ARGSUSED*/
static int
spa_load_verify_cb(spa_t *spa, zilog_t *zilog, const blkptr_t *bp,
    const zbookmark_phys_t *zb, const dnode_phys_t *dnp, void *arg)
{
	if (bp == NULL || BP_IS_HOLE(bp) || BP_IS_EMBEDDED(bp))
		return (0);
	/*
	 * Note: normally this routine will not be called if
	 * spa_load_verify_metadata is not set.  However, it may be useful
	 * to manually set the flag after the traversal has begun.
	 */
	if (!spa_load_verify_metadata)
		return (0);
	if (!BP_IS_METADATA(bp) && !spa_load_verify_data)
		return (0);

	zio_t *rio = arg;
	size_t size = BP_GET_PSIZE(bp);

	mutex_enter(&spa->spa_scrub_lock);
	while (spa->spa_scrub_inflight >= spa_load_verify_maxinflight)
		cv_wait(&spa->spa_scrub_io_cv, &spa->spa_scrub_lock);
	spa->spa_scrub_inflight++;
	mutex_exit(&spa->spa_scrub_lock);

	zio_nowait(zio_read(rio, spa, bp, abd_alloc_for_io(size, B_FALSE), size,
	    spa_load_verify_done, rio->io_private, ZIO_PRIORITY_SCRUB,
	    ZIO_FLAG_SPECULATIVE | ZIO_FLAG_CANFAIL |
	    ZIO_FLAG_SCRUB | ZIO_FLAG_RAW, zb));
	return (0);
}

/* ARGSUSED */
int
verify_dataset_name_len(dsl_pool_t *dp, dsl_dataset_t *ds, void *arg)
{
	if (dsl_dataset_namelen(ds) >= ZFS_MAX_DATASET_NAME_LEN)
		return (SET_ERROR(ENAMETOOLONG));

	return (0);
}

static int
spa_load_verify(spa_t *spa)
{
	zio_t *rio;
	spa_load_error_t sle = { 0 };
	zpool_load_policy_t policy;
	boolean_t verify_ok = B_FALSE;
	int error = 0;

	zpool_get_load_policy(spa->spa_config, &policy);

	if (policy.zlp_rewind & ZPOOL_NEVER_REWIND)
		return (0);

	dsl_pool_config_enter(spa->spa_dsl_pool, FTAG);
	error = dmu_objset_find_dp(spa->spa_dsl_pool,
	    spa->spa_dsl_pool->dp_root_dir_obj, verify_dataset_name_len, NULL,
	    DS_FIND_CHILDREN);
	dsl_pool_config_exit(spa->spa_dsl_pool, FTAG);
	if (error != 0)
		return (error);

	rio = zio_root(spa, NULL, &sle,
	    ZIO_FLAG_CANFAIL | ZIO_FLAG_SPECULATIVE);

	if (spa_load_verify_metadata) {
		if (spa->spa_extreme_rewind) {
			spa_load_note(spa, "performing a complete scan of the "
			    "pool since extreme rewind is on. This may take "
			    "a very long time.\n  (spa_load_verify_data=%u, "
			    "spa_load_verify_metadata=%u)",
			    spa_load_verify_data, spa_load_verify_metadata);
		}
		error = traverse_pool(spa, spa->spa_verify_min_txg,
		    TRAVERSE_PRE | TRAVERSE_PREFETCH_METADATA,
		    spa_load_verify_cb, rio);
	}

	(void) zio_wait(rio);

	spa->spa_load_meta_errors = sle.sle_meta_count;
	spa->spa_load_data_errors = sle.sle_data_count;

	if (sle.sle_meta_count != 0 || sle.sle_data_count != 0) {
		spa_load_note(spa, "spa_load_verify found %llu metadata errors "
		    "and %llu data errors", (u_longlong_t)sle.sle_meta_count,
		    (u_longlong_t)sle.sle_data_count);
	}

	if (spa_load_verify_dryrun ||
	    (!error && sle.sle_meta_count <= policy.zlp_maxmeta &&
	    sle.sle_data_count <= policy.zlp_maxdata)) {
		int64_t loss = 0;

		verify_ok = B_TRUE;
		spa->spa_load_txg = spa->spa_uberblock.ub_txg;
		spa->spa_load_txg_ts = spa->spa_uberblock.ub_timestamp;

		loss = spa->spa_last_ubsync_txg_ts - spa->spa_load_txg_ts;
		VERIFY(nvlist_add_uint64(spa->spa_load_info,
		    ZPOOL_CONFIG_LOAD_TIME, spa->spa_load_txg_ts) == 0);
		VERIFY(nvlist_add_int64(spa->spa_load_info,
		    ZPOOL_CONFIG_REWIND_TIME, loss) == 0);
		VERIFY(nvlist_add_uint64(spa->spa_load_info,
		    ZPOOL_CONFIG_LOAD_DATA_ERRORS, sle.sle_data_count) == 0);
	} else {
		spa->spa_load_max_txg = spa->spa_uberblock.ub_txg;
	}

	if (spa_load_verify_dryrun)
		return (0);

	if (error) {
		if (error != ENXIO && error != EIO)
			error = SET_ERROR(EIO);
		return (error);
	}

	return (verify_ok ? 0 : EIO);
}

/*
 * Find a value in the pool props object.
 */
static void
spa_prop_find(spa_t *spa, zpool_prop_t prop, uint64_t *val)
{
	(void) zap_lookup(spa->spa_meta_objset, spa->spa_pool_props_object,
	    zpool_prop_to_name(prop), sizeof (uint64_t), 1, val);
}

/*
 * Find a value in the pool directory object.
 */
static int
spa_dir_prop(spa_t *spa, const char *name, uint64_t *val, boolean_t log_enoent)
{
	int error = zap_lookup(spa->spa_meta_objset, DMU_POOL_DIRECTORY_OBJECT,
	    name, sizeof (uint64_t), 1, val);

	if (error != 0 && (error != ENOENT || log_enoent)) {
		spa_load_failed(spa, "couldn't get '%s' value in MOS directory "
		    "[error=%d]", name, error);
	}

	return (error);
}

static int
spa_vdev_err(vdev_t *vdev, vdev_aux_t aux, int err)
{
	vdev_set_state(vdev, B_TRUE, VDEV_STATE_CANT_OPEN, aux);
	return (SET_ERROR(err));
}

static void
spa_spawn_aux_threads(spa_t *spa)
{
	ASSERT(spa_writeable(spa));

	ASSERT(MUTEX_HELD(&spa_namespace_lock));

	spa_start_indirect_condensing_thread(spa);

	ASSERT3P(spa->spa_checkpoint_discard_zthr, ==, NULL);
	spa->spa_checkpoint_discard_zthr =
	    zthr_create(spa_checkpoint_discard_thread_check,
	    spa_checkpoint_discard_thread, spa);
}

/*
 * Fix up config after a partly-completed split.  This is done with the
 * ZPOOL_CONFIG_SPLIT nvlist.  Both the splitting pool and the split-off
 * pool have that entry in their config, but only the splitting one contains
 * a list of all the guids of the vdevs that are being split off.
 *
 * This function determines what to do with that list: either rejoin
 * all the disks to the pool, or complete the splitting process.  To attempt
 * the rejoin, each disk that is offlined is marked online again, and
 * we do a reopen() call.  If the vdev label for every disk that was
 * marked online indicates it was successfully split off (VDEV_AUX_SPLIT_POOL)
 * then we call vdev_split() on each disk, and complete the split.
 *
 * Otherwise we leave the config alone, with all the vdevs in place in
 * the original pool.
 */
static void
spa_try_repair(spa_t *spa, nvlist_t *config)
{
	uint_t extracted;
	uint64_t *glist;
	uint_t i, gcount;
	nvlist_t *nvl;
	vdev_t **vd;
	boolean_t attempt_reopen;

	if (nvlist_lookup_nvlist(config, ZPOOL_CONFIG_SPLIT, &nvl) != 0)
		return;

	/* check that the config is complete */
	if (nvlist_lookup_uint64_array(nvl, ZPOOL_CONFIG_SPLIT_LIST,
	    &glist, &gcount) != 0)
		return;

	vd = kmem_zalloc(gcount * sizeof (vdev_t *), KM_SLEEP);

	/* attempt to online all the vdevs & validate */
	attempt_reopen = B_TRUE;
	for (i = 0; i < gcount; i++) {
		if (glist[i] == 0)	/* vdev is hole */
			continue;

		vd[i] = spa_lookup_by_guid(spa, glist[i], B_FALSE);
		if (vd[i] == NULL) {
			/*
			 * Don't bother attempting to reopen the disks;
			 * just do the split.
			 */
			attempt_reopen = B_FALSE;
		} else {
			/* attempt to re-online it */
			vd[i]->vdev_offline = B_FALSE;
		}
	}

	if (attempt_reopen) {
		vdev_reopen(spa->spa_root_vdev);

		/* check each device to see what state it's in */
		for (extracted = 0, i = 0; i < gcount; i++) {
			if (vd[i] != NULL &&
			    vd[i]->vdev_stat.vs_aux != VDEV_AUX_SPLIT_POOL)
				break;
			++extracted;
		}
	}

	/*
	 * If every disk has been moved to the new pool, or if we never
	 * even attempted to look at them, then we split them off for
	 * good.
	 */
	if (!attempt_reopen || gcount == extracted) {
		for (i = 0; i < gcount; i++)
			if (vd[i] != NULL)
				vdev_split(vd[i]);
		vdev_reopen(spa->spa_root_vdev);
	}

	kmem_free(vd, gcount * sizeof (vdev_t *));
}

static int
spa_load(spa_t *spa, spa_load_state_t state, spa_import_type_t type)
{
	char *ereport = FM_EREPORT_ZFS_POOL;
	int error;

	spa->spa_load_state = state;

	gethrestime(&spa->spa_loaded_ts);
	error = spa_load_impl(spa, type, &ereport);

	/*
	 * Don't count references from objsets that are already closed
	 * and are making their way through the eviction process.
	 */
	spa_evicting_os_wait(spa);
	spa->spa_minref = zfs_refcount_count(&spa->spa_refcount);
	if (error) {
		if (error != EEXIST) {
			spa->spa_loaded_ts.tv_sec = 0;
			spa->spa_loaded_ts.tv_nsec = 0;
		}
		if (error != EBADF) {
			zfs_ereport_post(ereport, spa, NULL, NULL, 0, 0);
		}
	}
	spa->spa_load_state = error ? SPA_LOAD_ERROR : SPA_LOAD_NONE;
	spa->spa_ena = 0;

	return (error);
}

/*
 * Count the number of per-vdev ZAPs associated with all of the vdevs in the
 * vdev tree rooted in the given vd, and ensure that each ZAP is present in the
 * spa's per-vdev ZAP list.
 */
static uint64_t
vdev_count_verify_zaps(vdev_t *vd)
{
	spa_t *spa = vd->vdev_spa;
	uint64_t total = 0;
	if (vd->vdev_top_zap != 0) {
		total++;
		ASSERT0(zap_lookup_int(spa->spa_meta_objset,
		    spa->spa_all_vdev_zaps, vd->vdev_top_zap));
	}
	if (vd->vdev_leaf_zap != 0) {
		total++;
		ASSERT0(zap_lookup_int(spa->spa_meta_objset,
		    spa->spa_all_vdev_zaps, vd->vdev_leaf_zap));
	}

	for (uint64_t i = 0; i < vd->vdev_children; i++) {
		total += vdev_count_verify_zaps(vd->vdev_child[i]);
	}

	return (total);
}

/*
 * Determine whether the activity check is required.
 */
static boolean_t
spa_activity_check_required(spa_t *spa, uberblock_t *ub, nvlist_t *label,
    nvlist_t *config)
{
	uint64_t state = 0;
	uint64_t hostid = 0;
	uint64_t tryconfig_txg = 0;
	uint64_t tryconfig_timestamp = 0;
	nvlist_t *nvinfo;

	if (nvlist_exists(config, ZPOOL_CONFIG_LOAD_INFO)) {
		nvinfo = fnvlist_lookup_nvlist(config, ZPOOL_CONFIG_LOAD_INFO);
		(void) nvlist_lookup_uint64(nvinfo, ZPOOL_CONFIG_MMP_TXG,
		    &tryconfig_txg);
		(void) nvlist_lookup_uint64(config, ZPOOL_CONFIG_TIMESTAMP,
		    &tryconfig_timestamp);
	}

	(void) nvlist_lookup_uint64(config, ZPOOL_CONFIG_POOL_STATE, &state);

	/*
	 * Disable the MMP activity check - This is used by zdb which
	 * is intended to be used on potentially active pools.
	 */
	if (spa->spa_import_flags & ZFS_IMPORT_SKIP_MMP)
		return (B_FALSE);

	/*
	 * Skip the activity check when the MMP feature is disabled.
	 */
	if (ub->ub_mmp_magic == MMP_MAGIC && ub->ub_mmp_delay == 0)
		return (B_FALSE);
	/*
	 * If the tryconfig_* values are nonzero, they are the results of an
	 * earlier tryimport.  If they match the uberblock we just found, then
	 * the pool has not changed and we return false so we do not test a
	 * second time.
	 */
	if (tryconfig_txg && tryconfig_txg == ub->ub_txg &&
	    tryconfig_timestamp && tryconfig_timestamp == ub->ub_timestamp)
		return (B_FALSE);

	/*
	 * Allow the activity check to be skipped when importing the pool
	 * on the same host which last imported it.  Since the hostid from
	 * configuration may be stale use the one read from the label.
	 */
	if (nvlist_exists(label, ZPOOL_CONFIG_HOSTID))
		hostid = fnvlist_lookup_uint64(label, ZPOOL_CONFIG_HOSTID);

	if (hostid == spa_get_hostid())
		return (B_FALSE);

	/*
	 * Skip the activity test when the pool was cleanly exported.
	 */
	if (state != POOL_STATE_ACTIVE)
		return (B_FALSE);

	return (B_TRUE);
}

/*
 * Perform the import activity check.  If the user canceled the import or
 * we detected activity then fail.
 */
static int
spa_activity_check(spa_t *spa, uberblock_t *ub, nvlist_t *config)
{
	uint64_t import_intervals = MAX(zfs_multihost_import_intervals, 1);
	uint64_t txg = ub->ub_txg;
	uint64_t timestamp = ub->ub_timestamp;
	uint64_t import_delay = NANOSEC;
	hrtime_t import_expire;
	nvlist_t *mmp_label = NULL;
	vdev_t *rvd = spa->spa_root_vdev;
	kcondvar_t cv;
	kmutex_t mtx;
	int error = 0;

	cv_init(&cv, NULL, CV_DEFAULT, NULL);
	mutex_init(&mtx, NULL, MUTEX_DEFAULT, NULL);
	mutex_enter(&mtx);

	/*
	 * If ZPOOL_CONFIG_MMP_TXG is present an activity check was performed
	 * during the earlier tryimport.  If the txg recorded there is 0 then
	 * the pool is known to be active on another host.
	 *
	 * Otherwise, the pool might be in use on another node.  Check for
	 * changes in the uberblocks on disk if necessary.
	 */
	if (nvlist_exists(config, ZPOOL_CONFIG_LOAD_INFO)) {
		nvlist_t *nvinfo = fnvlist_lookup_nvlist(config,
		    ZPOOL_CONFIG_LOAD_INFO);

		if (nvlist_exists(nvinfo, ZPOOL_CONFIG_MMP_TXG) &&
		    fnvlist_lookup_uint64(nvinfo, ZPOOL_CONFIG_MMP_TXG) == 0) {
			vdev_uberblock_load(rvd, ub, &mmp_label);
			error = SET_ERROR(EREMOTEIO);
			goto out;
		}
	}

	/*
	 * Preferentially use the zfs_multihost_interval from the node which
	 * last imported the pool.  This value is stored in an MMP uberblock as.
	 *
	 * ub_mmp_delay * vdev_count_leaves() == zfs_multihost_interval
	 */
	if (ub->ub_mmp_magic == MMP_MAGIC && ub->ub_mmp_delay)
		import_delay = MAX(import_delay, import_intervals *
		    ub->ub_mmp_delay * MAX(vdev_count_leaves(spa), 1));

	/* Apply a floor using the local default values. */
	import_delay = MAX(import_delay, import_intervals *
	    MSEC2NSEC(MAX(zfs_multihost_interval, MMP_MIN_INTERVAL)));

	zfs_dbgmsg("import_delay=%llu ub_mmp_delay=%llu import_intervals=%u "
	    "leaves=%u", import_delay, ub->ub_mmp_delay, import_intervals,
	    vdev_count_leaves(spa));

	/* Add a small random factor in case of simultaneous imports (0-25%) */
	import_expire = gethrtime() + import_delay +
	    (import_delay * spa_get_random(250) / 1000);

	while (gethrtime() < import_expire) {
		vdev_uberblock_load(rvd, ub, &mmp_label);

		if (txg != ub->ub_txg || timestamp != ub->ub_timestamp) {
			error = SET_ERROR(EREMOTEIO);
			break;
		}

		if (mmp_label) {
			nvlist_free(mmp_label);
			mmp_label = NULL;
		}

		error = cv_timedwait_sig(&cv, &mtx, ddi_get_lbolt() + hz);
		if (error != -1) {
			error = SET_ERROR(EINTR);
			break;
		}
		error = 0;
	}

out:
	mutex_exit(&mtx);
	mutex_destroy(&mtx);
	cv_destroy(&cv);

	/*
	 * If the pool is determined to be active store the status in the
	 * spa->spa_load_info nvlist.  If the remote hostname or hostid are
	 * available from configuration read from disk store them as well.
	 * This allows 'zpool import' to generate a more useful message.
	 *
	 * ZPOOL_CONFIG_MMP_STATE    - observed pool status (mandatory)
	 * ZPOOL_CONFIG_MMP_HOSTNAME - hostname from the active pool
	 * ZPOOL_CONFIG_MMP_HOSTID   - hostid from the active pool
	 */
	if (error == EREMOTEIO) {
		char *hostname = "<unknown>";
		uint64_t hostid = 0;

		if (mmp_label) {
			if (nvlist_exists(mmp_label, ZPOOL_CONFIG_HOSTNAME)) {
				hostname = fnvlist_lookup_string(mmp_label,
				    ZPOOL_CONFIG_HOSTNAME);
				fnvlist_add_string(spa->spa_load_info,
				    ZPOOL_CONFIG_MMP_HOSTNAME, hostname);
			}

			if (nvlist_exists(mmp_label, ZPOOL_CONFIG_HOSTID)) {
				hostid = fnvlist_lookup_uint64(mmp_label,
				    ZPOOL_CONFIG_HOSTID);
				fnvlist_add_uint64(spa->spa_load_info,
				    ZPOOL_CONFIG_MMP_HOSTID, hostid);
			}
		}

		fnvlist_add_uint64(spa->spa_load_info,
		    ZPOOL_CONFIG_MMP_STATE, MMP_STATE_ACTIVE);
		fnvlist_add_uint64(spa->spa_load_info,
		    ZPOOL_CONFIG_MMP_TXG, 0);

		error = spa_vdev_err(rvd, VDEV_AUX_ACTIVE, EREMOTEIO);
	}

	if (mmp_label)
		nvlist_free(mmp_label);

	return (error);
}

static int
spa_verify_host(spa_t *spa, nvlist_t *mos_config)
{
	uint64_t hostid;
	char *hostname;
	uint64_t myhostid = 0;

	if (!spa_is_root(spa) && nvlist_lookup_uint64(mos_config,
	    ZPOOL_CONFIG_HOSTID, &hostid) == 0) {
		hostname = fnvlist_lookup_string(mos_config,
		    ZPOOL_CONFIG_HOSTNAME);

		myhostid = zone_get_hostid(NULL);

		if (hostid != 0 && myhostid != 0 && hostid != myhostid) {
			cmn_err(CE_WARN, "pool '%s' could not be "
			    "loaded as it was last accessed by "
			    "another system (host: %s hostid: 0x%llx). "
			    "See: http://illumos.org/msg/ZFS-8000-EY",
			    spa_name(spa), hostname, (u_longlong_t)hostid);
			spa_load_failed(spa, "hostid verification failed: pool "
			    "last accessed by host: %s (hostid: 0x%llx)",
			    hostname, (u_longlong_t)hostid);
			return (SET_ERROR(EBADF));
		}
	}

	return (0);
}

static int
spa_ld_parse_config(spa_t *spa, spa_import_type_t type)
{
	int error = 0;
	nvlist_t *nvtree, *nvl, *config = spa->spa_config;
	int parse;
	vdev_t *rvd;
	uint64_t pool_guid;
	char *comment;

	/*
	 * Versioning wasn't explicitly added to the label until later, so if
	 * it's not present treat it as the initial version.
	 */
	if (nvlist_lookup_uint64(config, ZPOOL_CONFIG_VERSION,
	    &spa->spa_ubsync.ub_version) != 0)
		spa->spa_ubsync.ub_version = SPA_VERSION_INITIAL;

	if (nvlist_lookup_uint64(config, ZPOOL_CONFIG_POOL_GUID, &pool_guid)) {
		spa_load_failed(spa, "invalid config provided: '%s' missing",
		    ZPOOL_CONFIG_POOL_GUID);
		return (SET_ERROR(EINVAL));
	}

	/*
	 * If we are doing an import, ensure that the pool is not already
	 * imported by checking if its pool guid already exists in the
	 * spa namespace.
	 *
	 * The only case that we allow an already imported pool to be
	 * imported again, is when the pool is checkpointed and we want to
	 * look at its checkpointed state from userland tools like zdb.
	 */
#ifdef _KERNEL
	if ((spa->spa_load_state == SPA_LOAD_IMPORT ||
	    spa->spa_load_state == SPA_LOAD_TRYIMPORT) &&
	    spa_guid_exists(pool_guid, 0)) {
#else
	if ((spa->spa_load_state == SPA_LOAD_IMPORT ||
	    spa->spa_load_state == SPA_LOAD_TRYIMPORT) &&
	    spa_guid_exists(pool_guid, 0) &&
	    !spa_importing_readonly_checkpoint(spa)) {
#endif
		spa_load_failed(spa, "a pool with guid %llu is already open",
		    (u_longlong_t)pool_guid);
		return (SET_ERROR(EEXIST));
	}

	spa->spa_config_guid = pool_guid;

	nvlist_free(spa->spa_load_info);
	spa->spa_load_info = fnvlist_alloc();

	ASSERT(spa->spa_comment == NULL);
	if (nvlist_lookup_string(config, ZPOOL_CONFIG_COMMENT, &comment) == 0)
		spa->spa_comment = spa_strdup(comment);

	(void) nvlist_lookup_uint64(config, ZPOOL_CONFIG_POOL_TXG,
	    &spa->spa_config_txg);

	if (nvlist_lookup_nvlist(config, ZPOOL_CONFIG_SPLIT, &nvl) == 0)
		spa->spa_config_splitting = fnvlist_dup(nvl);

	if (nvlist_lookup_nvlist(config, ZPOOL_CONFIG_VDEV_TREE, &nvtree)) {
		spa_load_failed(spa, "invalid config provided: '%s' missing",
		    ZPOOL_CONFIG_VDEV_TREE);
		return (SET_ERROR(EINVAL));
	}

	/*
	 * Create "The Godfather" zio to hold all async IOs
	 */
	spa->spa_async_zio_root = kmem_alloc(max_ncpus * sizeof (void *),
	    KM_SLEEP);
	for (int i = 0; i < max_ncpus; i++) {
		spa->spa_async_zio_root[i] = zio_root(spa, NULL, NULL,
		    ZIO_FLAG_CANFAIL | ZIO_FLAG_SPECULATIVE |
		    ZIO_FLAG_GODFATHER);
	}

	/*
	 * Parse the configuration into a vdev tree.  We explicitly set the
	 * value that will be returned by spa_version() since parsing the
	 * configuration requires knowing the version number.
	 */
	spa_config_enter(spa, SCL_ALL, FTAG, RW_WRITER);
	parse = (type == SPA_IMPORT_EXISTING ?
	    VDEV_ALLOC_LOAD : VDEV_ALLOC_SPLIT);
	error = spa_config_parse(spa, &rvd, nvtree, NULL, 0, parse);
	spa_config_exit(spa, SCL_ALL, FTAG);

	if (error != 0) {
		spa_load_failed(spa, "unable to parse config [error=%d]",
		    error);
		return (error);
	}

	ASSERT(spa->spa_root_vdev == rvd);
	ASSERT3U(spa->spa_min_ashift, >=, SPA_MINBLOCKSHIFT);
	ASSERT3U(spa->spa_max_ashift, <=, SPA_MAXBLOCKSHIFT);

	if (type != SPA_IMPORT_ASSEMBLE) {
		ASSERT(spa_guid(spa) == pool_guid);
	}

	return (0);
}

/*
 * Recursively open all vdevs in the vdev tree. This function is called twice:
 * first with the untrusted config, then with the trusted config.
 */
static int
spa_ld_open_vdevs(spa_t *spa)
{
	int error = 0;

	/*
	 * spa_missing_tvds_allowed defines how many top-level vdevs can be
	 * missing/unopenable for the root vdev to be still considered openable.
	 */
	if (spa->spa_trust_config) {
		spa->spa_missing_tvds_allowed = zfs_max_missing_tvds;
	} else if (spa->spa_config_source == SPA_CONFIG_SRC_CACHEFILE) {
		spa->spa_missing_tvds_allowed = zfs_max_missing_tvds_cachefile;
	} else if (spa->spa_config_source == SPA_CONFIG_SRC_SCAN) {
		spa->spa_missing_tvds_allowed = zfs_max_missing_tvds_scan;
	} else {
		spa->spa_missing_tvds_allowed = 0;
	}

	spa->spa_missing_tvds_allowed =
	    MAX(zfs_max_missing_tvds, spa->spa_missing_tvds_allowed);

	spa_config_enter(spa, SCL_ALL, FTAG, RW_WRITER);
	error = vdev_open(spa->spa_root_vdev);
	spa_config_exit(spa, SCL_ALL, FTAG);

	if (spa->spa_missing_tvds != 0) {
		spa_load_note(spa, "vdev tree has %lld missing top-level "
		    "vdevs.", (u_longlong_t)spa->spa_missing_tvds);
		if (spa->spa_trust_config && (spa->spa_mode & FWRITE)) {
			/*
			 * Although theoretically we could allow users to open
			 * incomplete pools in RW mode, we'd need to add a lot
			 * of extra logic (e.g. adjust pool space to account
			 * for missing vdevs).
			 * This limitation also prevents users from accidentally
			 * opening the pool in RW mode during data recovery and
			 * damaging it further.
			 */
			spa_load_note(spa, "pools with missing top-level "
			    "vdevs can only be opened in read-only mode.");
			error = SET_ERROR(ENXIO);
		} else {
			spa_load_note(spa, "current settings allow for maximum "
			    "%lld missing top-level vdevs at this stage.",
			    (u_longlong_t)spa->spa_missing_tvds_allowed);
		}
	}
	if (error != 0) {
		spa_load_failed(spa, "unable to open vdev tree [error=%d]",
		    error);
	}
	if (spa->spa_missing_tvds != 0 || error != 0)
		vdev_dbgmsg_print_tree(spa->spa_root_vdev, 2);

	return (error);
}

/*
 * We need to validate the vdev labels against the configuration that
 * we have in hand. This function is called twice: first with an untrusted
 * config, then with a trusted config. The validation is more strict when the
 * config is trusted.
 */
static int
spa_ld_validate_vdevs(spa_t *spa)
{
	int error = 0;
	vdev_t *rvd = spa->spa_root_vdev;

	spa_config_enter(spa, SCL_ALL, FTAG, RW_WRITER);
	error = vdev_validate(rvd);
	spa_config_exit(spa, SCL_ALL, FTAG);

	if (error != 0) {
		spa_load_failed(spa, "vdev_validate failed [error=%d]", error);
		return (error);
	}

	if (rvd->vdev_state <= VDEV_STATE_CANT_OPEN) {
		spa_load_failed(spa, "cannot open vdev tree after invalidating "
		    "some vdevs");
		vdev_dbgmsg_print_tree(rvd, 2);
		return (SET_ERROR(ENXIO));
	}

	return (0);
}

static void
spa_ld_select_uberblock_done(spa_t *spa, uberblock_t *ub)
{
	spa->spa_state = POOL_STATE_ACTIVE;
	spa->spa_ubsync = spa->spa_uberblock;
	spa->spa_verify_min_txg = spa->spa_extreme_rewind ?
	    TXG_INITIAL - 1 : spa_last_synced_txg(spa) - TXG_DEFER_SIZE - 1;
	spa->spa_first_txg = spa->spa_last_ubsync_txg ?
	    spa->spa_last_ubsync_txg : spa_last_synced_txg(spa) + 1;
	spa->spa_claim_max_txg = spa->spa_first_txg;
	spa->spa_prev_software_version = ub->ub_software_version;
}

static int
spa_ld_select_uberblock(spa_t *spa, spa_import_type_t type)
{
	vdev_t *rvd = spa->spa_root_vdev;
	nvlist_t *label;
	uberblock_t *ub = &spa->spa_uberblock;
	boolean_t activity_check = B_FALSE;

	/*
	 * If we are opening the checkpointed state of the pool by
	 * rewinding to it, at this point we will have written the
	 * checkpointed uberblock to the vdev labels, so searching
	 * the labels will find the right uberblock.  However, if
	 * we are opening the checkpointed state read-only, we have
	 * not modified the labels. Therefore, we must ignore the
	 * labels and continue using the spa_uberblock that was set
	 * by spa_ld_checkpoint_rewind.
	 *
	 * Note that it would be fine to ignore the labels when
	 * rewinding (opening writeable) as well. However, if we
	 * crash just after writing the labels, we will end up
	 * searching the labels. Doing so in the common case means
	 * that this code path gets exercised normally, rather than
	 * just in the edge case.
	 */
	if (ub->ub_checkpoint_txg != 0 &&
	    spa_importing_readonly_checkpoint(spa)) {
		spa_ld_select_uberblock_done(spa, ub);
		return (0);
	}

	/*
	 * Find the best uberblock.
	 */
	vdev_uberblock_load(rvd, ub, &label);

	/*
	 * If we weren't able to find a single valid uberblock, return failure.
	 */
	if (ub->ub_txg == 0) {
		nvlist_free(label);
		spa_load_failed(spa, "no valid uberblock found");
		return (spa_vdev_err(rvd, VDEV_AUX_CORRUPT_DATA, ENXIO));
	}

	spa_load_note(spa, "using uberblock with txg=%llu",
	    (u_longlong_t)ub->ub_txg);

	/*
	 * For pools which have the multihost property on determine if the
	 * pool is truly inactive and can be safely imported.  Prevent
	 * hosts which don't have a hostid set from importing the pool.
	 */
	activity_check = spa_activity_check_required(spa, ub, label,
	    spa->spa_config);
	if (activity_check) {
		if (ub->ub_mmp_magic == MMP_MAGIC && ub->ub_mmp_delay &&
		    spa_get_hostid() == 0) {
			nvlist_free(label);
			fnvlist_add_uint64(spa->spa_load_info,
			    ZPOOL_CONFIG_MMP_STATE, MMP_STATE_NO_HOSTID);
			return (spa_vdev_err(rvd, VDEV_AUX_ACTIVE, EREMOTEIO));
		}

		int error = spa_activity_check(spa, ub, spa->spa_config);
		if (error) {
			nvlist_free(label);
			return (error);
		}

		fnvlist_add_uint64(spa->spa_load_info,
		    ZPOOL_CONFIG_MMP_STATE, MMP_STATE_INACTIVE);
		fnvlist_add_uint64(spa->spa_load_info,
		    ZPOOL_CONFIG_MMP_TXG, ub->ub_txg);
	}

	/*
	 * If the pool has an unsupported version we can't open it.
	 */
	if (!SPA_VERSION_IS_SUPPORTED(ub->ub_version)) {
		nvlist_free(label);
		spa_load_failed(spa, "version %llu is not supported",
		    (u_longlong_t)ub->ub_version);
		return (spa_vdev_err(rvd, VDEV_AUX_VERSION_NEWER, ENOTSUP));
	}

	if (ub->ub_version >= SPA_VERSION_FEATURES) {
		nvlist_t *features;

		/*
		 * If we weren't able to find what's necessary for reading the
		 * MOS in the label, return failure.
		 */
		if (label == NULL) {
			spa_load_failed(spa, "label config unavailable");
			return (spa_vdev_err(rvd, VDEV_AUX_CORRUPT_DATA,
			    ENXIO));
		}

		if (nvlist_lookup_nvlist(label, ZPOOL_CONFIG_FEATURES_FOR_READ,
		    &features) != 0) {
			nvlist_free(label);
			spa_load_failed(spa, "invalid label: '%s' missing",
			    ZPOOL_CONFIG_FEATURES_FOR_READ);
			return (spa_vdev_err(rvd, VDEV_AUX_CORRUPT_DATA,
			    ENXIO));
		}

		/*
		 * Update our in-core representation with the definitive values
		 * from the label.
		 */
		nvlist_free(spa->spa_label_features);
		VERIFY(nvlist_dup(features, &spa->spa_label_features, 0) == 0);
	}

	nvlist_free(label);

	/*
	 * Look through entries in the label nvlist's features_for_read. If
	 * there is a feature listed there which we don't understand then we
	 * cannot open a pool.
	 */
	if (ub->ub_version >= SPA_VERSION_FEATURES) {
		nvlist_t *unsup_feat;

		VERIFY(nvlist_alloc(&unsup_feat, NV_UNIQUE_NAME, KM_SLEEP) ==
		    0);

		for (nvpair_t *nvp = nvlist_next_nvpair(spa->spa_label_features,
		    NULL); nvp != NULL;
		    nvp = nvlist_next_nvpair(spa->spa_label_features, nvp)) {
			if (!zfeature_is_supported(nvpair_name(nvp))) {
				VERIFY(nvlist_add_string(unsup_feat,
				    nvpair_name(nvp), "") == 0);
			}
		}

		if (!nvlist_empty(unsup_feat)) {
			VERIFY(nvlist_add_nvlist(spa->spa_load_info,
			    ZPOOL_CONFIG_UNSUP_FEAT, unsup_feat) == 0);
			nvlist_free(unsup_feat);
			spa_load_failed(spa, "some features are unsupported");
			return (spa_vdev_err(rvd, VDEV_AUX_UNSUP_FEAT,
			    ENOTSUP));
		}

		nvlist_free(unsup_feat);
	}

	if (type != SPA_IMPORT_ASSEMBLE && spa->spa_config_splitting) {
		spa_config_enter(spa, SCL_ALL, FTAG, RW_WRITER);
		spa_try_repair(spa, spa->spa_config);
		spa_config_exit(spa, SCL_ALL, FTAG);
		nvlist_free(spa->spa_config_splitting);
		spa->spa_config_splitting = NULL;
	}

	/*
	 * Initialize internal SPA structures.
	 */
	spa_ld_select_uberblock_done(spa, ub);

	return (0);
}

static int
spa_ld_open_rootbp(spa_t *spa)
{
	int error = 0;
	vdev_t *rvd = spa->spa_root_vdev;

	error = dsl_pool_init(spa, spa->spa_first_txg, &spa->spa_dsl_pool);
	if (error != 0) {
		spa_load_failed(spa, "unable to open rootbp in dsl_pool_init "
		    "[error=%d]", error);
		return (spa_vdev_err(rvd, VDEV_AUX_CORRUPT_DATA, EIO));
	}
	spa->spa_meta_objset = spa->spa_dsl_pool->dp_meta_objset;

	return (0);
}

static int
spa_ld_trusted_config(spa_t *spa, spa_import_type_t type,
    boolean_t reloading)
{
	vdev_t *mrvd, *rvd = spa->spa_root_vdev;
	nvlist_t *nv, *mos_config, *policy;
	int error = 0, copy_error;
	uint64_t healthy_tvds, healthy_tvds_mos;
	uint64_t mos_config_txg;

	if (spa_dir_prop(spa, DMU_POOL_CONFIG, &spa->spa_config_object, B_TRUE)
	    != 0)
		return (spa_vdev_err(rvd, VDEV_AUX_CORRUPT_DATA, EIO));

	/*
	 * If we're assembling a pool from a split, the config provided is
	 * already trusted so there is nothing to do.
	 */
	if (type == SPA_IMPORT_ASSEMBLE)
		return (0);

	healthy_tvds = spa_healthy_core_tvds(spa);

	if (load_nvlist(spa, spa->spa_config_object, &mos_config)
	    != 0) {
		spa_load_failed(spa, "unable to retrieve MOS config");
		return (spa_vdev_err(rvd, VDEV_AUX_CORRUPT_DATA, EIO));
	}

	/*
	 * If we are doing an open, pool owner wasn't verified yet, thus do
	 * the verification here.
	 */
	if (spa->spa_load_state == SPA_LOAD_OPEN) {
		error = spa_verify_host(spa, mos_config);
		if (error != 0) {
			nvlist_free(mos_config);
			return (error);
		}
	}

	nv = fnvlist_lookup_nvlist(mos_config, ZPOOL_CONFIG_VDEV_TREE);

	spa_config_enter(spa, SCL_ALL, FTAG, RW_WRITER);

	/*
	 * Build a new vdev tree from the trusted config
	 */
	VERIFY(spa_config_parse(spa, &mrvd, nv, NULL, 0, VDEV_ALLOC_LOAD) == 0);

	/*
	 * Vdev paths in the MOS may be obsolete. If the untrusted config was
	 * obtained by scanning /dev/dsk, then it will have the right vdev
	 * paths. We update the trusted MOS config with this information.
	 * We first try to copy the paths with vdev_copy_path_strict, which
	 * succeeds only when both configs have exactly the same vdev tree.
	 * If that fails, we fall back to a more flexible method that has a
	 * best effort policy.
	 */
	copy_error = vdev_copy_path_strict(rvd, mrvd);
	if (copy_error != 0 || spa_load_print_vdev_tree) {
		spa_load_note(spa, "provided vdev tree:");
		vdev_dbgmsg_print_tree(rvd, 2);
		spa_load_note(spa, "MOS vdev tree:");
		vdev_dbgmsg_print_tree(mrvd, 2);
	}
	if (copy_error != 0) {
		spa_load_note(spa, "vdev_copy_path_strict failed, falling "
		    "back to vdev_copy_path_relaxed");
		vdev_copy_path_relaxed(rvd, mrvd);
	}

	vdev_close(rvd);
	vdev_free(rvd);
	spa->spa_root_vdev = mrvd;
	rvd = mrvd;
	spa_config_exit(spa, SCL_ALL, FTAG);

	/*
	 * We will use spa_config if we decide to reload the spa or if spa_load
	 * fails and we rewind. We must thus regenerate the config using the
	 * MOS information with the updated paths. ZPOOL_LOAD_POLICY is used to
	 * pass settings on how to load the pool and is not stored in the MOS.
	 * We copy it over to our new, trusted config.
	 */
	mos_config_txg = fnvlist_lookup_uint64(mos_config,
	    ZPOOL_CONFIG_POOL_TXG);
	nvlist_free(mos_config);
	mos_config = spa_config_generate(spa, NULL, mos_config_txg, B_FALSE);
	if (nvlist_lookup_nvlist(spa->spa_config, ZPOOL_LOAD_POLICY,
	    &policy) == 0)
		fnvlist_add_nvlist(mos_config, ZPOOL_LOAD_POLICY, policy);
	spa_config_set(spa, mos_config);
	spa->spa_config_source = SPA_CONFIG_SRC_MOS;

	/*
	 * Now that we got the config from the MOS, we should be more strict
	 * in checking blkptrs and can make assumptions about the consistency
	 * of the vdev tree. spa_trust_config must be set to true before opening
	 * vdevs in order for them to be writeable.
	 */
	spa->spa_trust_config = B_TRUE;

	/*
	 * Open and validate the new vdev tree
	 */
	error = spa_ld_open_vdevs(spa);
	if (error != 0)
		return (error);

	error = spa_ld_validate_vdevs(spa);
	if (error != 0)
		return (error);

	if (copy_error != 0 || spa_load_print_vdev_tree) {
		spa_load_note(spa, "final vdev tree:");
		vdev_dbgmsg_print_tree(rvd, 2);
	}

	if (spa->spa_load_state != SPA_LOAD_TRYIMPORT &&
	    !spa->spa_extreme_rewind && zfs_max_missing_tvds == 0) {
		/*
		 * Sanity check to make sure that we are indeed loading the
		 * latest uberblock. If we missed SPA_SYNC_MIN_VDEVS tvds
		 * in the config provided and they happened to be the only ones
		 * to have the latest uberblock, we could involuntarily perform
		 * an extreme rewind.
		 */
		healthy_tvds_mos = spa_healthy_core_tvds(spa);
		if (healthy_tvds_mos - healthy_tvds >=
		    SPA_SYNC_MIN_VDEVS) {
			spa_load_note(spa, "config provided misses too many "
			    "top-level vdevs compared to MOS (%lld vs %lld). ",
			    (u_longlong_t)healthy_tvds,
			    (u_longlong_t)healthy_tvds_mos);
			spa_load_note(spa, "vdev tree:");
			vdev_dbgmsg_print_tree(rvd, 2);
			if (reloading) {
				spa_load_failed(spa, "config was already "
				    "provided from MOS. Aborting.");
				return (spa_vdev_err(rvd,
				    VDEV_AUX_CORRUPT_DATA, EIO));
			}
			spa_load_note(spa, "spa must be reloaded using MOS "
			    "config");
			return (SET_ERROR(EAGAIN));
		}
	}

	error = spa_check_for_missing_logs(spa);
	if (error != 0)
		return (spa_vdev_err(rvd, VDEV_AUX_BAD_GUID_SUM, ENXIO));

	if (rvd->vdev_guid_sum != spa->spa_uberblock.ub_guid_sum) {
		spa_load_failed(spa, "uberblock guid sum doesn't match MOS "
		    "guid sum (%llu != %llu)",
		    (u_longlong_t)spa->spa_uberblock.ub_guid_sum,
		    (u_longlong_t)rvd->vdev_guid_sum);
		return (spa_vdev_err(rvd, VDEV_AUX_BAD_GUID_SUM,
		    ENXIO));
	}

	return (0);
}

static int
spa_ld_open_indirect_vdev_metadata(spa_t *spa)
{
	int error = 0;
	vdev_t *rvd = spa->spa_root_vdev;

	/*
	 * Everything that we read before spa_remove_init() must be stored
	 * on concreted vdevs.  Therefore we do this as early as possible.
	 */
	error = spa_remove_init(spa);
	if (error != 0) {
		spa_load_failed(spa, "spa_remove_init failed [error=%d]",
		    error);
		return (spa_vdev_err(rvd, VDEV_AUX_CORRUPT_DATA, EIO));
	}

	/*
	 * Retrieve information needed to condense indirect vdev mappings.
	 */
	error = spa_condense_init(spa);
	if (error != 0) {
		spa_load_failed(spa, "spa_condense_init failed [error=%d]",
		    error);
		return (spa_vdev_err(rvd, VDEV_AUX_CORRUPT_DATA, error));
	}

	return (0);
}

static int
spa_ld_check_features(spa_t *spa, boolean_t *missing_feat_writep)
{
	int error = 0;
	vdev_t *rvd = spa->spa_root_vdev;

	if (spa_version(spa) >= SPA_VERSION_FEATURES) {
		boolean_t missing_feat_read = B_FALSE;
		nvlist_t *unsup_feat, *enabled_feat;

		if (spa_dir_prop(spa, DMU_POOL_FEATURES_FOR_READ,
		    &spa->spa_feat_for_read_obj, B_TRUE) != 0) {
			return (spa_vdev_err(rvd, VDEV_AUX_CORRUPT_DATA, EIO));
		}

		if (spa_dir_prop(spa, DMU_POOL_FEATURES_FOR_WRITE,
		    &spa->spa_feat_for_write_obj, B_TRUE) != 0) {
			return (spa_vdev_err(rvd, VDEV_AUX_CORRUPT_DATA, EIO));
		}

		if (spa_dir_prop(spa, DMU_POOL_FEATURE_DESCRIPTIONS,
		    &spa->spa_feat_desc_obj, B_TRUE) != 0) {
			return (spa_vdev_err(rvd, VDEV_AUX_CORRUPT_DATA, EIO));
		}

		enabled_feat = fnvlist_alloc();
		unsup_feat = fnvlist_alloc();

		if (!spa_features_check(spa, B_FALSE,
		    unsup_feat, enabled_feat))
			missing_feat_read = B_TRUE;

		if (spa_writeable(spa) ||
		    spa->spa_load_state == SPA_LOAD_TRYIMPORT) {
			if (!spa_features_check(spa, B_TRUE,
			    unsup_feat, enabled_feat)) {
				*missing_feat_writep = B_TRUE;
			}
		}

		fnvlist_add_nvlist(spa->spa_load_info,
		    ZPOOL_CONFIG_ENABLED_FEAT, enabled_feat);

		if (!nvlist_empty(unsup_feat)) {
			fnvlist_add_nvlist(spa->spa_load_info,
			    ZPOOL_CONFIG_UNSUP_FEAT, unsup_feat);
		}

		fnvlist_free(enabled_feat);
		fnvlist_free(unsup_feat);

		if (!missing_feat_read) {
			fnvlist_add_boolean(spa->spa_load_info,
			    ZPOOL_CONFIG_CAN_RDONLY);
		}

		/*
		 * If the state is SPA_LOAD_TRYIMPORT, our objective is
		 * twofold: to determine whether the pool is available for
		 * import in read-write mode and (if it is not) whether the
		 * pool is available for import in read-only mode. If the pool
		 * is available for import in read-write mode, it is displayed
		 * as available in userland; if it is not available for import
		 * in read-only mode, it is displayed as unavailable in
		 * userland. If the pool is available for import in read-only
		 * mode but not read-write mode, it is displayed as unavailable
		 * in userland with a special note that the pool is actually
		 * available for open in read-only mode.
		 *
		 * As a result, if the state is SPA_LOAD_TRYIMPORT and we are
		 * missing a feature for write, we must first determine whether
		 * the pool can be opened read-only before returning to
		 * userland in order to know whether to display the
		 * abovementioned note.
		 */
		if (missing_feat_read || (*missing_feat_writep &&
		    spa_writeable(spa))) {
			spa_load_failed(spa, "pool uses unsupported features");
			return (spa_vdev_err(rvd, VDEV_AUX_UNSUP_FEAT,
			    ENOTSUP));
		}

		/*
		 * Load refcounts for ZFS features from disk into an in-memory
		 * cache during SPA initialization.
		 */
		for (spa_feature_t i = 0; i < SPA_FEATURES; i++) {
			uint64_t refcount;

			error = feature_get_refcount_from_disk(spa,
			    &spa_feature_table[i], &refcount);
			if (error == 0) {
				spa->spa_feat_refcount_cache[i] = refcount;
			} else if (error == ENOTSUP) {
				spa->spa_feat_refcount_cache[i] =
				    SPA_FEATURE_DISABLED;
			} else {
				spa_load_failed(spa, "error getting refcount "
				    "for feature %s [error=%d]",
				    spa_feature_table[i].fi_guid, error);
				return (spa_vdev_err(rvd,
				    VDEV_AUX_CORRUPT_DATA, EIO));
			}
		}
	}

	if (spa_feature_is_active(spa, SPA_FEATURE_ENABLED_TXG)) {
		if (spa_dir_prop(spa, DMU_POOL_FEATURE_ENABLED_TXG,
		    &spa->spa_feat_enabled_txg_obj, B_TRUE) != 0)
			return (spa_vdev_err(rvd, VDEV_AUX_CORRUPT_DATA, EIO));
	}

	return (0);
}

static int
spa_ld_load_special_directories(spa_t *spa)
{
	int error = 0;
	vdev_t *rvd = spa->spa_root_vdev;

	spa->spa_is_initializing = B_TRUE;
	error = dsl_pool_open(spa->spa_dsl_pool);
	spa->spa_is_initializing = B_FALSE;
	if (error != 0) {
		spa_load_failed(spa, "dsl_pool_open failed [error=%d]", error);
		return (spa_vdev_err(rvd, VDEV_AUX_CORRUPT_DATA, EIO));
	}

	return (0);
}

static int
spa_ld_get_props(spa_t *spa)
{
	int error = 0;
	uint64_t obj;
	vdev_t *rvd = spa->spa_root_vdev;

	/* Grab the secret checksum salt from the MOS. */
	error = zap_lookup(spa->spa_meta_objset, DMU_POOL_DIRECTORY_OBJECT,
	    DMU_POOL_CHECKSUM_SALT, 1,
	    sizeof (spa->spa_cksum_salt.zcs_bytes),
	    spa->spa_cksum_salt.zcs_bytes);
	if (error == ENOENT) {
		/* Generate a new salt for subsequent use */
		(void) random_get_pseudo_bytes(spa->spa_cksum_salt.zcs_bytes,
		    sizeof (spa->spa_cksum_salt.zcs_bytes));
	} else if (error != 0) {
		spa_load_failed(spa, "unable to retrieve checksum salt from "
		    "MOS [error=%d]", error);
		return (spa_vdev_err(rvd, VDEV_AUX_CORRUPT_DATA, EIO));
	}

	if (spa_dir_prop(spa, DMU_POOL_SYNC_BPOBJ, &obj, B_TRUE) != 0)
		return (spa_vdev_err(rvd, VDEV_AUX_CORRUPT_DATA, EIO));
	error = bpobj_open(&spa->spa_deferred_bpobj, spa->spa_meta_objset, obj);
	if (error != 0) {
		spa_load_failed(spa, "error opening deferred-frees bpobj "
		    "[error=%d]", error);
		return (spa_vdev_err(rvd, VDEV_AUX_CORRUPT_DATA, EIO));
	}

	/*
	 * Load the bit that tells us to use the new accounting function
	 * (raid-z deflation).  If we have an older pool, this will not
	 * be present.
	 */
	error = spa_dir_prop(spa, DMU_POOL_DEFLATE, &spa->spa_deflate, B_FALSE);
	if (error != 0 && error != ENOENT)
		return (spa_vdev_err(rvd, VDEV_AUX_CORRUPT_DATA, EIO));

	error = spa_dir_prop(spa, DMU_POOL_CREATION_VERSION,
	    &spa->spa_creation_version, B_FALSE);
	if (error != 0 && error != ENOENT)
		return (spa_vdev_err(rvd, VDEV_AUX_CORRUPT_DATA, EIO));

	/*
	 * Load the persistent error log.  If we have an older pool, this will
	 * not be present.
	 */
	error = spa_dir_prop(spa, DMU_POOL_ERRLOG_LAST, &spa->spa_errlog_last,
	    B_FALSE);
	if (error != 0 && error != ENOENT)
		return (spa_vdev_err(rvd, VDEV_AUX_CORRUPT_DATA, EIO));

	error = spa_dir_prop(spa, DMU_POOL_ERRLOG_SCRUB,
	    &spa->spa_errlog_scrub, B_FALSE);
	if (error != 0 && error != ENOENT)
		return (spa_vdev_err(rvd, VDEV_AUX_CORRUPT_DATA, EIO));

	/*
	 * Load the history object.  If we have an older pool, this
	 * will not be present.
	 */
	error = spa_dir_prop(spa, DMU_POOL_HISTORY, &spa->spa_history, B_FALSE);
	if (error != 0 && error != ENOENT)
		return (spa_vdev_err(rvd, VDEV_AUX_CORRUPT_DATA, EIO));

	/*
	 * Load the per-vdev ZAP map. If we have an older pool, this will not
	 * be present; in this case, defer its creation to a later time to
	 * avoid dirtying the MOS this early / out of sync context. See
	 * spa_sync_config_object.
	 */

	/* The sentinel is only available in the MOS config. */
	nvlist_t *mos_config;
	if (load_nvlist(spa, spa->spa_config_object, &mos_config) != 0) {
		spa_load_failed(spa, "unable to retrieve MOS config");
		return (spa_vdev_err(rvd, VDEV_AUX_CORRUPT_DATA, EIO));
	}

	error = spa_dir_prop(spa, DMU_POOL_VDEV_ZAP_MAP,
	    &spa->spa_all_vdev_zaps, B_FALSE);

	if (error == ENOENT) {
		VERIFY(!nvlist_exists(mos_config,
		    ZPOOL_CONFIG_HAS_PER_VDEV_ZAPS));
		spa->spa_avz_action = AVZ_ACTION_INITIALIZE;
		ASSERT0(vdev_count_verify_zaps(spa->spa_root_vdev));
	} else if (error != 0) {
		return (spa_vdev_err(rvd, VDEV_AUX_CORRUPT_DATA, EIO));
	} else if (!nvlist_exists(mos_config, ZPOOL_CONFIG_HAS_PER_VDEV_ZAPS)) {
		/*
		 * An older version of ZFS overwrote the sentinel value, so
		 * we have orphaned per-vdev ZAPs in the MOS. Defer their
		 * destruction to later; see spa_sync_config_object.
		 */
		spa->spa_avz_action = AVZ_ACTION_DESTROY;
		/*
		 * We're assuming that no vdevs have had their ZAPs created
		 * before this. Better be sure of it.
		 */
		ASSERT0(vdev_count_verify_zaps(spa->spa_root_vdev));
	}
	nvlist_free(mos_config);

	spa->spa_delegation = zpool_prop_default_numeric(ZPOOL_PROP_DELEGATION);

	error = spa_dir_prop(spa, DMU_POOL_PROPS, &spa->spa_pool_props_object,
	    B_FALSE);
	if (error && error != ENOENT)
		return (spa_vdev_err(rvd, VDEV_AUX_CORRUPT_DATA, EIO));

	if (error == 0) {
		uint64_t autoreplace;

		spa_prop_find(spa, ZPOOL_PROP_BOOTFS, &spa->spa_bootfs);
		spa_prop_find(spa, ZPOOL_PROP_AUTOREPLACE, &autoreplace);
		spa_prop_find(spa, ZPOOL_PROP_DELEGATION, &spa->spa_delegation);
		spa_prop_find(spa, ZPOOL_PROP_FAILUREMODE, &spa->spa_failmode);
		spa_prop_find(spa, ZPOOL_PROP_AUTOEXPAND, &spa->spa_autoexpand);
		spa_prop_find(spa, ZPOOL_PROP_MULTIHOST, &spa->spa_multihost);
		spa_prop_find(spa, ZPOOL_PROP_DEDUPDITTO,
		    &spa->spa_dedup_ditto);

		spa->spa_autoreplace = (autoreplace != 0);
	}

	/*
	 * If we are importing a pool with missing top-level vdevs,
	 * we enforce that the pool doesn't panic or get suspended on
	 * error since the likelihood of missing data is extremely high.
	 */
	if (spa->spa_missing_tvds > 0 &&
	    spa->spa_failmode != ZIO_FAILURE_MODE_CONTINUE &&
	    spa->spa_load_state != SPA_LOAD_TRYIMPORT) {
		spa_load_note(spa, "forcing failmode to 'continue' "
		    "as some top level vdevs are missing");
		spa->spa_failmode = ZIO_FAILURE_MODE_CONTINUE;
	}

	return (0);
}

static int
spa_ld_open_aux_vdevs(spa_t *spa, spa_import_type_t type)
{
	int error = 0;
	vdev_t *rvd = spa->spa_root_vdev;

	/*
	 * If we're assembling the pool from the split-off vdevs of
	 * an existing pool, we don't want to attach the spares & cache
	 * devices.
	 */

	/*
	 * Load any hot spares for this pool.
	 */
	error = spa_dir_prop(spa, DMU_POOL_SPARES, &spa->spa_spares.sav_object,
	    B_FALSE);
	if (error != 0 && error != ENOENT)
		return (spa_vdev_err(rvd, VDEV_AUX_CORRUPT_DATA, EIO));
	if (error == 0 && type != SPA_IMPORT_ASSEMBLE) {
		ASSERT(spa_version(spa) >= SPA_VERSION_SPARES);
		if (load_nvlist(spa, spa->spa_spares.sav_object,
		    &spa->spa_spares.sav_config) != 0) {
			spa_load_failed(spa, "error loading spares nvlist");
			return (spa_vdev_err(rvd, VDEV_AUX_CORRUPT_DATA, EIO));
		}

		spa_config_enter(spa, SCL_ALL, FTAG, RW_WRITER);
		spa_load_spares(spa);
		spa_config_exit(spa, SCL_ALL, FTAG);
	} else if (error == 0) {
		spa->spa_spares.sav_sync = B_TRUE;
	}

	/*
	 * Load any level 2 ARC devices for this pool.
	 */
	error = spa_dir_prop(spa, DMU_POOL_L2CACHE,
	    &spa->spa_l2cache.sav_object, B_FALSE);
	if (error != 0 && error != ENOENT)
		return (spa_vdev_err(rvd, VDEV_AUX_CORRUPT_DATA, EIO));
	if (error == 0 && type != SPA_IMPORT_ASSEMBLE) {
		ASSERT(spa_version(spa) >= SPA_VERSION_L2CACHE);
		if (load_nvlist(spa, spa->spa_l2cache.sav_object,
		    &spa->spa_l2cache.sav_config) != 0) {
			spa_load_failed(spa, "error loading l2cache nvlist");
			return (spa_vdev_err(rvd, VDEV_AUX_CORRUPT_DATA, EIO));
		}

		spa_config_enter(spa, SCL_ALL, FTAG, RW_WRITER);
		spa_load_l2cache(spa);
		spa_config_exit(spa, SCL_ALL, FTAG);
	} else if (error == 0) {
		spa->spa_l2cache.sav_sync = B_TRUE;
	}

	return (0);
}

static int
spa_ld_load_vdev_metadata(spa_t *spa)
{
	int error = 0;
	vdev_t *rvd = spa->spa_root_vdev;

	/*
	 * If the 'multihost' property is set, then never allow a pool to
	 * be imported when the system hostid is zero.  The exception to
	 * this rule is zdb which is always allowed to access pools.
	 */
	if (spa_multihost(spa) && spa_get_hostid() == 0 &&
	    (spa->spa_import_flags & ZFS_IMPORT_SKIP_MMP) == 0) {
		fnvlist_add_uint64(spa->spa_load_info,
		    ZPOOL_CONFIG_MMP_STATE, MMP_STATE_NO_HOSTID);
		return (spa_vdev_err(rvd, VDEV_AUX_ACTIVE, EREMOTEIO));
	}

	/*
	 * If the 'autoreplace' property is set, then post a resource notifying
	 * the ZFS DE that it should not issue any faults for unopenable
	 * devices.  We also iterate over the vdevs, and post a sysevent for any
	 * unopenable vdevs so that the normal autoreplace handler can take
	 * over.
	 */
	if (spa->spa_autoreplace && spa->spa_load_state != SPA_LOAD_TRYIMPORT) {
		spa_check_removed(spa->spa_root_vdev);
		/*
		 * For the import case, this is done in spa_import(), because
		 * at this point we're using the spare definitions from
		 * the MOS config, not necessarily from the userland config.
		 */
		if (spa->spa_load_state != SPA_LOAD_IMPORT) {
			spa_aux_check_removed(&spa->spa_spares);
			spa_aux_check_removed(&spa->spa_l2cache);
		}
	}

	/*
	 * Load the vdev metadata such as metaslabs, DTLs, spacemap object, etc.
	 */
	error = vdev_load(rvd);
	if (error != 0) {
		spa_load_failed(spa, "vdev_load failed [error=%d]", error);
		return (spa_vdev_err(rvd, VDEV_AUX_CORRUPT_DATA, error));
	}

	/*
	 * Propagate the leaf DTLs we just loaded all the way up the vdev tree.
	 */
	spa_config_enter(spa, SCL_ALL, FTAG, RW_WRITER);
	vdev_dtl_reassess(rvd, 0, 0, B_FALSE);
	spa_config_exit(spa, SCL_ALL, FTAG);

	return (0);
}

static int
spa_ld_load_dedup_tables(spa_t *spa)
{
	int error = 0;
	vdev_t *rvd = spa->spa_root_vdev;

	error = ddt_load(spa);
	if (error != 0) {
		spa_load_failed(spa, "ddt_load failed [error=%d]", error);
		return (spa_vdev_err(rvd, VDEV_AUX_CORRUPT_DATA, EIO));
	}

	return (0);
}

static int
spa_ld_verify_logs(spa_t *spa, spa_import_type_t type, char **ereport)
{
	vdev_t *rvd = spa->spa_root_vdev;

	if (type != SPA_IMPORT_ASSEMBLE && spa_writeable(spa)) {
		boolean_t missing = spa_check_logs(spa);
		if (missing) {
			if (spa->spa_missing_tvds != 0) {
				spa_load_note(spa, "spa_check_logs failed "
				    "so dropping the logs");
			} else {
				*ereport = FM_EREPORT_ZFS_LOG_REPLAY;
				spa_load_failed(spa, "spa_check_logs failed");
				return (spa_vdev_err(rvd, VDEV_AUX_BAD_LOG,
				    ENXIO));
			}
		}
	}

	return (0);
}

static int
spa_ld_verify_pool_data(spa_t *spa)
{
	int error = 0;
	vdev_t *rvd = spa->spa_root_vdev;

	/*
	 * We've successfully opened the pool, verify that we're ready
	 * to start pushing transactions.
	 */
	if (spa->spa_load_state != SPA_LOAD_TRYIMPORT) {
		error = spa_load_verify(spa);
		if (error != 0) {
			spa_load_failed(spa, "spa_load_verify failed "
			    "[error=%d]", error);
			return (spa_vdev_err(rvd, VDEV_AUX_CORRUPT_DATA,
			    error));
		}
	}

	return (0);
}

static void
spa_ld_claim_log_blocks(spa_t *spa)
{
	dmu_tx_t *tx;
	dsl_pool_t *dp = spa_get_dsl(spa);

	/*
	 * Claim log blocks that haven't been committed yet.
	 * This must all happen in a single txg.
	 * Note: spa_claim_max_txg is updated by spa_claim_notify(),
	 * invoked from zil_claim_log_block()'s i/o done callback.
	 * Price of rollback is that we abandon the log.
	 */
	spa->spa_claiming = B_TRUE;

	tx = dmu_tx_create_assigned(dp, spa_first_txg(spa));
	(void) dmu_objset_find_dp(dp, dp->dp_root_dir_obj,
	    zil_claim, tx, DS_FIND_CHILDREN);
	dmu_tx_commit(tx);

	spa->spa_claiming = B_FALSE;

	spa_set_log_state(spa, SPA_LOG_GOOD);
}

static void
spa_ld_check_for_config_update(spa_t *spa, uint64_t config_cache_txg,
    boolean_t update_config_cache)
{
	vdev_t *rvd = spa->spa_root_vdev;
	int need_update = B_FALSE;

	/*
	 * If the config cache is stale, or we have uninitialized
	 * metaslabs (see spa_vdev_add()), then update the config.
	 *
	 * If this is a verbatim import, trust the current
	 * in-core spa_config and update the disk labels.
	 */
	if (update_config_cache || config_cache_txg != spa->spa_config_txg ||
	    spa->spa_load_state == SPA_LOAD_IMPORT ||
	    spa->spa_load_state == SPA_LOAD_RECOVER ||
	    (spa->spa_import_flags & ZFS_IMPORT_VERBATIM))
		need_update = B_TRUE;

	for (int c = 0; c < rvd->vdev_children; c++)
		if (rvd->vdev_child[c]->vdev_ms_array == 0)
			need_update = B_TRUE;

	/*
	 * Update the config cache asychronously in case we're the
	 * root pool, in which case the config cache isn't writable yet.
	 */
	if (need_update)
		spa_async_request(spa, SPA_ASYNC_CONFIG_UPDATE);
}

static void
spa_ld_prepare_for_reload(spa_t *spa)
{
	int mode = spa->spa_mode;
	int async_suspended = spa->spa_async_suspended;

	spa_unload(spa);
	spa_deactivate(spa);
	spa_activate(spa, mode);

	/*
	 * We save the value of spa_async_suspended as it gets reset to 0 by
	 * spa_unload(). We want to restore it back to the original value before
	 * returning as we might be calling spa_async_resume() later.
	 */
	spa->spa_async_suspended = async_suspended;
}

static int
spa_ld_read_checkpoint_txg(spa_t *spa)
{
	uberblock_t checkpoint;
	int error = 0;

	ASSERT0(spa->spa_checkpoint_txg);
	ASSERT(MUTEX_HELD(&spa_namespace_lock));

	error = zap_lookup(spa->spa_meta_objset, DMU_POOL_DIRECTORY_OBJECT,
	    DMU_POOL_ZPOOL_CHECKPOINT, sizeof (uint64_t),
	    sizeof (uberblock_t) / sizeof (uint64_t), &checkpoint);

	if (error == ENOENT)
		return (0);

	if (error != 0)
		return (error);

	ASSERT3U(checkpoint.ub_txg, !=, 0);
	ASSERT3U(checkpoint.ub_checkpoint_txg, !=, 0);
	ASSERT3U(checkpoint.ub_timestamp, !=, 0);
	spa->spa_checkpoint_txg = checkpoint.ub_txg;
	spa->spa_checkpoint_info.sci_timestamp = checkpoint.ub_timestamp;

	return (0);
}

static int
spa_ld_mos_init(spa_t *spa, spa_import_type_t type)
{
	int error = 0;

	ASSERT(MUTEX_HELD(&spa_namespace_lock));
	ASSERT(spa->spa_config_source != SPA_CONFIG_SRC_NONE);

	/*
	 * Never trust the config that is provided unless we are assembling
	 * a pool following a split.
	 * This means don't trust blkptrs and the vdev tree in general. This
	 * also effectively puts the spa in read-only mode since
	 * spa_writeable() checks for spa_trust_config to be true.
	 * We will later load a trusted config from the MOS.
	 */
	if (type != SPA_IMPORT_ASSEMBLE)
		spa->spa_trust_config = B_FALSE;

	/*
	 * Parse the config provided to create a vdev tree.
	 */
	error = spa_ld_parse_config(spa, type);
	if (error != 0)
		return (error);

	/*
	 * Now that we have the vdev tree, try to open each vdev. This involves
	 * opening the underlying physical device, retrieving its geometry and
	 * probing the vdev with a dummy I/O. The state of each vdev will be set
	 * based on the success of those operations. After this we'll be ready
	 * to read from the vdevs.
	 */
	error = spa_ld_open_vdevs(spa);
	if (error != 0)
		return (error);

	/*
	 * Read the label of each vdev and make sure that the GUIDs stored
	 * there match the GUIDs in the config provided.
	 * If we're assembling a new pool that's been split off from an
	 * existing pool, the labels haven't yet been updated so we skip
	 * validation for now.
	 */
	if (type != SPA_IMPORT_ASSEMBLE) {
		error = spa_ld_validate_vdevs(spa);
		if (error != 0)
			return (error);
	}

	/*
	 * Read all vdev labels to find the best uberblock (i.e. latest,
	 * unless spa_load_max_txg is set) and store it in spa_uberblock. We
	 * get the list of features required to read blkptrs in the MOS from
	 * the vdev label with the best uberblock and verify that our version
	 * of zfs supports them all.
	 */
	error = spa_ld_select_uberblock(spa, type);
	if (error != 0)
		return (error);

	/*
	 * Pass that uberblock to the dsl_pool layer which will open the root
	 * blkptr. This blkptr points to the latest version of the MOS and will
	 * allow us to read its contents.
	 */
	error = spa_ld_open_rootbp(spa);
	if (error != 0)
		return (error);

	return (0);
}

static int
spa_ld_checkpoint_rewind(spa_t *spa)
{
	uberblock_t checkpoint;
	int error = 0;

	ASSERT(MUTEX_HELD(&spa_namespace_lock));
	ASSERT(spa->spa_import_flags & ZFS_IMPORT_CHECKPOINT);

	error = zap_lookup(spa->spa_meta_objset, DMU_POOL_DIRECTORY_OBJECT,
	    DMU_POOL_ZPOOL_CHECKPOINT, sizeof (uint64_t),
	    sizeof (uberblock_t) / sizeof (uint64_t), &checkpoint);

	if (error != 0) {
		spa_load_failed(spa, "unable to retrieve checkpointed "
		    "uberblock from the MOS config [error=%d]", error);

		if (error == ENOENT)
			error = ZFS_ERR_NO_CHECKPOINT;

		return (error);
	}

	ASSERT3U(checkpoint.ub_txg, <, spa->spa_uberblock.ub_txg);
	ASSERT3U(checkpoint.ub_txg, ==, checkpoint.ub_checkpoint_txg);

	/*
	 * We need to update the txg and timestamp of the checkpointed
	 * uberblock to be higher than the latest one. This ensures that
	 * the checkpointed uberblock is selected if we were to close and
	 * reopen the pool right after we've written it in the vdev labels.
	 * (also see block comment in vdev_uberblock_compare)
	 */
	checkpoint.ub_txg = spa->spa_uberblock.ub_txg + 1;
	checkpoint.ub_timestamp = gethrestime_sec();

	/*
	 * Set current uberblock to be the checkpointed uberblock.
	 */
	spa->spa_uberblock = checkpoint;

	/*
	 * If we are doing a normal rewind, then the pool is open for
	 * writing and we sync the "updated" checkpointed uberblock to
	 * disk. Once this is done, we've basically rewound the whole
	 * pool and there is no way back.
	 *
	 * There are cases when we don't want to attempt and sync the
	 * checkpointed uberblock to disk because we are opening a
	 * pool as read-only. Specifically, verifying the checkpointed
	 * state with zdb, and importing the checkpointed state to get
	 * a "preview" of its content.
	 */
	if (spa_writeable(spa)) {
		vdev_t *rvd = spa->spa_root_vdev;

		spa_config_enter(spa, SCL_ALL, FTAG, RW_WRITER);
		vdev_t *svd[SPA_SYNC_MIN_VDEVS] = { NULL };
		int svdcount = 0;
		int children = rvd->vdev_children;
		int c0 = spa_get_random(children);

		for (int c = 0; c < children; c++) {
			vdev_t *vd = rvd->vdev_child[(c0 + c) % children];

			/* Stop when revisiting the first vdev */
			if (c > 0 && svd[0] == vd)
				break;

			if (vd->vdev_ms_array == 0 || vd->vdev_islog ||
			    !vdev_is_concrete(vd))
				continue;

			svd[svdcount++] = vd;
			if (svdcount == SPA_SYNC_MIN_VDEVS)
				break;
		}
		error = vdev_config_sync(svd, svdcount, spa->spa_first_txg);
		if (error == 0)
			spa->spa_last_synced_guid = rvd->vdev_guid;
		spa_config_exit(spa, SCL_ALL, FTAG);

		if (error != 0) {
			spa_load_failed(spa, "failed to write checkpointed "
			    "uberblock to the vdev labels [error=%d]", error);
			return (error);
		}
	}

	return (0);
}

static int
spa_ld_mos_with_trusted_config(spa_t *spa, spa_import_type_t type,
    boolean_t *update_config_cache)
{
	int error;

	/*
	 * Parse the config for pool, open and validate vdevs,
	 * select an uberblock, and use that uberblock to open
	 * the MOS.
	 */
	error = spa_ld_mos_init(spa, type);
	if (error != 0)
		return (error);

	/*
	 * Retrieve the trusted config stored in the MOS and use it to create
	 * a new, exact version of the vdev tree, then reopen all vdevs.
	 */
	error = spa_ld_trusted_config(spa, type, B_FALSE);
	if (error == EAGAIN) {
		if (update_config_cache != NULL)
			*update_config_cache = B_TRUE;

		/*
		 * Redo the loading process with the trusted config if it is
		 * too different from the untrusted config.
		 */
		spa_ld_prepare_for_reload(spa);
		spa_load_note(spa, "RELOADING");
		error = spa_ld_mos_init(spa, type);
		if (error != 0)
			return (error);

		error = spa_ld_trusted_config(spa, type, B_TRUE);
		if (error != 0)
			return (error);

	} else if (error != 0) {
		return (error);
	}

	return (0);
}

/*
 * Load an existing storage pool, using the config provided. This config
 * describes which vdevs are part of the pool and is later validated against
 * partial configs present in each vdev's label and an entire copy of the
 * config stored in the MOS.
 */
static int
spa_load_impl(spa_t *spa, spa_import_type_t type, char **ereport)
{
	int error = 0;
	boolean_t missing_feat_write = B_FALSE;
	boolean_t checkpoint_rewind =
	    (spa->spa_import_flags & ZFS_IMPORT_CHECKPOINT);
	boolean_t update_config_cache = B_FALSE;

	ASSERT(MUTEX_HELD(&spa_namespace_lock));
	ASSERT(spa->spa_config_source != SPA_CONFIG_SRC_NONE);

	spa_load_note(spa, "LOADING");

	error = spa_ld_mos_with_trusted_config(spa, type, &update_config_cache);
	if (error != 0)
		return (error);

	/*
	 * If we are rewinding to the checkpoint then we need to repeat
	 * everything we've done so far in this function but this time
	 * selecting the checkpointed uberblock and using that to open
	 * the MOS.
	 */
	if (checkpoint_rewind) {
		/*
		 * If we are rewinding to the checkpoint update config cache
		 * anyway.
		 */
		update_config_cache = B_TRUE;

		/*
		 * Extract the checkpointed uberblock from the current MOS
		 * and use this as the pool's uberblock from now on. If the
		 * pool is imported as writeable we also write the checkpoint
		 * uberblock to the labels, making the rewind permanent.
		 */
		error = spa_ld_checkpoint_rewind(spa);
		if (error != 0)
			return (error);

		/*
		 * Redo the loading process process again with the
		 * checkpointed uberblock.
		 */
		spa_ld_prepare_for_reload(spa);
		spa_load_note(spa, "LOADING checkpointed uberblock");
		error = spa_ld_mos_with_trusted_config(spa, type, NULL);
		if (error != 0)
			return (error);
	}

	/*
	 * Retrieve the checkpoint txg if the pool has a checkpoint.
	 */
	error = spa_ld_read_checkpoint_txg(spa);
	if (error != 0)
		return (error);

	/*
	 * Retrieve the mapping of indirect vdevs. Those vdevs were removed
	 * from the pool and their contents were re-mapped to other vdevs. Note
	 * that everything that we read before this step must have been
	 * rewritten on concrete vdevs after the last device removal was
	 * initiated. Otherwise we could be reading from indirect vdevs before
	 * we have loaded their mappings.
	 */
	error = spa_ld_open_indirect_vdev_metadata(spa);
	if (error != 0)
		return (error);

	/*
	 * Retrieve the full list of active features from the MOS and check if
	 * they are all supported.
	 */
	error = spa_ld_check_features(spa, &missing_feat_write);
	if (error != 0)
		return (error);

	/*
	 * Load several special directories from the MOS needed by the dsl_pool
	 * layer.
	 */
	error = spa_ld_load_special_directories(spa);
	if (error != 0)
		return (error);

	/*
	 * Retrieve pool properties from the MOS.
	 */
	error = spa_ld_get_props(spa);
	if (error != 0)
		return (error);

	/*
	 * Retrieve the list of auxiliary devices - cache devices and spares -
	 * and open them.
	 */
	error = spa_ld_open_aux_vdevs(spa, type);
	if (error != 0)
		return (error);

	/*
	 * Load the metadata for all vdevs. Also check if unopenable devices
	 * should be autoreplaced.
	 */
	error = spa_ld_load_vdev_metadata(spa);
	if (error != 0)
		return (error);

	error = spa_ld_load_dedup_tables(spa);
	if (error != 0)
		return (error);

	/*
	 * Verify the logs now to make sure we don't have any unexpected errors
	 * when we claim log blocks later.
	 */
	error = spa_ld_verify_logs(spa, type, ereport);
	if (error != 0)
		return (error);

	if (missing_feat_write) {
		ASSERT(spa->spa_load_state == SPA_LOAD_TRYIMPORT);

		/*
		 * At this point, we know that we can open the pool in
		 * read-only mode but not read-write mode. We now have enough
		 * information and can return to userland.
		 */
		return (spa_vdev_err(spa->spa_root_vdev, VDEV_AUX_UNSUP_FEAT,
		    ENOTSUP));
	}

	/*
	 * Traverse the last txgs to make sure the pool was left off in a safe
	 * state. When performing an extreme rewind, we verify the whole pool,
	 * which can take a very long time.
	 */
	error = spa_ld_verify_pool_data(spa);
	if (error != 0)
		return (error);

	/*
	 * Calculate the deflated space for the pool. This must be done before
	 * we write anything to the pool because we'd need to update the space
	 * accounting using the deflated sizes.
	 */
	spa_update_dspace(spa);

	/*
	 * We have now retrieved all the information we needed to open the
	 * pool. If we are importing the pool in read-write mode, a few
	 * additional steps must be performed to finish the import.
	 */
	if (spa_writeable(spa) && (spa->spa_load_state == SPA_LOAD_RECOVER ||
	    spa->spa_load_max_txg == UINT64_MAX)) {
		uint64_t config_cache_txg = spa->spa_config_txg;

		ASSERT(spa->spa_load_state != SPA_LOAD_TRYIMPORT);

		/*
		 * In case of a checkpoint rewind, log the original txg
		 * of the checkpointed uberblock.
		 */
		if (checkpoint_rewind) {
			spa_history_log_internal(spa, "checkpoint rewind",
			    NULL, "rewound state to txg=%llu",
			    (u_longlong_t)spa->spa_uberblock.ub_checkpoint_txg);
		}

		/*
		 * Traverse the ZIL and claim all blocks.
		 */
		spa_ld_claim_log_blocks(spa);

		/*
		 * Kick-off the syncing thread.
		 */
		spa->spa_sync_on = B_TRUE;
		txg_sync_start(spa->spa_dsl_pool);
		mmp_thread_start(spa);

		/*
		 * Wait for all claims to sync.  We sync up to the highest
		 * claimed log block birth time so that claimed log blocks
		 * don't appear to be from the future.  spa_claim_max_txg
		 * will have been set for us by ZIL traversal operations
		 * performed above.
		 */
		txg_wait_synced(spa->spa_dsl_pool, spa->spa_claim_max_txg);

		/*
		 * Check if we need to request an update of the config. On the
		 * next sync, we would update the config stored in vdev labels
		 * and the cachefile (by default /etc/zfs/zpool.cache).
		 */
		spa_ld_check_for_config_update(spa, config_cache_txg,
		    update_config_cache);

		/*
		 * Check all DTLs to see if anything needs resilvering.
		 */
		if (!dsl_scan_resilvering(spa->spa_dsl_pool) &&
		    vdev_resilver_needed(spa->spa_root_vdev, NULL, NULL))
			spa_async_request(spa, SPA_ASYNC_RESILVER);

		/*
		 * Log the fact that we booted up (so that we can detect if
		 * we rebooted in the middle of an operation).
		 */
		spa_history_log_version(spa, "open");

		spa_restart_removal(spa);
		spa_spawn_aux_threads(spa);

		/*
		 * Delete any inconsistent datasets.
		 *
		 * Note:
		 * Since we may be issuing deletes for clones here,
		 * we make sure to do so after we've spawned all the
		 * auxiliary threads above (from which the livelist
		 * deletion zthr is part of).
		 */
		(void) dmu_objset_find(spa_name(spa),
		    dsl_destroy_inconsistent, NULL, DS_FIND_CHILDREN);

		/*
		 * Clean up any stale temporary dataset userrefs.
		 */
		dsl_pool_clean_tmp_userrefs(spa->spa_dsl_pool);

		spa_config_enter(spa, SCL_CONFIG, FTAG, RW_READER);
		vdev_initialize_restart(spa->spa_root_vdev);
		spa_config_exit(spa, SCL_CONFIG, FTAG);
	}

	spa_load_note(spa, "LOADED");

	return (0);
}

static int
spa_load_retry(spa_t *spa, spa_load_state_t state)
{
	int mode = spa->spa_mode;

	spa_unload(spa);
	spa_deactivate(spa);

	spa->spa_load_max_txg = spa->spa_uberblock.ub_txg - 1;

	spa_activate(spa, mode);
	spa_async_suspend(spa);

	spa_load_note(spa, "spa_load_retry: rewind, max txg: %llu",
	    (u_longlong_t)spa->spa_load_max_txg);

	return (spa_load(spa, state, SPA_IMPORT_EXISTING));
}

/*
 * If spa_load() fails this function will try loading prior txg's. If
 * 'state' is SPA_LOAD_RECOVER and one of these loads succeeds the pool
 * will be rewound to that txg. If 'state' is not SPA_LOAD_RECOVER this
 * function will not rewind the pool and will return the same error as
 * spa_load().
 */
static int
spa_load_best(spa_t *spa, spa_load_state_t state, uint64_t max_request,
    int rewind_flags)
{
	nvlist_t *loadinfo = NULL;
	nvlist_t *config = NULL;
	int load_error, rewind_error;
	uint64_t safe_rewind_txg;
	uint64_t min_txg;

	if (spa->spa_load_txg && state == SPA_LOAD_RECOVER) {
		spa->spa_load_max_txg = spa->spa_load_txg;
		spa_set_log_state(spa, SPA_LOG_CLEAR);
	} else {
		spa->spa_load_max_txg = max_request;
		if (max_request != UINT64_MAX)
			spa->spa_extreme_rewind = B_TRUE;
	}

	load_error = rewind_error = spa_load(spa, state, SPA_IMPORT_EXISTING);
	if (load_error == 0)
		return (0);
	if (load_error == ZFS_ERR_NO_CHECKPOINT) {
		/*
		 * When attempting checkpoint-rewind on a pool with no
		 * checkpoint, we should not attempt to load uberblocks
		 * from previous txgs when spa_load fails.
		 */
		ASSERT(spa->spa_import_flags & ZFS_IMPORT_CHECKPOINT);
		return (load_error);
	}

	if (spa->spa_root_vdev != NULL)
		config = spa_config_generate(spa, NULL, -1ULL, B_TRUE);

	spa->spa_last_ubsync_txg = spa->spa_uberblock.ub_txg;
	spa->spa_last_ubsync_txg_ts = spa->spa_uberblock.ub_timestamp;

	if (rewind_flags & ZPOOL_NEVER_REWIND) {
		nvlist_free(config);
		return (load_error);
	}

	if (state == SPA_LOAD_RECOVER) {
		/* Price of rolling back is discarding txgs, including log */
		spa_set_log_state(spa, SPA_LOG_CLEAR);
	} else {
		/*
		 * If we aren't rolling back save the load info from our first
		 * import attempt so that we can restore it after attempting
		 * to rewind.
		 */
		loadinfo = spa->spa_load_info;
		spa->spa_load_info = fnvlist_alloc();
	}

	spa->spa_load_max_txg = spa->spa_last_ubsync_txg;
	safe_rewind_txg = spa->spa_last_ubsync_txg - TXG_DEFER_SIZE;
	min_txg = (rewind_flags & ZPOOL_EXTREME_REWIND) ?
	    TXG_INITIAL : safe_rewind_txg;

	/*
	 * Continue as long as we're finding errors, we're still within
	 * the acceptable rewind range, and we're still finding uberblocks
	 */
	while (rewind_error && spa->spa_uberblock.ub_txg >= min_txg &&
	    spa->spa_uberblock.ub_txg <= spa->spa_load_max_txg) {
		if (spa->spa_load_max_txg < safe_rewind_txg)
			spa->spa_extreme_rewind = B_TRUE;
		rewind_error = spa_load_retry(spa, state);
	}

	spa->spa_extreme_rewind = B_FALSE;
	spa->spa_load_max_txg = UINT64_MAX;

	if (config && (rewind_error || state != SPA_LOAD_RECOVER))
		spa_config_set(spa, config);
	else
		nvlist_free(config);

	if (state == SPA_LOAD_RECOVER) {
		ASSERT3P(loadinfo, ==, NULL);
		return (rewind_error);
	} else {
		/* Store the rewind info as part of the initial load info */
		fnvlist_add_nvlist(loadinfo, ZPOOL_CONFIG_REWIND_INFO,
		    spa->spa_load_info);

		/* Restore the initial load info */
		fnvlist_free(spa->spa_load_info);
		spa->spa_load_info = loadinfo;

		return (load_error);
	}
}

/*
 * Pool Open/Import
 *
 * The import case is identical to an open except that the configuration is sent
 * down from userland, instead of grabbed from the configuration cache.  For the
 * case of an open, the pool configuration will exist in the
 * POOL_STATE_UNINITIALIZED state.
 *
 * The stats information (gen/count/ustats) is used to gather vdev statistics at
 * the same time open the pool, without having to keep around the spa_t in some
 * ambiguous state.
 */
static int
spa_open_common(const char *pool, spa_t **spapp, void *tag, nvlist_t *nvpolicy,
    nvlist_t **config)
{
	spa_t *spa;
	spa_load_state_t state = SPA_LOAD_OPEN;
	int error;
	int locked = B_FALSE;

	*spapp = NULL;

	/*
	 * As disgusting as this is, we need to support recursive calls to this
	 * function because dsl_dir_open() is called during spa_load(), and ends
	 * up calling spa_open() again.  The real fix is to figure out how to
	 * avoid dsl_dir_open() calling this in the first place.
	 */
	if (mutex_owner(&spa_namespace_lock) != curthread) {
		mutex_enter(&spa_namespace_lock);
		locked = B_TRUE;
	}

	if ((spa = spa_lookup(pool)) == NULL) {
		if (locked)
			mutex_exit(&spa_namespace_lock);
		return (SET_ERROR(ENOENT));
	}

	if (spa->spa_state == POOL_STATE_UNINITIALIZED) {
		zpool_load_policy_t policy;

		zpool_get_load_policy(nvpolicy ? nvpolicy : spa->spa_config,
		    &policy);
		if (policy.zlp_rewind & ZPOOL_DO_REWIND)
			state = SPA_LOAD_RECOVER;

		spa_activate(spa, spa_mode_global);

		if (state != SPA_LOAD_RECOVER)
			spa->spa_last_ubsync_txg = spa->spa_load_txg = 0;
		spa->spa_config_source = SPA_CONFIG_SRC_CACHEFILE;

		zfs_dbgmsg("spa_open_common: opening %s", pool);
		error = spa_load_best(spa, state, policy.zlp_txg,
		    policy.zlp_rewind);

		if (error == EBADF) {
			/*
			 * If vdev_validate() returns failure (indicated by
			 * EBADF), it indicates that one of the vdevs indicates
			 * that the pool has been exported or destroyed.  If
			 * this is the case, the config cache is out of sync and
			 * we should remove the pool from the namespace.
			 */
			spa_unload(spa);
			spa_deactivate(spa);
			spa_write_cachefile(spa, B_TRUE, B_TRUE);
			spa_remove(spa);
			if (locked)
				mutex_exit(&spa_namespace_lock);
			return (SET_ERROR(ENOENT));
		}

		if (error) {
			/*
			 * We can't open the pool, but we still have useful
			 * information: the state of each vdev after the
			 * attempted vdev_open().  Return this to the user.
			 */
			if (config != NULL && spa->spa_config) {
				VERIFY(nvlist_dup(spa->spa_config, config,
				    KM_SLEEP) == 0);
				VERIFY(nvlist_add_nvlist(*config,
				    ZPOOL_CONFIG_LOAD_INFO,
				    spa->spa_load_info) == 0);
			}
			spa_unload(spa);
			spa_deactivate(spa);
			spa->spa_last_open_failed = error;
			if (locked)
				mutex_exit(&spa_namespace_lock);
			*spapp = NULL;
			return (error);
		}
	}

	spa_open_ref(spa, tag);

	if (config != NULL)
		*config = spa_config_generate(spa, NULL, -1ULL, B_TRUE);

	/*
	 * If we've recovered the pool, pass back any information we
	 * gathered while doing the load.
	 */
	if (state == SPA_LOAD_RECOVER) {
		VERIFY(nvlist_add_nvlist(*config, ZPOOL_CONFIG_LOAD_INFO,
		    spa->spa_load_info) == 0);
	}

	if (locked) {
		spa->spa_last_open_failed = 0;
		spa->spa_last_ubsync_txg = 0;
		spa->spa_load_txg = 0;
		mutex_exit(&spa_namespace_lock);
	}

	*spapp = spa;

	return (0);
}

int
spa_open_rewind(const char *name, spa_t **spapp, void *tag, nvlist_t *policy,
    nvlist_t **config)
{
	return (spa_open_common(name, spapp, tag, policy, config));
}

int
spa_open(const char *name, spa_t **spapp, void *tag)
{
	return (spa_open_common(name, spapp, tag, NULL, NULL));
}

/*
 * Lookup the given spa_t, incrementing the inject count in the process,
 * preventing it from being exported or destroyed.
 */
spa_t *
spa_inject_addref(char *name)
{
	spa_t *spa;

	mutex_enter(&spa_namespace_lock);
	if ((spa = spa_lookup(name)) == NULL) {
		mutex_exit(&spa_namespace_lock);
		return (NULL);
	}
	spa->spa_inject_ref++;
	mutex_exit(&spa_namespace_lock);

	return (spa);
}

void
spa_inject_delref(spa_t *spa)
{
	mutex_enter(&spa_namespace_lock);
	spa->spa_inject_ref--;
	mutex_exit(&spa_namespace_lock);
}

/*
 * Add spares device information to the nvlist.
 */
static void
spa_add_spares(spa_t *spa, nvlist_t *config)
{
	nvlist_t **spares;
	uint_t i, nspares;
	nvlist_t *nvroot;
	uint64_t guid;
	vdev_stat_t *vs;
	uint_t vsc;
	uint64_t pool;

	ASSERT(spa_config_held(spa, SCL_CONFIG, RW_READER));

	if (spa->spa_spares.sav_count == 0)
		return;

	VERIFY(nvlist_lookup_nvlist(config,
	    ZPOOL_CONFIG_VDEV_TREE, &nvroot) == 0);
	VERIFY(nvlist_lookup_nvlist_array(spa->spa_spares.sav_config,
	    ZPOOL_CONFIG_SPARES, &spares, &nspares) == 0);
	if (nspares != 0) {
		VERIFY(nvlist_add_nvlist_array(nvroot,
		    ZPOOL_CONFIG_SPARES, spares, nspares) == 0);
		VERIFY(nvlist_lookup_nvlist_array(nvroot,
		    ZPOOL_CONFIG_SPARES, &spares, &nspares) == 0);

		/*
		 * Go through and find any spares which have since been
		 * repurposed as an active spare.  If this is the case, update
		 * their status appropriately.
		 */
		for (i = 0; i < nspares; i++) {
			VERIFY(nvlist_lookup_uint64(spares[i],
			    ZPOOL_CONFIG_GUID, &guid) == 0);
			if (spa_spare_exists(guid, &pool, NULL) &&
			    pool != 0ULL) {
				VERIFY(nvlist_lookup_uint64_array(
				    spares[i], ZPOOL_CONFIG_VDEV_STATS,
				    (uint64_t **)&vs, &vsc) == 0);
				vs->vs_state = VDEV_STATE_CANT_OPEN;
				vs->vs_aux = VDEV_AUX_SPARED;
			}
		}
	}
}

/*
 * Add l2cache device information to the nvlist, including vdev stats.
 */
static void
spa_add_l2cache(spa_t *spa, nvlist_t *config)
{
	nvlist_t **l2cache;
	uint_t i, j, nl2cache;
	nvlist_t *nvroot;
	uint64_t guid;
	vdev_t *vd;
	vdev_stat_t *vs;
	uint_t vsc;

	ASSERT(spa_config_held(spa, SCL_CONFIG, RW_READER));

	if (spa->spa_l2cache.sav_count == 0)
		return;

	VERIFY(nvlist_lookup_nvlist(config,
	    ZPOOL_CONFIG_VDEV_TREE, &nvroot) == 0);
	VERIFY(nvlist_lookup_nvlist_array(spa->spa_l2cache.sav_config,
	    ZPOOL_CONFIG_L2CACHE, &l2cache, &nl2cache) == 0);
	if (nl2cache != 0) {
		VERIFY(nvlist_add_nvlist_array(nvroot,
		    ZPOOL_CONFIG_L2CACHE, l2cache, nl2cache) == 0);
		VERIFY(nvlist_lookup_nvlist_array(nvroot,
		    ZPOOL_CONFIG_L2CACHE, &l2cache, &nl2cache) == 0);

		/*
		 * Update level 2 cache device stats.
		 */

		for (i = 0; i < nl2cache; i++) {
			VERIFY(nvlist_lookup_uint64(l2cache[i],
			    ZPOOL_CONFIG_GUID, &guid) == 0);

			vd = NULL;
			for (j = 0; j < spa->spa_l2cache.sav_count; j++) {
				if (guid ==
				    spa->spa_l2cache.sav_vdevs[j]->vdev_guid) {
					vd = spa->spa_l2cache.sav_vdevs[j];
					break;
				}
			}
			ASSERT(vd != NULL);

			VERIFY(nvlist_lookup_uint64_array(l2cache[i],
			    ZPOOL_CONFIG_VDEV_STATS, (uint64_t **)&vs, &vsc)
			    == 0);
			vdev_get_stats(vd, vs);
		}
	}
}

static void
spa_add_feature_stats(spa_t *spa, nvlist_t *config)
{
	nvlist_t *features;
	zap_cursor_t zc;
	zap_attribute_t za;

	ASSERT(spa_config_held(spa, SCL_CONFIG, RW_READER));
	VERIFY(nvlist_alloc(&features, NV_UNIQUE_NAME, KM_SLEEP) == 0);

	if (spa->spa_feat_for_read_obj != 0) {
		for (zap_cursor_init(&zc, spa->spa_meta_objset,
		    spa->spa_feat_for_read_obj);
		    zap_cursor_retrieve(&zc, &za) == 0;
		    zap_cursor_advance(&zc)) {
			ASSERT(za.za_integer_length == sizeof (uint64_t) &&
			    za.za_num_integers == 1);
			VERIFY3U(0, ==, nvlist_add_uint64(features, za.za_name,
			    za.za_first_integer));
		}
		zap_cursor_fini(&zc);
	}

	if (spa->spa_feat_for_write_obj != 0) {
		for (zap_cursor_init(&zc, spa->spa_meta_objset,
		    spa->spa_feat_for_write_obj);
		    zap_cursor_retrieve(&zc, &za) == 0;
		    zap_cursor_advance(&zc)) {
			ASSERT(za.za_integer_length == sizeof (uint64_t) &&
			    za.za_num_integers == 1);
			VERIFY3U(0, ==, nvlist_add_uint64(features, za.za_name,
			    za.za_first_integer));
		}
		zap_cursor_fini(&zc);
	}

	VERIFY(nvlist_add_nvlist(config, ZPOOL_CONFIG_FEATURE_STATS,
	    features) == 0);
	nvlist_free(features);
}

int
spa_get_stats(const char *name, nvlist_t **config,
    char *altroot, size_t buflen)
{
	int error;
	spa_t *spa;

	*config = NULL;
	error = spa_open_common(name, &spa, FTAG, NULL, config);

	if (spa != NULL) {
		/*
		 * This still leaves a window of inconsistency where the spares
		 * or l2cache devices could change and the config would be
		 * self-inconsistent.
		 */
		spa_config_enter(spa, SCL_CONFIG, FTAG, RW_READER);

		if (*config != NULL) {
			uint64_t loadtimes[2];

			loadtimes[0] = spa->spa_loaded_ts.tv_sec;
			loadtimes[1] = spa->spa_loaded_ts.tv_nsec;
			VERIFY(nvlist_add_uint64_array(*config,
			    ZPOOL_CONFIG_LOADED_TIME, loadtimes, 2) == 0);

			VERIFY(nvlist_add_uint64(*config,
			    ZPOOL_CONFIG_ERRCOUNT,
			    spa_get_errlog_size(spa)) == 0);

			if (spa_suspended(spa)) {
				VERIFY(nvlist_add_uint64(*config,
				    ZPOOL_CONFIG_SUSPENDED,
				    spa->spa_failmode) == 0);
				VERIFY(nvlist_add_uint64(*config,
				    ZPOOL_CONFIG_SUSPENDED_REASON,
				    spa->spa_suspended) == 0);
			}

			spa_add_spares(spa, *config);
			spa_add_l2cache(spa, *config);
			spa_add_feature_stats(spa, *config);
		}
	}

	/*
	 * We want to get the alternate root even for faulted pools, so we cheat
	 * and call spa_lookup() directly.
	 */
	if (altroot) {
		if (spa == NULL) {
			mutex_enter(&spa_namespace_lock);
			spa = spa_lookup(name);
			if (spa)
				spa_altroot(spa, altroot, buflen);
			else
				altroot[0] = '\0';
			spa = NULL;
			mutex_exit(&spa_namespace_lock);
		} else {
			spa_altroot(spa, altroot, buflen);
		}
	}

	if (spa != NULL) {
		spa_config_exit(spa, SCL_CONFIG, FTAG);
		spa_close(spa, FTAG);
	}

	return (error);
}

/*
 * Validate that the auxiliary device array is well formed.  We must have an
 * array of nvlists, each which describes a valid leaf vdev.  If this is an
 * import (mode is VDEV_ALLOC_SPARE), then we allow corrupted spares to be
 * specified, as long as they are well-formed.
 */
static int
spa_validate_aux_devs(spa_t *spa, nvlist_t *nvroot, uint64_t crtxg, int mode,
    spa_aux_vdev_t *sav, const char *config, uint64_t version,
    vdev_labeltype_t label)
{
	nvlist_t **dev;
	uint_t i, ndev;
	vdev_t *vd;
	int error;

	ASSERT(spa_config_held(spa, SCL_ALL, RW_WRITER) == SCL_ALL);

	/*
	 * It's acceptable to have no devs specified.
	 */
	if (nvlist_lookup_nvlist_array(nvroot, config, &dev, &ndev) != 0)
		return (0);

	if (ndev == 0)
		return (SET_ERROR(EINVAL));

	/*
	 * Make sure the pool is formatted with a version that supports this
	 * device type.
	 */
	if (spa_version(spa) < version)
		return (SET_ERROR(ENOTSUP));

	/*
	 * Set the pending device list so we correctly handle device in-use
	 * checking.
	 */
	sav->sav_pending = dev;
	sav->sav_npending = ndev;

	for (i = 0; i < ndev; i++) {
		if ((error = spa_config_parse(spa, &vd, dev[i], NULL, 0,
		    mode)) != 0)
			goto out;

		if (!vd->vdev_ops->vdev_op_leaf) {
			vdev_free(vd);
			error = SET_ERROR(EINVAL);
			goto out;
		}

		vd->vdev_top = vd;

		if ((error = vdev_open(vd)) == 0 &&
		    (error = vdev_label_init(vd, crtxg, label)) == 0) {
			VERIFY(nvlist_add_uint64(dev[i], ZPOOL_CONFIG_GUID,
			    vd->vdev_guid) == 0);
		}

		vdev_free(vd);

		if (error &&
		    (mode != VDEV_ALLOC_SPARE && mode != VDEV_ALLOC_L2CACHE))
			goto out;
		else
			error = 0;
	}

out:
	sav->sav_pending = NULL;
	sav->sav_npending = 0;
	return (error);
}

static int
spa_validate_aux(spa_t *spa, nvlist_t *nvroot, uint64_t crtxg, int mode)
{
	int error;

	ASSERT(spa_config_held(spa, SCL_ALL, RW_WRITER) == SCL_ALL);

	if ((error = spa_validate_aux_devs(spa, nvroot, crtxg, mode,
	    &spa->spa_spares, ZPOOL_CONFIG_SPARES, SPA_VERSION_SPARES,
	    VDEV_LABEL_SPARE)) != 0) {
		return (error);
	}

	return (spa_validate_aux_devs(spa, nvroot, crtxg, mode,
	    &spa->spa_l2cache, ZPOOL_CONFIG_L2CACHE, SPA_VERSION_L2CACHE,
	    VDEV_LABEL_L2CACHE));
}

static void
spa_set_aux_vdevs(spa_aux_vdev_t *sav, nvlist_t **devs, int ndevs,
    const char *config)
{
	int i;

	if (sav->sav_config != NULL) {
		nvlist_t **olddevs;
		uint_t oldndevs;
		nvlist_t **newdevs;

		/*
		 * Generate new dev list by concatentating with the
		 * current dev list.
		 */
		VERIFY(nvlist_lookup_nvlist_array(sav->sav_config, config,
		    &olddevs, &oldndevs) == 0);

		newdevs = kmem_alloc(sizeof (void *) *
		    (ndevs + oldndevs), KM_SLEEP);
		for (i = 0; i < oldndevs; i++)
			VERIFY(nvlist_dup(olddevs[i], &newdevs[i],
			    KM_SLEEP) == 0);
		for (i = 0; i < ndevs; i++)
			VERIFY(nvlist_dup(devs[i], &newdevs[i + oldndevs],
			    KM_SLEEP) == 0);

		VERIFY(nvlist_remove(sav->sav_config, config,
		    DATA_TYPE_NVLIST_ARRAY) == 0);

		VERIFY(nvlist_add_nvlist_array(sav->sav_config,
		    config, newdevs, ndevs + oldndevs) == 0);
		for (i = 0; i < oldndevs + ndevs; i++)
			nvlist_free(newdevs[i]);
		kmem_free(newdevs, (oldndevs + ndevs) * sizeof (void *));
	} else {
		/*
		 * Generate a new dev list.
		 */
		VERIFY(nvlist_alloc(&sav->sav_config, NV_UNIQUE_NAME,
		    KM_SLEEP) == 0);
		VERIFY(nvlist_add_nvlist_array(sav->sav_config, config,
		    devs, ndevs) == 0);
	}
}

/*
 * Stop and drop level 2 ARC devices
 */
void
spa_l2cache_drop(spa_t *spa)
{
	vdev_t *vd;
	int i;
	spa_aux_vdev_t *sav = &spa->spa_l2cache;

	for (i = 0; i < sav->sav_count; i++) {
		uint64_t pool;

		vd = sav->sav_vdevs[i];
		ASSERT(vd != NULL);

		if (spa_l2cache_exists(vd->vdev_guid, &pool) &&
		    pool != 0ULL && l2arc_vdev_present(vd))
			l2arc_remove_vdev(vd);
	}
}

/*
 * Pool Creation
 */
int
spa_create(const char *pool, nvlist_t *nvroot, nvlist_t *props,
    nvlist_t *zplprops)
{
	spa_t *spa;
	char *altroot = NULL;
	vdev_t *rvd;
	dsl_pool_t *dp;
	dmu_tx_t *tx;
	int error = 0;
	uint64_t txg = TXG_INITIAL;
	nvlist_t **spares, **l2cache;
	uint_t nspares, nl2cache;
	uint64_t version, obj;
	boolean_t has_features;
	char *poolname;
	nvlist_t *nvl;

	if (props == NULL ||
	    nvlist_lookup_string(props,
	    zpool_prop_to_name(ZPOOL_PROP_TNAME), &poolname) != 0)
		poolname = (char *)pool;

	/*
	 * If this pool already exists, return failure.
	 */
	mutex_enter(&spa_namespace_lock);
	if (spa_lookup(poolname) != NULL) {
		mutex_exit(&spa_namespace_lock);
		return (SET_ERROR(EEXIST));
	}

	/*
	 * Allocate a new spa_t structure.
	 */
	nvl = fnvlist_alloc();
	fnvlist_add_string(nvl, ZPOOL_CONFIG_POOL_NAME, pool);
	(void) nvlist_lookup_string(props,
	    zpool_prop_to_name(ZPOOL_PROP_ALTROOT), &altroot);
	spa = spa_add(poolname, nvl, altroot);
	fnvlist_free(nvl);
	spa_activate(spa, spa_mode_global);

	if (props && (error = spa_prop_validate(spa, props))) {
		spa_deactivate(spa);
		spa_remove(spa);
		mutex_exit(&spa_namespace_lock);
		return (error);
	}

	/*
	 * Temporary pool names should never be written to disk.
	 */
	if (poolname != pool)
		spa->spa_import_flags |= ZFS_IMPORT_TEMP_NAME;

	has_features = B_FALSE;
	for (nvpair_t *elem = nvlist_next_nvpair(props, NULL);
	    elem != NULL; elem = nvlist_next_nvpair(props, elem)) {
		if (zpool_prop_feature(nvpair_name(elem)))
			has_features = B_TRUE;
	}

	if (has_features || nvlist_lookup_uint64(props,
	    zpool_prop_to_name(ZPOOL_PROP_VERSION), &version) != 0) {
		version = SPA_VERSION;
	}
	ASSERT(SPA_VERSION_IS_SUPPORTED(version));

	spa->spa_first_txg = txg;
	spa->spa_uberblock.ub_txg = txg - 1;
	spa->spa_uberblock.ub_version = version;
	spa->spa_ubsync = spa->spa_uberblock;
	spa->spa_load_state = SPA_LOAD_CREATE;
	spa->spa_removing_phys.sr_state = DSS_NONE;
	spa->spa_removing_phys.sr_removing_vdev = -1;
	spa->spa_removing_phys.sr_prev_indirect_vdev = -1;

	/*
	 * Create "The Godfather" zio to hold all async IOs
	 */
	spa->spa_async_zio_root = kmem_alloc(max_ncpus * sizeof (void *),
	    KM_SLEEP);
	for (int i = 0; i < max_ncpus; i++) {
		spa->spa_async_zio_root[i] = zio_root(spa, NULL, NULL,
		    ZIO_FLAG_CANFAIL | ZIO_FLAG_SPECULATIVE |
		    ZIO_FLAG_GODFATHER);
	}

	/*
	 * Create the root vdev.
	 */
	spa_config_enter(spa, SCL_ALL, FTAG, RW_WRITER);

	error = spa_config_parse(spa, &rvd, nvroot, NULL, 0, VDEV_ALLOC_ADD);

	ASSERT(error != 0 || rvd != NULL);
	ASSERT(error != 0 || spa->spa_root_vdev == rvd);

	if (error == 0 && !zfs_allocatable_devs(nvroot))
		error = SET_ERROR(EINVAL);

	if (error == 0 &&
	    (error = vdev_create(rvd, txg, B_FALSE)) == 0 &&
	    (error = spa_validate_aux(spa, nvroot, txg,
	    VDEV_ALLOC_ADD)) == 0) {
		/*
		 * instantiate the metaslab groups (this will dirty the vdevs)
		 * we can no longer error exit past this point
		 */
		for (int c = 0; error == 0 && c < rvd->vdev_children; c++) {
			vdev_t *vd = rvd->vdev_child[c];

			vdev_metaslab_set_size(vd);
			vdev_expand(vd, txg);
		}
	}

	spa_config_exit(spa, SCL_ALL, FTAG);

	if (error != 0) {
		spa_unload(spa);
		spa_deactivate(spa);
		spa_remove(spa);
		mutex_exit(&spa_namespace_lock);
		return (error);
	}

	/*
	 * Get the list of spares, if specified.
	 */
	if (nvlist_lookup_nvlist_array(nvroot, ZPOOL_CONFIG_SPARES,
	    &spares, &nspares) == 0) {
		VERIFY(nvlist_alloc(&spa->spa_spares.sav_config, NV_UNIQUE_NAME,
		    KM_SLEEP) == 0);
		VERIFY(nvlist_add_nvlist_array(spa->spa_spares.sav_config,
		    ZPOOL_CONFIG_SPARES, spares, nspares) == 0);
		spa_config_enter(spa, SCL_ALL, FTAG, RW_WRITER);
		spa_load_spares(spa);
		spa_config_exit(spa, SCL_ALL, FTAG);
		spa->spa_spares.sav_sync = B_TRUE;
	}

	/*
	 * Get the list of level 2 cache devices, if specified.
	 */
	if (nvlist_lookup_nvlist_array(nvroot, ZPOOL_CONFIG_L2CACHE,
	    &l2cache, &nl2cache) == 0) {
		VERIFY(nvlist_alloc(&spa->spa_l2cache.sav_config,
		    NV_UNIQUE_NAME, KM_SLEEP) == 0);
		VERIFY(nvlist_add_nvlist_array(spa->spa_l2cache.sav_config,
		    ZPOOL_CONFIG_L2CACHE, l2cache, nl2cache) == 0);
		spa_config_enter(spa, SCL_ALL, FTAG, RW_WRITER);
		spa_load_l2cache(spa);
		spa_config_exit(spa, SCL_ALL, FTAG);
		spa->spa_l2cache.sav_sync = B_TRUE;
	}

	spa->spa_is_initializing = B_TRUE;
	spa->spa_dsl_pool = dp = dsl_pool_create(spa, zplprops, txg);
	spa->spa_meta_objset = dp->dp_meta_objset;
	spa->spa_is_initializing = B_FALSE;

	/*
	 * Create DDTs (dedup tables).
	 */
	ddt_create(spa);

	spa_update_dspace(spa);

	tx = dmu_tx_create_assigned(dp, txg);

	/*
	 * Create the pool config object.
	 */
	spa->spa_config_object = dmu_object_alloc(spa->spa_meta_objset,
	    DMU_OT_PACKED_NVLIST, SPA_CONFIG_BLOCKSIZE,
	    DMU_OT_PACKED_NVLIST_SIZE, sizeof (uint64_t), tx);

	if (zap_add(spa->spa_meta_objset,
	    DMU_POOL_DIRECTORY_OBJECT, DMU_POOL_CONFIG,
	    sizeof (uint64_t), 1, &spa->spa_config_object, tx) != 0) {
		cmn_err(CE_PANIC, "failed to add pool config");
	}

	if (spa_version(spa) >= SPA_VERSION_FEATURES)
		spa_feature_create_zap_objects(spa, tx);

	if (zap_add(spa->spa_meta_objset,
	    DMU_POOL_DIRECTORY_OBJECT, DMU_POOL_CREATION_VERSION,
	    sizeof (uint64_t), 1, &version, tx) != 0) {
		cmn_err(CE_PANIC, "failed to add pool version");
	}

	/* Newly created pools with the right version are always deflated. */
	if (version >= SPA_VERSION_RAIDZ_DEFLATE) {
		spa->spa_deflate = TRUE;
		if (zap_add(spa->spa_meta_objset,
		    DMU_POOL_DIRECTORY_OBJECT, DMU_POOL_DEFLATE,
		    sizeof (uint64_t), 1, &spa->spa_deflate, tx) != 0) {
			cmn_err(CE_PANIC, "failed to add deflate");
		}
	}

	/*
	 * Create the deferred-free bpobj.  Turn off compression
	 * because sync-to-convergence takes longer if the blocksize
	 * keeps changing.
	 */
	obj = bpobj_alloc(spa->spa_meta_objset, 1 << 14, tx);
	dmu_object_set_compress(spa->spa_meta_objset, obj,
	    ZIO_COMPRESS_OFF, tx);
	if (zap_add(spa->spa_meta_objset,
	    DMU_POOL_DIRECTORY_OBJECT, DMU_POOL_SYNC_BPOBJ,
	    sizeof (uint64_t), 1, &obj, tx) != 0) {
		cmn_err(CE_PANIC, "failed to add bpobj");
	}
	VERIFY3U(0, ==, bpobj_open(&spa->spa_deferred_bpobj,
	    spa->spa_meta_objset, obj));

	/*
	 * Create the pool's history object.
	 */
	if (version >= SPA_VERSION_ZPOOL_HISTORY)
		spa_history_create_obj(spa, tx);

	/*
	 * Generate some random noise for salted checksums to operate on.
	 */
	(void) random_get_pseudo_bytes(spa->spa_cksum_salt.zcs_bytes,
	    sizeof (spa->spa_cksum_salt.zcs_bytes));

	/*
	 * Set pool properties.
	 */
	spa->spa_bootfs = zpool_prop_default_numeric(ZPOOL_PROP_BOOTFS);
	spa->spa_delegation = zpool_prop_default_numeric(ZPOOL_PROP_DELEGATION);
	spa->spa_failmode = zpool_prop_default_numeric(ZPOOL_PROP_FAILUREMODE);
	spa->spa_autoexpand = zpool_prop_default_numeric(ZPOOL_PROP_AUTOEXPAND);
	spa->spa_multihost = zpool_prop_default_numeric(ZPOOL_PROP_MULTIHOST);

	if (props != NULL) {
		spa_configfile_set(spa, props, B_FALSE);
		spa_sync_props(props, tx);
	}

	dmu_tx_commit(tx);

	spa->spa_sync_on = B_TRUE;
	txg_sync_start(spa->spa_dsl_pool);
	mmp_thread_start(spa);

	/*
	 * We explicitly wait for the first transaction to complete so that our
	 * bean counters are appropriately updated.
	 */
	txg_wait_synced(spa->spa_dsl_pool, txg);

	spa_spawn_aux_threads(spa);

	spa_write_cachefile(spa, B_FALSE, B_TRUE);
	spa_event_notify(spa, NULL, NULL, ESC_ZFS_POOL_CREATE);

	spa_history_log_version(spa, "create");

	/*
	 * Don't count references from objsets that are already closed
	 * and are making their way through the eviction process.
	 */
	spa_evicting_os_wait(spa);
	spa->spa_minref = zfs_refcount_count(&spa->spa_refcount);
	spa->spa_load_state = SPA_LOAD_NONE;

	mutex_exit(&spa_namespace_lock);

	return (0);
}

#ifdef _KERNEL
/*
 * Get the root pool information from the root disk, then import the root pool
 * during the system boot up time.
 */
extern int vdev_disk_read_rootlabel(char *, char *, nvlist_t **);

static nvlist_t *
spa_generate_rootconf(char *devpath, char *devid, uint64_t *guid)
{
	nvlist_t *config;
	nvlist_t *nvtop, *nvroot;
	uint64_t pgid;

	if (vdev_disk_read_rootlabel(devpath, devid, &config) != 0)
		return (NULL);

	/*
	 * Add this top-level vdev to the child array.
	 */
	VERIFY(nvlist_lookup_nvlist(config, ZPOOL_CONFIG_VDEV_TREE,
	    &nvtop) == 0);
	VERIFY(nvlist_lookup_uint64(config, ZPOOL_CONFIG_POOL_GUID,
	    &pgid) == 0);
	VERIFY(nvlist_lookup_uint64(config, ZPOOL_CONFIG_GUID, guid) == 0);

	/*
	 * Put this pool's top-level vdevs into a root vdev.
	 */
	VERIFY(nvlist_alloc(&nvroot, NV_UNIQUE_NAME, KM_SLEEP) == 0);
	VERIFY(nvlist_add_string(nvroot, ZPOOL_CONFIG_TYPE,
	    VDEV_TYPE_ROOT) == 0);
	VERIFY(nvlist_add_uint64(nvroot, ZPOOL_CONFIG_ID, 0ULL) == 0);
	VERIFY(nvlist_add_uint64(nvroot, ZPOOL_CONFIG_GUID, pgid) == 0);
	VERIFY(nvlist_add_nvlist_array(nvroot, ZPOOL_CONFIG_CHILDREN,
	    &nvtop, 1) == 0);

	/*
	 * Replace the existing vdev_tree with the new root vdev in
	 * this pool's configuration (remove the old, add the new).
	 */
	VERIFY(nvlist_add_nvlist(config, ZPOOL_CONFIG_VDEV_TREE, nvroot) == 0);
	nvlist_free(nvroot);
	return (config);
}

/*
 * Walk the vdev tree and see if we can find a device with "better"
 * configuration. A configuration is "better" if the label on that
 * device has a more recent txg.
 */
static void
spa_alt_rootvdev(vdev_t *vd, vdev_t **avd, uint64_t *txg)
{
	for (int c = 0; c < vd->vdev_children; c++)
		spa_alt_rootvdev(vd->vdev_child[c], avd, txg);

	if (vd->vdev_ops->vdev_op_leaf) {
		nvlist_t *label;
		uint64_t label_txg;

		if (vdev_disk_read_rootlabel(vd->vdev_physpath, vd->vdev_devid,
		    &label) != 0)
			return;

		VERIFY(nvlist_lookup_uint64(label, ZPOOL_CONFIG_POOL_TXG,
		    &label_txg) == 0);

		/*
		 * Do we have a better boot device?
		 */
		if (label_txg > *txg) {
			*txg = label_txg;
			*avd = vd;
		}
		nvlist_free(label);
	}
}

/*
 * Import a root pool.
 *
 * For x86. devpath_list will consist of devid and/or physpath name of
 * the vdev (e.g. "id1,sd@SSEAGATE..." or "/pci@1f,0/ide@d/disk@0,0:a").
 * The GRUB "findroot" command will return the vdev we should boot.
 *
 * For Sparc, devpath_list consists the physpath name of the booting device
 * no matter the rootpool is a single device pool or a mirrored pool.
 * e.g.
 *	"/pci@1f,0/ide@d/disk@0,0:a"
 */
int
spa_import_rootpool(char *devpath, char *devid)
{
	spa_t *spa;
	vdev_t *rvd, *bvd, *avd = NULL;
	nvlist_t *config, *nvtop;
	uint64_t guid, txg;
	char *pname;
	int error;

	/*
	 * Read the label from the boot device and generate a configuration.
	 */
	config = spa_generate_rootconf(devpath, devid, &guid);
#if defined(_OBP) && defined(_KERNEL)
	if (config == NULL) {
		if (strstr(devpath, "/iscsi/ssd") != NULL) {
			/* iscsi boot */
			get_iscsi_bootpath_phy(devpath);
			config = spa_generate_rootconf(devpath, devid, &guid);
		}
	}
#endif
	if (config == NULL) {
		cmn_err(CE_NOTE, "Cannot read the pool label from '%s'",
		    devpath);
		return (SET_ERROR(EIO));
	}

	VERIFY(nvlist_lookup_string(config, ZPOOL_CONFIG_POOL_NAME,
	    &pname) == 0);
	VERIFY(nvlist_lookup_uint64(config, ZPOOL_CONFIG_POOL_TXG, &txg) == 0);

	mutex_enter(&spa_namespace_lock);
	if ((spa = spa_lookup(pname)) != NULL) {
		/*
		 * Remove the existing root pool from the namespace so that we
		 * can replace it with the correct config we just read in.
		 */
		spa_remove(spa);
	}

	spa = spa_add(pname, config, NULL);
	spa->spa_is_root = B_TRUE;
	spa->spa_import_flags = ZFS_IMPORT_VERBATIM;
	if (nvlist_lookup_uint64(config, ZPOOL_CONFIG_VERSION,
	    &spa->spa_ubsync.ub_version) != 0)
		spa->spa_ubsync.ub_version = SPA_VERSION_INITIAL;

	/*
	 * Build up a vdev tree based on the boot device's label config.
	 */
	VERIFY(nvlist_lookup_nvlist(config, ZPOOL_CONFIG_VDEV_TREE,
	    &nvtop) == 0);
	spa_config_enter(spa, SCL_ALL, FTAG, RW_WRITER);
	error = spa_config_parse(spa, &rvd, nvtop, NULL, 0,
	    VDEV_ALLOC_ROOTPOOL);
	spa_config_exit(spa, SCL_ALL, FTAG);
	if (error) {
		mutex_exit(&spa_namespace_lock);
		nvlist_free(config);
		cmn_err(CE_NOTE, "Can not parse the config for pool '%s'",
		    pname);
		return (error);
	}

	/*
	 * Get the boot vdev.
	 */
	if ((bvd = vdev_lookup_by_guid(rvd, guid)) == NULL) {
		cmn_err(CE_NOTE, "Can not find the boot vdev for guid %llu",
		    (u_longlong_t)guid);
		error = SET_ERROR(ENOENT);
		goto out;
	}

	/*
	 * Determine if there is a better boot device.
	 */
	avd = bvd;
	spa_alt_rootvdev(rvd, &avd, &txg);
	if (avd != bvd) {
		cmn_err(CE_NOTE, "The boot device is 'degraded'. Please "
		    "try booting from '%s'", avd->vdev_path);
		error = SET_ERROR(EINVAL);
		goto out;
	}

	/*
	 * If the boot device is part of a spare vdev then ensure that
	 * we're booting off the active spare.
	 */
	if (bvd->vdev_parent->vdev_ops == &vdev_spare_ops &&
	    !bvd->vdev_isspare) {
		cmn_err(CE_NOTE, "The boot device is currently spared. Please "
		    "try booting from '%s'",
		    bvd->vdev_parent->
		    vdev_child[bvd->vdev_parent->vdev_children - 1]->vdev_path);
		error = SET_ERROR(EINVAL);
		goto out;
	}

	error = 0;
out:
	spa_config_enter(spa, SCL_ALL, FTAG, RW_WRITER);
	vdev_free(rvd);
	spa_config_exit(spa, SCL_ALL, FTAG);
	mutex_exit(&spa_namespace_lock);

	nvlist_free(config);
	return (error);
}

#endif

/*
 * Import a non-root pool into the system.
 */
int
spa_import(const char *pool, nvlist_t *config, nvlist_t *props, uint64_t flags)
{
	spa_t *spa;
	char *altroot = NULL;
	spa_load_state_t state = SPA_LOAD_IMPORT;
	zpool_load_policy_t policy;
	uint64_t mode = spa_mode_global;
	uint64_t readonly = B_FALSE;
	int error;
	nvlist_t *nvroot;
	nvlist_t **spares, **l2cache;
	uint_t nspares, nl2cache;

	/*
	 * If a pool with this name exists, return failure.
	 */
	mutex_enter(&spa_namespace_lock);
	if (spa_lookup(pool) != NULL) {
		mutex_exit(&spa_namespace_lock);
		return (SET_ERROR(EEXIST));
	}

	/*
	 * Create and initialize the spa structure.
	 */
	(void) nvlist_lookup_string(props,
	    zpool_prop_to_name(ZPOOL_PROP_ALTROOT), &altroot);
	(void) nvlist_lookup_uint64(props,
	    zpool_prop_to_name(ZPOOL_PROP_READONLY), &readonly);
	if (readonly)
		mode = FREAD;
	spa = spa_add(pool, config, altroot);
	spa->spa_import_flags = flags;

	/*
	 * Verbatim import - Take a pool and insert it into the namespace
	 * as if it had been loaded at boot.
	 */
	if (spa->spa_import_flags & ZFS_IMPORT_VERBATIM) {
		if (props != NULL)
			spa_configfile_set(spa, props, B_FALSE);

		spa_write_cachefile(spa, B_FALSE, B_TRUE);
		spa_event_notify(spa, NULL, NULL, ESC_ZFS_POOL_IMPORT);
		zfs_dbgmsg("spa_import: verbatim import of %s", pool);
		mutex_exit(&spa_namespace_lock);
		return (0);
	}

	spa_activate(spa, mode);

	/*
	 * Don't start async tasks until we know everything is healthy.
	 */
	spa_async_suspend(spa);

	zpool_get_load_policy(config, &policy);
	if (policy.zlp_rewind & ZPOOL_DO_REWIND)
		state = SPA_LOAD_RECOVER;

	spa->spa_config_source = SPA_CONFIG_SRC_TRYIMPORT;

	if (state != SPA_LOAD_RECOVER) {
		spa->spa_last_ubsync_txg = spa->spa_load_txg = 0;
		zfs_dbgmsg("spa_import: importing %s", pool);
	} else {
		zfs_dbgmsg("spa_import: importing %s, max_txg=%lld "
		    "(RECOVERY MODE)", pool, (longlong_t)policy.zlp_txg);
	}
	error = spa_load_best(spa, state, policy.zlp_txg, policy.zlp_rewind);

	/*
	 * Propagate anything learned while loading the pool and pass it
	 * back to caller (i.e. rewind info, missing devices, etc).
	 */
	VERIFY(nvlist_add_nvlist(config, ZPOOL_CONFIG_LOAD_INFO,
	    spa->spa_load_info) == 0);

	spa_config_enter(spa, SCL_ALL, FTAG, RW_WRITER);
	/*
	 * Toss any existing sparelist, as it doesn't have any validity
	 * anymore, and conflicts with spa_has_spare().
	 */
	if (spa->spa_spares.sav_config) {
		nvlist_free(spa->spa_spares.sav_config);
		spa->spa_spares.sav_config = NULL;
		spa_load_spares(spa);
	}
	if (spa->spa_l2cache.sav_config) {
		nvlist_free(spa->spa_l2cache.sav_config);
		spa->spa_l2cache.sav_config = NULL;
		spa_load_l2cache(spa);
	}

	VERIFY(nvlist_lookup_nvlist(config, ZPOOL_CONFIG_VDEV_TREE,
	    &nvroot) == 0);
	if (error == 0)
		error = spa_validate_aux(spa, nvroot, -1ULL,
		    VDEV_ALLOC_SPARE);
	if (error == 0)
		error = spa_validate_aux(spa, nvroot, -1ULL,
		    VDEV_ALLOC_L2CACHE);
	spa_config_exit(spa, SCL_ALL, FTAG);

	if (props != NULL)
		spa_configfile_set(spa, props, B_FALSE);

	if (error != 0 || (props && spa_writeable(spa) &&
	    (error = spa_prop_set(spa, props)))) {
		spa_unload(spa);
		spa_deactivate(spa);
		spa_remove(spa);
		mutex_exit(&spa_namespace_lock);
		return (error);
	}

	spa_async_resume(spa);

	/*
	 * Override any spares and level 2 cache devices as specified by
	 * the user, as these may have correct device names/devids, etc.
	 */
	if (nvlist_lookup_nvlist_array(nvroot, ZPOOL_CONFIG_SPARES,
	    &spares, &nspares) == 0) {
		if (spa->spa_spares.sav_config)
			VERIFY(nvlist_remove(spa->spa_spares.sav_config,
			    ZPOOL_CONFIG_SPARES, DATA_TYPE_NVLIST_ARRAY) == 0);
		else
			VERIFY(nvlist_alloc(&spa->spa_spares.sav_config,
			    NV_UNIQUE_NAME, KM_SLEEP) == 0);
		VERIFY(nvlist_add_nvlist_array(spa->spa_spares.sav_config,
		    ZPOOL_CONFIG_SPARES, spares, nspares) == 0);
		spa_config_enter(spa, SCL_ALL, FTAG, RW_WRITER);
		spa_load_spares(spa);
		spa_config_exit(spa, SCL_ALL, FTAG);
		spa->spa_spares.sav_sync = B_TRUE;
	}
	if (nvlist_lookup_nvlist_array(nvroot, ZPOOL_CONFIG_L2CACHE,
	    &l2cache, &nl2cache) == 0) {
		if (spa->spa_l2cache.sav_config)
			VERIFY(nvlist_remove(spa->spa_l2cache.sav_config,
			    ZPOOL_CONFIG_L2CACHE, DATA_TYPE_NVLIST_ARRAY) == 0);
		else
			VERIFY(nvlist_alloc(&spa->spa_l2cache.sav_config,
			    NV_UNIQUE_NAME, KM_SLEEP) == 0);
		VERIFY(nvlist_add_nvlist_array(spa->spa_l2cache.sav_config,
		    ZPOOL_CONFIG_L2CACHE, l2cache, nl2cache) == 0);
		spa_config_enter(spa, SCL_ALL, FTAG, RW_WRITER);
		spa_load_l2cache(spa);
		spa_config_exit(spa, SCL_ALL, FTAG);
		spa->spa_l2cache.sav_sync = B_TRUE;
	}

	/*
	 * Check for any removed devices.
	 */
	if (spa->spa_autoreplace) {
		spa_aux_check_removed(&spa->spa_spares);
		spa_aux_check_removed(&spa->spa_l2cache);
	}

	if (spa_writeable(spa)) {
		/*
		 * Update the config cache to include the newly-imported pool.
		 */
		spa_config_update(spa, SPA_CONFIG_UPDATE_POOL);
	}

	/*
	 * It's possible that the pool was expanded while it was exported.
	 * We kick off an async task to handle this for us.
	 */
	spa_async_request(spa, SPA_ASYNC_AUTOEXPAND);

	spa_history_log_version(spa, "import");

	spa_event_notify(spa, NULL, NULL, ESC_ZFS_POOL_IMPORT);

	mutex_exit(&spa_namespace_lock);

	return (0);
}

nvlist_t *
spa_tryimport(nvlist_t *tryconfig)
{
	nvlist_t *config = NULL;
	char *poolname, *cachefile;
	spa_t *spa;
	uint64_t state;
	int error;
	zpool_load_policy_t policy;

	if (nvlist_lookup_string(tryconfig, ZPOOL_CONFIG_POOL_NAME, &poolname))
		return (NULL);

	if (nvlist_lookup_uint64(tryconfig, ZPOOL_CONFIG_POOL_STATE, &state))
		return (NULL);

	/*
	 * Create and initialize the spa structure.
	 */
	mutex_enter(&spa_namespace_lock);
	spa = spa_add(TRYIMPORT_NAME, tryconfig, NULL);
	spa_activate(spa, FREAD);

	/*
	 * Rewind pool if a max txg was provided.
	 */
	zpool_get_load_policy(spa->spa_config, &policy);
	if (policy.zlp_txg != UINT64_MAX) {
		spa->spa_load_max_txg = policy.zlp_txg;
		spa->spa_extreme_rewind = B_TRUE;
		zfs_dbgmsg("spa_tryimport: importing %s, max_txg=%lld",
		    poolname, (longlong_t)policy.zlp_txg);
	} else {
		zfs_dbgmsg("spa_tryimport: importing %s", poolname);
	}

	if (nvlist_lookup_string(tryconfig, ZPOOL_CONFIG_CACHEFILE, &cachefile)
	    == 0) {
		zfs_dbgmsg("spa_tryimport: using cachefile '%s'", cachefile);
		spa->spa_config_source = SPA_CONFIG_SRC_CACHEFILE;
	} else {
		spa->spa_config_source = SPA_CONFIG_SRC_SCAN;
	}

	error = spa_load(spa, SPA_LOAD_TRYIMPORT, SPA_IMPORT_EXISTING);

	/*
	 * If 'tryconfig' was at least parsable, return the current config.
	 */
	if (spa->spa_root_vdev != NULL) {
		config = spa_config_generate(spa, NULL, -1ULL, B_TRUE);
		VERIFY(nvlist_add_string(config, ZPOOL_CONFIG_POOL_NAME,
		    poolname) == 0);
		VERIFY(nvlist_add_uint64(config, ZPOOL_CONFIG_POOL_STATE,
		    state) == 0);
		VERIFY(nvlist_add_uint64(config, ZPOOL_CONFIG_TIMESTAMP,
		    spa->spa_uberblock.ub_timestamp) == 0);
		VERIFY(nvlist_add_nvlist(config, ZPOOL_CONFIG_LOAD_INFO,
		    spa->spa_load_info) == 0);

		/*
		 * If the bootfs property exists on this pool then we
		 * copy it out so that external consumers can tell which
		 * pools are bootable.
		 */
		if ((!error || error == EEXIST) && spa->spa_bootfs) {
			char *tmpname = kmem_alloc(MAXPATHLEN, KM_SLEEP);

			/*
			 * We have to play games with the name since the
			 * pool was opened as TRYIMPORT_NAME.
			 */
			if (dsl_dsobj_to_dsname(spa_name(spa),
			    spa->spa_bootfs, tmpname) == 0) {
				char *cp;
				char *dsname = kmem_alloc(MAXPATHLEN, KM_SLEEP);

				cp = strchr(tmpname, '/');
				if (cp == NULL) {
					(void) strlcpy(dsname, tmpname,
					    MAXPATHLEN);
				} else {
					(void) snprintf(dsname, MAXPATHLEN,
					    "%s/%s", poolname, ++cp);
				}
				VERIFY(nvlist_add_string(config,
				    ZPOOL_CONFIG_BOOTFS, dsname) == 0);
				kmem_free(dsname, MAXPATHLEN);
			}
			kmem_free(tmpname, MAXPATHLEN);
		}

		/*
		 * Add the list of hot spares and level 2 cache devices.
		 */
		spa_config_enter(spa, SCL_CONFIG, FTAG, RW_READER);
		spa_add_spares(spa, config);
		spa_add_l2cache(spa, config);
		spa_config_exit(spa, SCL_CONFIG, FTAG);
	}

	spa_unload(spa);
	spa_deactivate(spa);
	spa_remove(spa);
	mutex_exit(&spa_namespace_lock);

	return (config);
}

/*
 * Pool export/destroy
 *
 * The act of destroying or exporting a pool is very simple.  We make sure there
 * is no more pending I/O and any references to the pool are gone.  Then, we
 * update the pool state and sync all the labels to disk, removing the
 * configuration from the cache afterwards. If the 'hardforce' flag is set, then
 * we don't sync the labels or remove the configuration cache.
 */
static int
spa_export_common(char *pool, int new_state, nvlist_t **oldconfig,
    boolean_t force, boolean_t hardforce)
{
	spa_t *spa;

	if (oldconfig)
		*oldconfig = NULL;

	if (!(spa_mode_global & FWRITE))
		return (SET_ERROR(EROFS));

	mutex_enter(&spa_namespace_lock);
	if ((spa = spa_lookup(pool)) == NULL) {
		mutex_exit(&spa_namespace_lock);
		return (SET_ERROR(ENOENT));
	}

	/*
	 * Put a hold on the pool, drop the namespace lock, stop async tasks,
	 * reacquire the namespace lock, and see if we can export.
	 */
	spa_open_ref(spa, FTAG);
	mutex_exit(&spa_namespace_lock);
	spa_async_suspend(spa);
	mutex_enter(&spa_namespace_lock);
	spa_close(spa, FTAG);

	/*
	 * The pool will be in core if it's openable,
	 * in which case we can modify its state.
	 */
	if (spa->spa_state != POOL_STATE_UNINITIALIZED && spa->spa_sync_on) {

		/*
		 * Objsets may be open only because they're dirty, so we
		 * have to force it to sync before checking spa_refcnt.
		 */
		txg_wait_synced(spa->spa_dsl_pool, 0);
		spa_evicting_os_wait(spa);

		/*
		 * A pool cannot be exported or destroyed if there are active
		 * references.  If we are resetting a pool, allow references by
		 * fault injection handlers.
		 */
		if (!spa_refcount_zero(spa) ||
		    (spa->spa_inject_ref != 0 &&
		    new_state != POOL_STATE_UNINITIALIZED)) {
			spa_async_resume(spa);
			mutex_exit(&spa_namespace_lock);
			return (SET_ERROR(EBUSY));
		}

		/*
		 * A pool cannot be exported if it has an active shared spare.
		 * This is to prevent other pools stealing the active spare
		 * from an exported pool. At user's own will, such pool can
		 * be forcedly exported.
		 */
		if (!force && new_state == POOL_STATE_EXPORTED &&
		    spa_has_active_shared_spare(spa)) {
			spa_async_resume(spa);
			mutex_exit(&spa_namespace_lock);
			return (SET_ERROR(EXDEV));
		}

		/*
		 * We're about to export or destroy this pool. Make sure
		 * we stop all initializtion activity here before we
		 * set the spa_final_txg. This will ensure that all
		 * dirty data resulting from the initialization is
		 * committed to disk before we unload the pool.
		 */
		if (spa->spa_root_vdev != NULL) {
			vdev_initialize_stop_all(spa->spa_root_vdev,
			    VDEV_INITIALIZE_ACTIVE);
		}

		/*
		 * We want this to be reflected on every label,
		 * so mark them all dirty.  spa_unload() will do the
		 * final sync that pushes these changes out.
		 */
		if (new_state != POOL_STATE_UNINITIALIZED && !hardforce) {
			spa_config_enter(spa, SCL_ALL, FTAG, RW_WRITER);
			spa->spa_state = new_state;
			spa->spa_final_txg = spa_last_synced_txg(spa) +
			    TXG_DEFER_SIZE + 1;
			vdev_config_dirty(spa->spa_root_vdev);
			spa_config_exit(spa, SCL_ALL, FTAG);
		}
	}

	spa_event_notify(spa, NULL, NULL, ESC_ZFS_POOL_DESTROY);

	if (spa->spa_state != POOL_STATE_UNINITIALIZED) {
		spa_unload(spa);
		spa_deactivate(spa);
	}

	if (oldconfig && spa->spa_config)
		VERIFY(nvlist_dup(spa->spa_config, oldconfig, 0) == 0);

	if (new_state != POOL_STATE_UNINITIALIZED) {
		if (!hardforce)
			spa_write_cachefile(spa, B_TRUE, B_TRUE);
		spa_remove(spa);
	}
	mutex_exit(&spa_namespace_lock);

	return (0);
}

/*
 * Destroy a storage pool.
 */
int
spa_destroy(char *pool)
{
	return (spa_export_common(pool, POOL_STATE_DESTROYED, NULL,
	    B_FALSE, B_FALSE));
}

/*
 * Export a storage pool.
 */
int
spa_export(char *pool, nvlist_t **oldconfig, boolean_t force,
    boolean_t hardforce)
{
	return (spa_export_common(pool, POOL_STATE_EXPORTED, oldconfig,
	    force, hardforce));
}

/*
 * Similar to spa_export(), this unloads the spa_t without actually removing it
 * from the namespace in any way.
 */
int
spa_reset(char *pool)
{
	return (spa_export_common(pool, POOL_STATE_UNINITIALIZED, NULL,
	    B_FALSE, B_FALSE));
}

/*
 * ==========================================================================
 * Device manipulation
 * ==========================================================================
 */

/*
 * Add a device to a storage pool.
 */
int
spa_vdev_add(spa_t *spa, nvlist_t *nvroot)
{
	uint64_t txg, id;
	int error;
	vdev_t *rvd = spa->spa_root_vdev;
	vdev_t *vd, *tvd;
	nvlist_t **spares, **l2cache;
	uint_t nspares, nl2cache;

	ASSERT(spa_writeable(spa));

	txg = spa_vdev_enter(spa);

	if ((error = spa_config_parse(spa, &vd, nvroot, NULL, 0,
	    VDEV_ALLOC_ADD)) != 0)
		return (spa_vdev_exit(spa, NULL, txg, error));

	spa->spa_pending_vdev = vd;	/* spa_vdev_exit() will clear this */

	if (nvlist_lookup_nvlist_array(nvroot, ZPOOL_CONFIG_SPARES, &spares,
	    &nspares) != 0)
		nspares = 0;

	if (nvlist_lookup_nvlist_array(nvroot, ZPOOL_CONFIG_L2CACHE, &l2cache,
	    &nl2cache) != 0)
		nl2cache = 0;

	if (vd->vdev_children == 0 && nspares == 0 && nl2cache == 0)
		return (spa_vdev_exit(spa, vd, txg, EINVAL));

	if (vd->vdev_children != 0 &&
	    (error = vdev_create(vd, txg, B_FALSE)) != 0)
		return (spa_vdev_exit(spa, vd, txg, error));

	/*
	 * We must validate the spares and l2cache devices after checking the
	 * children.  Otherwise, vdev_inuse() will blindly overwrite the spare.
	 */
	if ((error = spa_validate_aux(spa, nvroot, txg, VDEV_ALLOC_ADD)) != 0)
		return (spa_vdev_exit(spa, vd, txg, error));

	/*
	 * If we are in the middle of a device removal, we can only add
	 * devices which match the existing devices in the pool.
	 * If we are in the middle of a removal, or have some indirect
	 * vdevs, we can not add raidz toplevels.
	 */
	if (spa->spa_vdev_removal != NULL ||
	    spa->spa_removing_phys.sr_prev_indirect_vdev != -1) {
		for (int c = 0; c < vd->vdev_children; c++) {
			tvd = vd->vdev_child[c];
			if (spa->spa_vdev_removal != NULL &&
			    tvd->vdev_ashift != spa->spa_max_ashift) {
				return (spa_vdev_exit(spa, vd, txg, EINVAL));
			}
			/* Fail if top level vdev is raidz */
			if (tvd->vdev_ops == &vdev_raidz_ops) {
				return (spa_vdev_exit(spa, vd, txg, EINVAL));
			}
			/*
			 * Need the top level mirror to be
			 * a mirror of leaf vdevs only
			 */
			if (tvd->vdev_ops == &vdev_mirror_ops) {
				for (uint64_t cid = 0;
				    cid < tvd->vdev_children; cid++) {
					vdev_t *cvd = tvd->vdev_child[cid];
					if (!cvd->vdev_ops->vdev_op_leaf) {
						return (spa_vdev_exit(spa, vd,
						    txg, EINVAL));
					}
				}
			}
		}
	}

	for (int c = 0; c < vd->vdev_children; c++) {

		/*
		 * Set the vdev id to the first hole, if one exists.
		 */
		for (id = 0; id < rvd->vdev_children; id++) {
			if (rvd->vdev_child[id]->vdev_ishole) {
				vdev_free(rvd->vdev_child[id]);
				break;
			}
		}
		tvd = vd->vdev_child[c];
		vdev_remove_child(vd, tvd);
		tvd->vdev_id = id;
		vdev_add_child(rvd, tvd);
		vdev_config_dirty(tvd);
	}

	if (nspares != 0) {
		spa_set_aux_vdevs(&spa->spa_spares, spares, nspares,
		    ZPOOL_CONFIG_SPARES);
		spa_load_spares(spa);
		spa->spa_spares.sav_sync = B_TRUE;
	}

	if (nl2cache != 0) {
		spa_set_aux_vdevs(&spa->spa_l2cache, l2cache, nl2cache,
		    ZPOOL_CONFIG_L2CACHE);
		spa_load_l2cache(spa);
		spa->spa_l2cache.sav_sync = B_TRUE;
	}

	/*
	 * We have to be careful when adding new vdevs to an existing pool.
	 * If other threads start allocating from these vdevs before we
	 * sync the config cache, and we lose power, then upon reboot we may
	 * fail to open the pool because there are DVAs that the config cache
	 * can't translate.  Therefore, we first add the vdevs without
	 * initializing metaslabs; sync the config cache (via spa_vdev_exit());
	 * and then let spa_config_update() initialize the new metaslabs.
	 *
	 * spa_load() checks for added-but-not-initialized vdevs, so that
	 * if we lose power at any point in this sequence, the remaining
	 * steps will be completed the next time we load the pool.
	 */
	(void) spa_vdev_exit(spa, vd, txg, 0);

	mutex_enter(&spa_namespace_lock);
	spa_config_update(spa, SPA_CONFIG_UPDATE_POOL);
	spa_event_notify(spa, NULL, NULL, ESC_ZFS_VDEV_ADD);
	mutex_exit(&spa_namespace_lock);

	return (0);
}

/*
 * Attach a device to a mirror.  The arguments are the path to any device
 * in the mirror, and the nvroot for the new device.  If the path specifies
 * a device that is not mirrored, we automatically insert the mirror vdev.
 *
 * If 'replacing' is specified, the new device is intended to replace the
 * existing device; in this case the two devices are made into their own
 * mirror using the 'replacing' vdev, which is functionally identical to
 * the mirror vdev (it actually reuses all the same ops) but has a few
 * extra rules: you can't attach to it after it's been created, and upon
 * completion of resilvering, the first disk (the one being replaced)
 * is automatically detached.
 */
int
spa_vdev_attach(spa_t *spa, uint64_t guid, nvlist_t *nvroot, int replacing)
{
	uint64_t txg, dtl_max_txg;
	vdev_t *rvd = spa->spa_root_vdev;
	vdev_t *oldvd, *newvd, *newrootvd, *pvd, *tvd;
	vdev_ops_t *pvops;
	char *oldvdpath, *newvdpath;
	int newvd_isspare;
	int error;

	ASSERT(spa_writeable(spa));

	txg = spa_vdev_enter(spa);

	oldvd = spa_lookup_by_guid(spa, guid, B_FALSE);

	ASSERT(MUTEX_HELD(&spa_namespace_lock));
	if (spa_feature_is_active(spa, SPA_FEATURE_POOL_CHECKPOINT)) {
		error = (spa_has_checkpoint(spa)) ?
		    ZFS_ERR_CHECKPOINT_EXISTS : ZFS_ERR_DISCARDING_CHECKPOINT;
		return (spa_vdev_exit(spa, NULL, txg, error));
	}

	if (spa->spa_vdev_removal != NULL)
		return (spa_vdev_exit(spa, NULL, txg, EBUSY));

	if (oldvd == NULL)
		return (spa_vdev_exit(spa, NULL, txg, ENODEV));

	if (!oldvd->vdev_ops->vdev_op_leaf)
		return (spa_vdev_exit(spa, NULL, txg, ENOTSUP));

	pvd = oldvd->vdev_parent;

	if ((error = spa_config_parse(spa, &newrootvd, nvroot, NULL, 0,
	    VDEV_ALLOC_ATTACH)) != 0)
		return (spa_vdev_exit(spa, NULL, txg, EINVAL));

	if (newrootvd->vdev_children != 1)
		return (spa_vdev_exit(spa, newrootvd, txg, EINVAL));

	newvd = newrootvd->vdev_child[0];

	if (!newvd->vdev_ops->vdev_op_leaf)
		return (spa_vdev_exit(spa, newrootvd, txg, EINVAL));

	if ((error = vdev_create(newrootvd, txg, replacing)) != 0)
		return (spa_vdev_exit(spa, newrootvd, txg, error));

	/*
	 * Spares can't replace logs
	 */
	if (oldvd->vdev_top->vdev_islog && newvd->vdev_isspare)
		return (spa_vdev_exit(spa, newrootvd, txg, ENOTSUP));

	if (!replacing) {
		/*
		 * For attach, the only allowable parent is a mirror or the root
		 * vdev.
		 */
		if (pvd->vdev_ops != &vdev_mirror_ops &&
		    pvd->vdev_ops != &vdev_root_ops)
			return (spa_vdev_exit(spa, newrootvd, txg, ENOTSUP));

		pvops = &vdev_mirror_ops;
	} else {
		/*
		 * Active hot spares can only be replaced by inactive hot
		 * spares.
		 */
		if (pvd->vdev_ops == &vdev_spare_ops &&
		    oldvd->vdev_isspare &&
		    !spa_has_spare(spa, newvd->vdev_guid))
			return (spa_vdev_exit(spa, newrootvd, txg, ENOTSUP));

		/*
		 * If the source is a hot spare, and the parent isn't already a
		 * spare, then we want to create a new hot spare.  Otherwise, we
		 * want to create a replacing vdev.  The user is not allowed to
		 * attach to a spared vdev child unless the 'isspare' state is
		 * the same (spare replaces spare, non-spare replaces
		 * non-spare).
		 */
		if (pvd->vdev_ops == &vdev_replacing_ops &&
		    spa_version(spa) < SPA_VERSION_MULTI_REPLACE) {
			return (spa_vdev_exit(spa, newrootvd, txg, ENOTSUP));
		} else if (pvd->vdev_ops == &vdev_spare_ops &&
		    newvd->vdev_isspare != oldvd->vdev_isspare) {
			return (spa_vdev_exit(spa, newrootvd, txg, ENOTSUP));
		}

		if (newvd->vdev_isspare)
			pvops = &vdev_spare_ops;
		else
			pvops = &vdev_replacing_ops;
	}

	/*
	 * Make sure the new device is big enough.
	 */
	if (newvd->vdev_asize < vdev_get_min_asize(oldvd))
		return (spa_vdev_exit(spa, newrootvd, txg, EOVERFLOW));

	/*
	 * The new device cannot have a higher alignment requirement
	 * than the top-level vdev.
	 */
	if (newvd->vdev_ashift > oldvd->vdev_top->vdev_ashift)
		return (spa_vdev_exit(spa, newrootvd, txg, EDOM));

	/*
	 * If this is an in-place replacement, update oldvd's path and devid
	 * to make it distinguishable from newvd, and unopenable from now on.
	 */
	if (strcmp(oldvd->vdev_path, newvd->vdev_path) == 0) {
		spa_strfree(oldvd->vdev_path);
		oldvd->vdev_path = kmem_alloc(strlen(newvd->vdev_path) + 5,
		    KM_SLEEP);
		(void) sprintf(oldvd->vdev_path, "%s/%s",
		    newvd->vdev_path, "old");
		if (oldvd->vdev_devid != NULL) {
			spa_strfree(oldvd->vdev_devid);
			oldvd->vdev_devid = NULL;
		}
	}

	/* mark the device being resilvered */
	newvd->vdev_resilver_txg = txg;

	/*
	 * If the parent is not a mirror, or if we're replacing, insert the new
	 * mirror/replacing/spare vdev above oldvd.
	 */
	if (pvd->vdev_ops != pvops)
		pvd = vdev_add_parent(oldvd, pvops);

	ASSERT(pvd->vdev_top->vdev_parent == rvd);
	ASSERT(pvd->vdev_ops == pvops);
	ASSERT(oldvd->vdev_parent == pvd);

	/*
	 * Extract the new device from its root and add it to pvd.
	 */
	vdev_remove_child(newrootvd, newvd);
	newvd->vdev_id = pvd->vdev_children;
	newvd->vdev_crtxg = oldvd->vdev_crtxg;
	vdev_add_child(pvd, newvd);

	tvd = newvd->vdev_top;
	ASSERT(pvd->vdev_top == tvd);
	ASSERT(tvd->vdev_parent == rvd);

	vdev_config_dirty(tvd);

	/*
	 * Set newvd's DTL to [TXG_INITIAL, dtl_max_txg) so that we account
	 * for any dmu_sync-ed blocks.  It will propagate upward when
	 * spa_vdev_exit() calls vdev_dtl_reassess().
	 */
	dtl_max_txg = txg + TXG_CONCURRENT_STATES;

	vdev_dtl_dirty(newvd, DTL_MISSING, TXG_INITIAL,
	    dtl_max_txg - TXG_INITIAL);

	if (newvd->vdev_isspare) {
		spa_spare_activate(newvd);
		spa_event_notify(spa, newvd, NULL, ESC_ZFS_VDEV_SPARE);
	}

	oldvdpath = spa_strdup(oldvd->vdev_path);
	newvdpath = spa_strdup(newvd->vdev_path);
	newvd_isspare = newvd->vdev_isspare;

	/*
	 * Mark newvd's DTL dirty in this txg.
	 */
	vdev_dirty(tvd, VDD_DTL, newvd, txg);

	/*
	 * Schedule the resilver to restart in the future. We do this to
	 * ensure that dmu_sync-ed blocks have been stitched into the
	 * respective datasets.
	 */
	dsl_resilver_restart(spa->spa_dsl_pool, dtl_max_txg);

	if (spa->spa_bootfs)
		spa_event_notify(spa, newvd, NULL, ESC_ZFS_BOOTFS_VDEV_ATTACH);

	spa_event_notify(spa, newvd, NULL, ESC_ZFS_VDEV_ATTACH);

	/*
	 * Commit the config
	 */
	(void) spa_vdev_exit(spa, newrootvd, dtl_max_txg, 0);

	spa_history_log_internal(spa, "vdev attach", NULL,
	    "%s vdev=%s %s vdev=%s",
	    replacing && newvd_isspare ? "spare in" :
	    replacing ? "replace" : "attach", newvdpath,
	    replacing ? "for" : "to", oldvdpath);

	spa_strfree(oldvdpath);
	spa_strfree(newvdpath);

	return (0);
}

/*
 * Detach a device from a mirror or replacing vdev.
 *
 * If 'replace_done' is specified, only detach if the parent
 * is a replacing vdev.
 */
int
spa_vdev_detach(spa_t *spa, uint64_t guid, uint64_t pguid, int replace_done)
{
	uint64_t txg;
	int error;
	vdev_t *rvd = spa->spa_root_vdev;
	vdev_t *vd, *pvd, *cvd, *tvd;
	boolean_t unspare = B_FALSE;
	uint64_t unspare_guid = 0;
	char *vdpath;

	ASSERT(spa_writeable(spa));

	txg = spa_vdev_enter(spa);

	vd = spa_lookup_by_guid(spa, guid, B_FALSE);

	/*
	 * Besides being called directly from the userland through the
	 * ioctl interface, spa_vdev_detach() can be potentially called
	 * at the end of spa_vdev_resilver_done().
	 *
	 * In the regular case, when we have a checkpoint this shouldn't
	 * happen as we never empty the DTLs of a vdev during the scrub
	 * [see comment in dsl_scan_done()]. Thus spa_vdev_resilvering_done()
	 * should never get here when we have a checkpoint.
	 *
	 * That said, even in a case when we checkpoint the pool exactly
	 * as spa_vdev_resilver_done() calls this function everything
	 * should be fine as the resilver will return right away.
	 */
	ASSERT(MUTEX_HELD(&spa_namespace_lock));
	if (spa_feature_is_active(spa, SPA_FEATURE_POOL_CHECKPOINT)) {
		error = (spa_has_checkpoint(spa)) ?
		    ZFS_ERR_CHECKPOINT_EXISTS : ZFS_ERR_DISCARDING_CHECKPOINT;
		return (spa_vdev_exit(spa, NULL, txg, error));
	}

	if (vd == NULL)
		return (spa_vdev_exit(spa, NULL, txg, ENODEV));

	if (!vd->vdev_ops->vdev_op_leaf)
		return (spa_vdev_exit(spa, NULL, txg, ENOTSUP));

	pvd = vd->vdev_parent;

	/*
	 * If the parent/child relationship is not as expected, don't do it.
	 * Consider M(A,R(B,C)) -- that is, a mirror of A with a replacing
	 * vdev that's replacing B with C.  The user's intent in replacing
	 * is to go from M(A,B) to M(A,C).  If the user decides to cancel
	 * the replace by detaching C, the expected behavior is to end up
	 * M(A,B).  But suppose that right after deciding to detach C,
	 * the replacement of B completes.  We would have M(A,C), and then
	 * ask to detach C, which would leave us with just A -- not what
	 * the user wanted.  To prevent this, we make sure that the
	 * parent/child relationship hasn't changed -- in this example,
	 * that C's parent is still the replacing vdev R.
	 */
	if (pvd->vdev_guid != pguid && pguid != 0)
		return (spa_vdev_exit(spa, NULL, txg, EBUSY));

	/*
	 * Only 'replacing' or 'spare' vdevs can be replaced.
	 */
	if (replace_done && pvd->vdev_ops != &vdev_replacing_ops &&
	    pvd->vdev_ops != &vdev_spare_ops)
		return (spa_vdev_exit(spa, NULL, txg, ENOTSUP));

	ASSERT(pvd->vdev_ops != &vdev_spare_ops ||
	    spa_version(spa) >= SPA_VERSION_SPARES);

	/*
	 * Only mirror, replacing, and spare vdevs support detach.
	 */
	if (pvd->vdev_ops != &vdev_replacing_ops &&
	    pvd->vdev_ops != &vdev_mirror_ops &&
	    pvd->vdev_ops != &vdev_spare_ops)
		return (spa_vdev_exit(spa, NULL, txg, ENOTSUP));

	/*
	 * If this device has the only valid copy of some data,
	 * we cannot safely detach it.
	 */
	if (vdev_dtl_required(vd))
		return (spa_vdev_exit(spa, NULL, txg, EBUSY));

	ASSERT(pvd->vdev_children >= 2);

	/*
	 * If we are detaching the second disk from a replacing vdev, then
	 * check to see if we changed the original vdev's path to have "/old"
	 * at the end in spa_vdev_attach().  If so, undo that change now.
	 */
	if (pvd->vdev_ops == &vdev_replacing_ops && vd->vdev_id > 0 &&
	    vd->vdev_path != NULL) {
		size_t len = strlen(vd->vdev_path);

		for (int c = 0; c < pvd->vdev_children; c++) {
			cvd = pvd->vdev_child[c];

			if (cvd == vd || cvd->vdev_path == NULL)
				continue;

			if (strncmp(cvd->vdev_path, vd->vdev_path, len) == 0 &&
			    strcmp(cvd->vdev_path + len, "/old") == 0) {
				spa_strfree(cvd->vdev_path);
				cvd->vdev_path = spa_strdup(vd->vdev_path);
				break;
			}
		}
	}

	/*
	 * If we are detaching the original disk from a spare, then it implies
	 * that the spare should become a real disk, and be removed from the
	 * active spare list for the pool.
	 */
	if (pvd->vdev_ops == &vdev_spare_ops &&
	    vd->vdev_id == 0 &&
	    pvd->vdev_child[pvd->vdev_children - 1]->vdev_isspare)
		unspare = B_TRUE;

	/*
	 * Erase the disk labels so the disk can be used for other things.
	 * This must be done after all other error cases are handled,
	 * but before we disembowel vd (so we can still do I/O to it).
	 * But if we can't do it, don't treat the error as fatal --
	 * it may be that the unwritability of the disk is the reason
	 * it's being detached!
	 */
	error = vdev_label_init(vd, 0, VDEV_LABEL_REMOVE);

	/*
	 * Remove vd from its parent and compact the parent's children.
	 */
	vdev_remove_child(pvd, vd);
	vdev_compact_children(pvd);

	/*
	 * Remember one of the remaining children so we can get tvd below.
	 */
	cvd = pvd->vdev_child[pvd->vdev_children - 1];

	/*
	 * If we need to remove the remaining child from the list of hot spares,
	 * do it now, marking the vdev as no longer a spare in the process.
	 * We must do this before vdev_remove_parent(), because that can
	 * change the GUID if it creates a new toplevel GUID.  For a similar
	 * reason, we must remove the spare now, in the same txg as the detach;
	 * otherwise someone could attach a new sibling, change the GUID, and
	 * the subsequent attempt to spa_vdev_remove(unspare_guid) would fail.
	 */
	if (unspare) {
		ASSERT(cvd->vdev_isspare);
		spa_spare_remove(cvd);
		unspare_guid = cvd->vdev_guid;
		(void) spa_vdev_remove(spa, unspare_guid, B_TRUE);
		cvd->vdev_unspare = B_TRUE;
	}

	/*
	 * If the parent mirror/replacing vdev only has one child,
	 * the parent is no longer needed.  Remove it from the tree.
	 */
	if (pvd->vdev_children == 1) {
		if (pvd->vdev_ops == &vdev_spare_ops)
			cvd->vdev_unspare = B_FALSE;
		vdev_remove_parent(cvd);
	}


	/*
	 * We don't set tvd until now because the parent we just removed
	 * may have been the previous top-level vdev.
	 */
	tvd = cvd->vdev_top;
	ASSERT(tvd->vdev_parent == rvd);

	/*
	 * Reevaluate the parent vdev state.
	 */
	vdev_propagate_state(cvd);

	/*
	 * If the 'autoexpand' property is set on the pool then automatically
	 * try to expand the size of the pool. For example if the device we
	 * just detached was smaller than the others, it may be possible to
	 * add metaslabs (i.e. grow the pool). We need to reopen the vdev
	 * first so that we can obtain the updated sizes of the leaf vdevs.
	 */
	if (spa->spa_autoexpand) {
		vdev_reopen(tvd);
		vdev_expand(tvd, txg);
	}

	vdev_config_dirty(tvd);

	/*
	 * Mark vd's DTL as dirty in this txg.  vdev_dtl_sync() will see that
	 * vd->vdev_detached is set and free vd's DTL object in syncing context.
	 * But first make sure we're not on any *other* txg's DTL list, to
	 * prevent vd from being accessed after it's freed.
	 */
	vdpath = spa_strdup(vd->vdev_path);
	for (int t = 0; t < TXG_SIZE; t++)
		(void) txg_list_remove_this(&tvd->vdev_dtl_list, vd, t);
	vd->vdev_detached = B_TRUE;
	vdev_dirty(tvd, VDD_DTL, vd, txg);

	spa_event_notify(spa, vd, NULL, ESC_ZFS_VDEV_REMOVE);

	/* hang on to the spa before we release the lock */
	spa_open_ref(spa, FTAG);

	error = spa_vdev_exit(spa, vd, txg, 0);

	spa_history_log_internal(spa, "detach", NULL,
	    "vdev=%s", vdpath);
	spa_strfree(vdpath);

	/*
	 * If this was the removal of the original device in a hot spare vdev,
	 * then we want to go through and remove the device from the hot spare
	 * list of every other pool.
	 */
	if (unspare) {
		spa_t *altspa = NULL;

		mutex_enter(&spa_namespace_lock);
		while ((altspa = spa_next(altspa)) != NULL) {
			if (altspa->spa_state != POOL_STATE_ACTIVE ||
			    altspa == spa)
				continue;

			spa_open_ref(altspa, FTAG);
			mutex_exit(&spa_namespace_lock);
			(void) spa_vdev_remove(altspa, unspare_guid, B_TRUE);
			mutex_enter(&spa_namespace_lock);
			spa_close(altspa, FTAG);
		}
		mutex_exit(&spa_namespace_lock);

		/* search the rest of the vdevs for spares to remove */
		spa_vdev_resilver_done(spa);
	}

	/* all done with the spa; OK to release */
	mutex_enter(&spa_namespace_lock);
	spa_close(spa, FTAG);
	mutex_exit(&spa_namespace_lock);

	return (error);
}

int
spa_vdev_initialize(spa_t *spa, uint64_t guid, uint64_t cmd_type)
{
	/*
	 * We hold the namespace lock through the whole function
	 * to prevent any changes to the pool while we're starting or
	 * stopping initialization. The config and state locks are held so that
	 * we can properly assess the vdev state before we commit to
	 * the initializing operation.
	 */
	mutex_enter(&spa_namespace_lock);
	spa_config_enter(spa, SCL_CONFIG | SCL_STATE, FTAG, RW_READER);

	/* Look up vdev and ensure it's a leaf. */
	vdev_t *vd = spa_lookup_by_guid(spa, guid, B_FALSE);
	if (vd == NULL || vd->vdev_detached) {
		spa_config_exit(spa, SCL_CONFIG | SCL_STATE, FTAG);
		mutex_exit(&spa_namespace_lock);
		return (SET_ERROR(ENODEV));
	} else if (!vd->vdev_ops->vdev_op_leaf || !vdev_is_concrete(vd)) {
		spa_config_exit(spa, SCL_CONFIG | SCL_STATE, FTAG);
		mutex_exit(&spa_namespace_lock);
		return (SET_ERROR(EINVAL));
	} else if (!vdev_writeable(vd)) {
		spa_config_exit(spa, SCL_CONFIG | SCL_STATE, FTAG);
		mutex_exit(&spa_namespace_lock);
		return (SET_ERROR(EROFS));
	}
	mutex_enter(&vd->vdev_initialize_lock);
	spa_config_exit(spa, SCL_CONFIG | SCL_STATE, FTAG);

	/*
	 * When we activate an initialize action we check to see
	 * if the vdev_initialize_thread is NULL. We do this instead
	 * of using the vdev_initialize_state since there might be
	 * a previous initialization process which has completed but
	 * the thread is not exited.
	 */
	if (cmd_type == POOL_INITIALIZE_DO &&
	    (vd->vdev_initialize_thread != NULL ||
	    vd->vdev_top->vdev_removing)) {
		mutex_exit(&vd->vdev_initialize_lock);
		mutex_exit(&spa_namespace_lock);
		return (SET_ERROR(EBUSY));
	} else if (cmd_type == POOL_INITIALIZE_CANCEL &&
	    (vd->vdev_initialize_state != VDEV_INITIALIZE_ACTIVE &&
	    vd->vdev_initialize_state != VDEV_INITIALIZE_SUSPENDED)) {
		mutex_exit(&vd->vdev_initialize_lock);
		mutex_exit(&spa_namespace_lock);
		return (SET_ERROR(ESRCH));
	} else if (cmd_type == POOL_INITIALIZE_SUSPEND &&
	    vd->vdev_initialize_state != VDEV_INITIALIZE_ACTIVE) {
		mutex_exit(&vd->vdev_initialize_lock);
		mutex_exit(&spa_namespace_lock);
		return (SET_ERROR(ESRCH));
	}

	switch (cmd_type) {
	case POOL_INITIALIZE_DO:
		vdev_initialize(vd);
		break;
	case POOL_INITIALIZE_CANCEL:
		vdev_initialize_stop(vd, VDEV_INITIALIZE_CANCELED);
		break;
	case POOL_INITIALIZE_SUSPEND:
		vdev_initialize_stop(vd, VDEV_INITIALIZE_SUSPENDED);
		break;
	default:
		panic("invalid cmd_type %llu", (unsigned long long)cmd_type);
	}
	mutex_exit(&vd->vdev_initialize_lock);

	/* Sync out the initializing state */
	txg_wait_synced(spa->spa_dsl_pool, 0);
	mutex_exit(&spa_namespace_lock);

	return (0);
}


/*
 * Split a set of devices from their mirrors, and create a new pool from them.
 */
int
spa_vdev_split_mirror(spa_t *spa, char *newname, nvlist_t *config,
    nvlist_t *props, boolean_t exp)
{
	int error = 0;
	uint64_t txg, *glist;
	spa_t *newspa;
	uint_t c, children, lastlog;
	nvlist_t **child, *nvl, *tmp;
	dmu_tx_t *tx;
	char *altroot = NULL;
	vdev_t *rvd, **vml = NULL;			/* vdev modify list */
	boolean_t activate_slog;

	ASSERT(spa_writeable(spa));

	txg = spa_vdev_enter(spa);

	ASSERT(MUTEX_HELD(&spa_namespace_lock));
	if (spa_feature_is_active(spa, SPA_FEATURE_POOL_CHECKPOINT)) {
		error = (spa_has_checkpoint(spa)) ?
		    ZFS_ERR_CHECKPOINT_EXISTS : ZFS_ERR_DISCARDING_CHECKPOINT;
		return (spa_vdev_exit(spa, NULL, txg, error));
	}

	/* clear the log and flush everything up to now */
	activate_slog = spa_passivate_log(spa);
	(void) spa_vdev_config_exit(spa, NULL, txg, 0, FTAG);
	error = spa_reset_logs(spa);
	txg = spa_vdev_config_enter(spa);

	if (activate_slog)
		spa_activate_log(spa);

	if (error != 0)
		return (spa_vdev_exit(spa, NULL, txg, error));

	/* check new spa name before going any further */
	if (spa_lookup(newname) != NULL)
		return (spa_vdev_exit(spa, NULL, txg, EEXIST));

	/*
	 * scan through all the children to ensure they're all mirrors
	 */
	if (nvlist_lookup_nvlist(config, ZPOOL_CONFIG_VDEV_TREE, &nvl) != 0 ||
	    nvlist_lookup_nvlist_array(nvl, ZPOOL_CONFIG_CHILDREN, &child,
	    &children) != 0)
		return (spa_vdev_exit(spa, NULL, txg, EINVAL));

	/* first, check to ensure we've got the right child count */
	rvd = spa->spa_root_vdev;
	lastlog = 0;
	for (c = 0; c < rvd->vdev_children; c++) {
		vdev_t *vd = rvd->vdev_child[c];

		/* don't count the holes & logs as children */
		if (vd->vdev_islog || !vdev_is_concrete(vd)) {
			if (lastlog == 0)
				lastlog = c;
			continue;
		}

		lastlog = 0;
	}
	if (children != (lastlog != 0 ? lastlog : rvd->vdev_children))
		return (spa_vdev_exit(spa, NULL, txg, EINVAL));

	/* next, ensure no spare or cache devices are part of the split */
	if (nvlist_lookup_nvlist(nvl, ZPOOL_CONFIG_SPARES, &tmp) == 0 ||
	    nvlist_lookup_nvlist(nvl, ZPOOL_CONFIG_L2CACHE, &tmp) == 0)
		return (spa_vdev_exit(spa, NULL, txg, EINVAL));

	vml = kmem_zalloc(children * sizeof (vdev_t *), KM_SLEEP);
	glist = kmem_zalloc(children * sizeof (uint64_t), KM_SLEEP);

	/* then, loop over each vdev and validate it */
	for (c = 0; c < children; c++) {
		uint64_t is_hole = 0;

		(void) nvlist_lookup_uint64(child[c], ZPOOL_CONFIG_IS_HOLE,
		    &is_hole);

		if (is_hole != 0) {
			if (spa->spa_root_vdev->vdev_child[c]->vdev_ishole ||
			    spa->spa_root_vdev->vdev_child[c]->vdev_islog) {
				continue;
			} else {
				error = SET_ERROR(EINVAL);
				break;
			}
		}

		/* which disk is going to be split? */
		if (nvlist_lookup_uint64(child[c], ZPOOL_CONFIG_GUID,
		    &glist[c]) != 0) {
			error = SET_ERROR(EINVAL);
			break;
		}

		/* look it up in the spa */
		vml[c] = spa_lookup_by_guid(spa, glist[c], B_FALSE);
		if (vml[c] == NULL) {
			error = SET_ERROR(ENODEV);
			break;
		}

		/* make sure there's nothing stopping the split */
		if (vml[c]->vdev_parent->vdev_ops != &vdev_mirror_ops ||
		    vml[c]->vdev_islog ||
		    !vdev_is_concrete(vml[c]) ||
		    vml[c]->vdev_isspare ||
		    vml[c]->vdev_isl2cache ||
		    !vdev_writeable(vml[c]) ||
		    vml[c]->vdev_children != 0 ||
		    vml[c]->vdev_state != VDEV_STATE_HEALTHY ||
		    c != spa->spa_root_vdev->vdev_child[c]->vdev_id) {
			error = SET_ERROR(EINVAL);
			break;
		}

		if (vdev_dtl_required(vml[c])) {
			error = SET_ERROR(EBUSY);
			break;
		}

		/* we need certain info from the top level */
		VERIFY(nvlist_add_uint64(child[c], ZPOOL_CONFIG_METASLAB_ARRAY,
		    vml[c]->vdev_top->vdev_ms_array) == 0);
		VERIFY(nvlist_add_uint64(child[c], ZPOOL_CONFIG_METASLAB_SHIFT,
		    vml[c]->vdev_top->vdev_ms_shift) == 0);
		VERIFY(nvlist_add_uint64(child[c], ZPOOL_CONFIG_ASIZE,
		    vml[c]->vdev_top->vdev_asize) == 0);
		VERIFY(nvlist_add_uint64(child[c], ZPOOL_CONFIG_ASHIFT,
		    vml[c]->vdev_top->vdev_ashift) == 0);

		/* transfer per-vdev ZAPs */
		ASSERT3U(vml[c]->vdev_leaf_zap, !=, 0);
		VERIFY0(nvlist_add_uint64(child[c],
		    ZPOOL_CONFIG_VDEV_LEAF_ZAP, vml[c]->vdev_leaf_zap));

		ASSERT3U(vml[c]->vdev_top->vdev_top_zap, !=, 0);
		VERIFY0(nvlist_add_uint64(child[c],
		    ZPOOL_CONFIG_VDEV_TOP_ZAP,
		    vml[c]->vdev_parent->vdev_top_zap));
	}

	if (error != 0) {
		kmem_free(vml, children * sizeof (vdev_t *));
		kmem_free(glist, children * sizeof (uint64_t));
		return (spa_vdev_exit(spa, NULL, txg, error));
	}

	/* stop writers from using the disks */
	for (c = 0; c < children; c++) {
		if (vml[c] != NULL)
			vml[c]->vdev_offline = B_TRUE;
	}
	vdev_reopen(spa->spa_root_vdev);

	/*
	 * Temporarily record the splitting vdevs in the spa config.  This
	 * will disappear once the config is regenerated.
	 */
	VERIFY(nvlist_alloc(&nvl, NV_UNIQUE_NAME, KM_SLEEP) == 0);
	VERIFY(nvlist_add_uint64_array(nvl, ZPOOL_CONFIG_SPLIT_LIST,
	    glist, children) == 0);
	kmem_free(glist, children * sizeof (uint64_t));

	mutex_enter(&spa->spa_props_lock);
	VERIFY(nvlist_add_nvlist(spa->spa_config, ZPOOL_CONFIG_SPLIT,
	    nvl) == 0);
	mutex_exit(&spa->spa_props_lock);
	spa->spa_config_splitting = nvl;
	vdev_config_dirty(spa->spa_root_vdev);

	/* configure and create the new pool */
	VERIFY(nvlist_add_string(config, ZPOOL_CONFIG_POOL_NAME, newname) == 0);
	VERIFY(nvlist_add_uint64(config, ZPOOL_CONFIG_POOL_STATE,
	    exp ? POOL_STATE_EXPORTED : POOL_STATE_ACTIVE) == 0);
	VERIFY(nvlist_add_uint64(config, ZPOOL_CONFIG_VERSION,
	    spa_version(spa)) == 0);
	VERIFY(nvlist_add_uint64(config, ZPOOL_CONFIG_POOL_TXG,
	    spa->spa_config_txg) == 0);
	VERIFY(nvlist_add_uint64(config, ZPOOL_CONFIG_POOL_GUID,
	    spa_generate_guid(NULL)) == 0);
	VERIFY0(nvlist_add_boolean(config, ZPOOL_CONFIG_HAS_PER_VDEV_ZAPS));
	(void) nvlist_lookup_string(props,
	    zpool_prop_to_name(ZPOOL_PROP_ALTROOT), &altroot);

	/* add the new pool to the namespace */
	newspa = spa_add(newname, config, altroot);
	newspa->spa_avz_action = AVZ_ACTION_REBUILD;
	newspa->spa_config_txg = spa->spa_config_txg;
	spa_set_log_state(newspa, SPA_LOG_CLEAR);

	/* release the spa config lock, retaining the namespace lock */
	spa_vdev_config_exit(spa, NULL, txg, 0, FTAG);

	if (zio_injection_enabled)
		zio_handle_panic_injection(spa, FTAG, 1);

	spa_activate(newspa, spa_mode_global);
	spa_async_suspend(newspa);

	for (c = 0; c < children; c++) {
		if (vml[c] != NULL) {
			/*
			 * Temporarily stop the initializing activity. We set
			 * the state to ACTIVE so that we know to resume
			 * the initializing once the split has completed.
			 */
			mutex_enter(&vml[c]->vdev_initialize_lock);
			vdev_initialize_stop(vml[c], VDEV_INITIALIZE_ACTIVE);
			mutex_exit(&vml[c]->vdev_initialize_lock);
		}
	}

	newspa->spa_config_source = SPA_CONFIG_SRC_SPLIT;

	/* create the new pool from the disks of the original pool */
	error = spa_load(newspa, SPA_LOAD_IMPORT, SPA_IMPORT_ASSEMBLE);
	if (error)
		goto out;

	/* if that worked, generate a real config for the new pool */
	if (newspa->spa_root_vdev != NULL) {
		VERIFY(nvlist_alloc(&newspa->spa_config_splitting,
		    NV_UNIQUE_NAME, KM_SLEEP) == 0);
		VERIFY(nvlist_add_uint64(newspa->spa_config_splitting,
		    ZPOOL_CONFIG_SPLIT_GUID, spa_guid(spa)) == 0);
		spa_config_set(newspa, spa_config_generate(newspa, NULL, -1ULL,
		    B_TRUE));
	}

	/* set the props */
	if (props != NULL) {
		spa_configfile_set(newspa, props, B_FALSE);
		error = spa_prop_set(newspa, props);
		if (error)
			goto out;
	}

	/* flush everything */
	txg = spa_vdev_config_enter(newspa);
	vdev_config_dirty(newspa->spa_root_vdev);
	(void) spa_vdev_config_exit(newspa, NULL, txg, 0, FTAG);

	if (zio_injection_enabled)
		zio_handle_panic_injection(spa, FTAG, 2);

	spa_async_resume(newspa);

	/* finally, update the original pool's config */
	txg = spa_vdev_config_enter(spa);
	tx = dmu_tx_create_dd(spa_get_dsl(spa)->dp_mos_dir);
	error = dmu_tx_assign(tx, TXG_WAIT);
	if (error != 0)
		dmu_tx_abort(tx);
	for (c = 0; c < children; c++) {
		if (vml[c] != NULL) {
			vdev_split(vml[c]);
			if (error == 0)
				spa_history_log_internal(spa, "detach", tx,
				    "vdev=%s", vml[c]->vdev_path);

			vdev_free(vml[c]);
		}
	}
	spa->spa_avz_action = AVZ_ACTION_REBUILD;
	vdev_config_dirty(spa->spa_root_vdev);
	spa->spa_config_splitting = NULL;
	nvlist_free(nvl);
	if (error == 0)
		dmu_tx_commit(tx);
	(void) spa_vdev_exit(spa, NULL, txg, 0);

	if (zio_injection_enabled)
		zio_handle_panic_injection(spa, FTAG, 3);

	/* split is complete; log a history record */
	spa_history_log_internal(newspa, "split", NULL,
	    "from pool %s", spa_name(spa));

	kmem_free(vml, children * sizeof (vdev_t *));

	/* if we're not going to mount the filesystems in userland, export */
	if (exp)
		error = spa_export_common(newname, POOL_STATE_EXPORTED, NULL,
		    B_FALSE, B_FALSE);

	return (error);

out:
	spa_unload(newspa);
	spa_deactivate(newspa);
	spa_remove(newspa);

	txg = spa_vdev_config_enter(spa);

	/* re-online all offlined disks */
	for (c = 0; c < children; c++) {
		if (vml[c] != NULL)
			vml[c]->vdev_offline = B_FALSE;
	}

	/* restart initializing disks as necessary */
	spa_async_request(spa, SPA_ASYNC_INITIALIZE_RESTART);

	vdev_reopen(spa->spa_root_vdev);

	nvlist_free(spa->spa_config_splitting);
	spa->spa_config_splitting = NULL;
	(void) spa_vdev_exit(spa, NULL, txg, error);

	kmem_free(vml, children * sizeof (vdev_t *));
	return (error);
}

/*
 * Find any device that's done replacing, or a vdev marked 'unspare' that's
 * currently spared, so we can detach it.
 */
static vdev_t *
spa_vdev_resilver_done_hunt(vdev_t *vd)
{
	vdev_t *newvd, *oldvd;

	for (int c = 0; c < vd->vdev_children; c++) {
		oldvd = spa_vdev_resilver_done_hunt(vd->vdev_child[c]);
		if (oldvd != NULL)
			return (oldvd);
	}

	/*
	 * Check for a completed replacement.  We always consider the first
	 * vdev in the list to be the oldest vdev, and the last one to be
	 * the newest (see spa_vdev_attach() for how that works).  In
	 * the case where the newest vdev is faulted, we will not automatically
	 * remove it after a resilver completes.  This is OK as it will require
	 * user intervention to determine which disk the admin wishes to keep.
	 */
	if (vd->vdev_ops == &vdev_replacing_ops) {
		ASSERT(vd->vdev_children > 1);

		newvd = vd->vdev_child[vd->vdev_children - 1];
		oldvd = vd->vdev_child[0];

		if (vdev_dtl_empty(newvd, DTL_MISSING) &&
		    vdev_dtl_empty(newvd, DTL_OUTAGE) &&
		    !vdev_dtl_required(oldvd))
			return (oldvd);
	}

	/*
	 * Check for a completed resilver with the 'unspare' flag set.
	 * Also potentially update faulted state.
	 */
	if (vd->vdev_ops == &vdev_spare_ops) {
		vdev_t *first = vd->vdev_child[0];
		vdev_t *last = vd->vdev_child[vd->vdev_children - 1];

		if (last->vdev_unspare) {
			oldvd = first;
			newvd = last;
		} else if (first->vdev_unspare) {
			oldvd = last;
			newvd = first;
		} else {
			oldvd = NULL;
		}

		if (oldvd != NULL &&
		    vdev_dtl_empty(newvd, DTL_MISSING) &&
		    vdev_dtl_empty(newvd, DTL_OUTAGE) &&
		    !vdev_dtl_required(oldvd))
			return (oldvd);

		vdev_propagate_state(vd);

		/*
		 * If there are more than two spares attached to a disk,
		 * and those spares are not required, then we want to
		 * attempt to free them up now so that they can be used
		 * by other pools.  Once we're back down to a single
		 * disk+spare, we stop removing them.
		 */
		if (vd->vdev_children > 2) {
			newvd = vd->vdev_child[1];

			if (newvd->vdev_isspare && last->vdev_isspare &&
			    vdev_dtl_empty(last, DTL_MISSING) &&
			    vdev_dtl_empty(last, DTL_OUTAGE) &&
			    !vdev_dtl_required(newvd))
				return (newvd);
		}
	}

	return (NULL);
}

static void
spa_vdev_resilver_done(spa_t *spa)
{
	vdev_t *vd, *pvd, *ppvd;
	uint64_t guid, sguid, pguid, ppguid;

	spa_config_enter(spa, SCL_ALL, FTAG, RW_WRITER);

	while ((vd = spa_vdev_resilver_done_hunt(spa->spa_root_vdev)) != NULL) {
		pvd = vd->vdev_parent;
		ppvd = pvd->vdev_parent;
		guid = vd->vdev_guid;
		pguid = pvd->vdev_guid;
		ppguid = ppvd->vdev_guid;
		sguid = 0;
		/*
		 * If we have just finished replacing a hot spared device, then
		 * we need to detach the parent's first child (the original hot
		 * spare) as well.
		 */
		if (ppvd->vdev_ops == &vdev_spare_ops && pvd->vdev_id == 0 &&
		    ppvd->vdev_children == 2) {
			ASSERT(pvd->vdev_ops == &vdev_replacing_ops);
			sguid = ppvd->vdev_child[1]->vdev_guid;
		}
		ASSERT(vd->vdev_resilver_txg == 0 || !vdev_dtl_required(vd));

		spa_config_exit(spa, SCL_ALL, FTAG);
		if (spa_vdev_detach(spa, guid, pguid, B_TRUE) != 0)
			return;
		if (sguid && spa_vdev_detach(spa, sguid, ppguid, B_TRUE) != 0)
			return;
		spa_config_enter(spa, SCL_ALL, FTAG, RW_WRITER);
	}

	spa_config_exit(spa, SCL_ALL, FTAG);
}

/*
 * Update the stored path or FRU for this vdev.
 */
int
spa_vdev_set_common(spa_t *spa, uint64_t guid, const char *value,
    boolean_t ispath)
{
	vdev_t *vd;
	boolean_t sync = B_FALSE;

	ASSERT(spa_writeable(spa));

	spa_vdev_state_enter(spa, SCL_ALL);

	if ((vd = spa_lookup_by_guid(spa, guid, B_TRUE)) == NULL)
		return (spa_vdev_state_exit(spa, NULL, ENOENT));

	if (!vd->vdev_ops->vdev_op_leaf)
		return (spa_vdev_state_exit(spa, NULL, ENOTSUP));

	if (ispath) {
		if (strcmp(value, vd->vdev_path) != 0) {
			spa_strfree(vd->vdev_path);
			vd->vdev_path = spa_strdup(value);
			sync = B_TRUE;
		}
	} else {
		if (vd->vdev_fru == NULL) {
			vd->vdev_fru = spa_strdup(value);
			sync = B_TRUE;
		} else if (strcmp(value, vd->vdev_fru) != 0) {
			spa_strfree(vd->vdev_fru);
			vd->vdev_fru = spa_strdup(value);
			sync = B_TRUE;
		}
	}

	return (spa_vdev_state_exit(spa, sync ? vd : NULL, 0));
}

int
spa_vdev_setpath(spa_t *spa, uint64_t guid, const char *newpath)
{
	return (spa_vdev_set_common(spa, guid, newpath, B_TRUE));
}

int
spa_vdev_setfru(spa_t *spa, uint64_t guid, const char *newfru)
{
	return (spa_vdev_set_common(spa, guid, newfru, B_FALSE));
}

/*
 * ==========================================================================
 * SPA Scanning
 * ==========================================================================
 */
int
spa_scrub_pause_resume(spa_t *spa, pool_scrub_cmd_t cmd)
{
	ASSERT(spa_config_held(spa, SCL_ALL, RW_WRITER) == 0);

	if (dsl_scan_resilvering(spa->spa_dsl_pool))
		return (SET_ERROR(EBUSY));

	return (dsl_scrub_set_pause_resume(spa->spa_dsl_pool, cmd));
}

int
spa_scan_stop(spa_t *spa)
{
	ASSERT(spa_config_held(spa, SCL_ALL, RW_WRITER) == 0);
	if (dsl_scan_resilvering(spa->spa_dsl_pool))
		return (SET_ERROR(EBUSY));
	return (dsl_scan_cancel(spa->spa_dsl_pool));
}

int
spa_scan(spa_t *spa, pool_scan_func_t func)
{
	ASSERT(spa_config_held(spa, SCL_ALL, RW_WRITER) == 0);

	if (func >= POOL_SCAN_FUNCS || func == POOL_SCAN_NONE)
		return (SET_ERROR(ENOTSUP));

	/*
	 * If a resilver was requested, but there is no DTL on a
	 * writeable leaf device, we have nothing to do.
	 */
	if (func == POOL_SCAN_RESILVER &&
	    !vdev_resilver_needed(spa->spa_root_vdev, NULL, NULL)) {
		spa_async_request(spa, SPA_ASYNC_RESILVER_DONE);
		return (0);
	}

	return (dsl_scan(spa->spa_dsl_pool, func));
}

/*
 * ==========================================================================
 * SPA async task processing
 * ==========================================================================
 */

static void
spa_async_remove(spa_t *spa, vdev_t *vd)
{
	if (vd->vdev_remove_wanted) {
		vd->vdev_remove_wanted = B_FALSE;
		vd->vdev_delayed_close = B_FALSE;
		vdev_set_state(vd, B_FALSE, VDEV_STATE_REMOVED, VDEV_AUX_NONE);

		/*
		 * We want to clear the stats, but we don't want to do a full
		 * vdev_clear() as that will cause us to throw away
		 * degraded/faulted state as well as attempt to reopen the
		 * device, all of which is a waste.
		 */
		vd->vdev_stat.vs_read_errors = 0;
		vd->vdev_stat.vs_write_errors = 0;
		vd->vdev_stat.vs_checksum_errors = 0;

		vdev_state_dirty(vd->vdev_top);
	}

	for (int c = 0; c < vd->vdev_children; c++)
		spa_async_remove(spa, vd->vdev_child[c]);
}

static void
spa_async_probe(spa_t *spa, vdev_t *vd)
{
	if (vd->vdev_probe_wanted) {
		vd->vdev_probe_wanted = B_FALSE;
		vdev_reopen(vd);	/* vdev_open() does the actual probe */
	}

	for (int c = 0; c < vd->vdev_children; c++)
		spa_async_probe(spa, vd->vdev_child[c]);
}

static void
spa_async_autoexpand(spa_t *spa, vdev_t *vd)
{
	sysevent_id_t eid;
	nvlist_t *attr;
	char *physpath;

	if (!spa->spa_autoexpand)
		return;

	for (int c = 0; c < vd->vdev_children; c++) {
		vdev_t *cvd = vd->vdev_child[c];
		spa_async_autoexpand(spa, cvd);
	}

	if (!vd->vdev_ops->vdev_op_leaf || vd->vdev_physpath == NULL)
		return;

	physpath = kmem_zalloc(MAXPATHLEN, KM_SLEEP);
	(void) snprintf(physpath, MAXPATHLEN, "/devices%s", vd->vdev_physpath);

	VERIFY(nvlist_alloc(&attr, NV_UNIQUE_NAME, KM_SLEEP) == 0);
	VERIFY(nvlist_add_string(attr, DEV_PHYS_PATH, physpath) == 0);

	(void) ddi_log_sysevent(zfs_dip, SUNW_VENDOR, EC_DEV_STATUS,
	    ESC_DEV_DLE, attr, &eid, DDI_SLEEP);

	nvlist_free(attr);
	kmem_free(physpath, MAXPATHLEN);
}

static void
spa_async_thread(void *arg)
{
	spa_t *spa = (spa_t *)arg;
	int tasks;

	ASSERT(spa->spa_sync_on);

	mutex_enter(&spa->spa_async_lock);
	tasks = spa->spa_async_tasks;
	spa->spa_async_tasks = 0;
	mutex_exit(&spa->spa_async_lock);

	/*
	 * See if the config needs to be updated.
	 */
	if (tasks & SPA_ASYNC_CONFIG_UPDATE) {
		uint64_t old_space, new_space;

		mutex_enter(&spa_namespace_lock);
		old_space = metaslab_class_get_space(spa_normal_class(spa));
		old_space += metaslab_class_get_space(spa_special_class(spa));
		old_space += metaslab_class_get_space(spa_dedup_class(spa));

		spa_config_update(spa, SPA_CONFIG_UPDATE_POOL);

		new_space = metaslab_class_get_space(spa_normal_class(spa));
		new_space += metaslab_class_get_space(spa_special_class(spa));
		new_space += metaslab_class_get_space(spa_dedup_class(spa));
		mutex_exit(&spa_namespace_lock);

		/*
		 * If the pool grew as a result of the config update,
		 * then log an internal history event.
		 */
		if (new_space != old_space) {
			spa_history_log_internal(spa, "vdev online", NULL,
			    "pool '%s' size: %llu(+%llu)",
			    spa_name(spa), new_space, new_space - old_space);
		}
	}

	/*
	 * See if any devices need to be marked REMOVED.
	 */
	if (tasks & SPA_ASYNC_REMOVE) {
		spa_vdev_state_enter(spa, SCL_NONE);
		spa_async_remove(spa, spa->spa_root_vdev);
		for (int i = 0; i < spa->spa_l2cache.sav_count; i++)
			spa_async_remove(spa, spa->spa_l2cache.sav_vdevs[i]);
		for (int i = 0; i < spa->spa_spares.sav_count; i++)
			spa_async_remove(spa, spa->spa_spares.sav_vdevs[i]);
		(void) spa_vdev_state_exit(spa, NULL, 0);
	}

	if ((tasks & SPA_ASYNC_AUTOEXPAND) && !spa_suspended(spa)) {
		spa_config_enter(spa, SCL_CONFIG, FTAG, RW_READER);
		spa_async_autoexpand(spa, spa->spa_root_vdev);
		spa_config_exit(spa, SCL_CONFIG, FTAG);
	}

	/*
	 * See if any devices need to be probed.
	 */
	if (tasks & SPA_ASYNC_PROBE) {
		spa_vdev_state_enter(spa, SCL_NONE);
		spa_async_probe(spa, spa->spa_root_vdev);
		for (int i = 0; i < spa->spa_spares.sav_count; i++)
			spa_async_probe(spa, spa->spa_spares.sav_vdevs[i]);
		(void) spa_vdev_state_exit(spa, NULL, 0);
	}

	/*
	 * If any devices are done replacing, detach them.
	 */
	if (tasks & SPA_ASYNC_RESILVER_DONE)
		spa_vdev_resilver_done(spa);

	/*
	 * Kick off a resilver.
	 */
	if (tasks & SPA_ASYNC_RESILVER)
		dsl_resilver_restart(spa->spa_dsl_pool, 0);

	if (tasks & SPA_ASYNC_INITIALIZE_RESTART) {
		mutex_enter(&spa_namespace_lock);
		spa_config_enter(spa, SCL_CONFIG, FTAG, RW_READER);
		vdev_initialize_restart(spa->spa_root_vdev);
		spa_config_exit(spa, SCL_CONFIG, FTAG);
		mutex_exit(&spa_namespace_lock);
	}

	/*
	 * Let the world know that we're done.
	 */
	mutex_enter(&spa->spa_async_lock);
	spa->spa_async_thread = NULL;
	cv_broadcast(&spa->spa_async_cv);
	mutex_exit(&spa->spa_async_lock);
	thread_exit();
}

void
spa_async_suspend(spa_t *spa)
{
	mutex_enter(&spa->spa_async_lock);
	spa->spa_async_suspended++;
	while (spa->spa_async_thread != NULL)
		cv_wait(&spa->spa_async_cv, &spa->spa_async_lock);
	mutex_exit(&spa->spa_async_lock);

	spa_vdev_remove_suspend(spa);

	zthr_t *condense_thread = spa->spa_condense_zthr;
	if (condense_thread != NULL && zthr_isrunning(condense_thread))
		VERIFY0(zthr_cancel(condense_thread));

	zthr_t *discard_thread = spa->spa_checkpoint_discard_zthr;
	if (discard_thread != NULL && zthr_isrunning(discard_thread))
		VERIFY0(zthr_cancel(discard_thread));
}

void
spa_async_resume(spa_t *spa)
{
	mutex_enter(&spa->spa_async_lock);
	ASSERT(spa->spa_async_suspended != 0);
	spa->spa_async_suspended--;
	mutex_exit(&spa->spa_async_lock);
	spa_restart_removal(spa);

	zthr_t *condense_thread = spa->spa_condense_zthr;
	if (condense_thread != NULL && !zthr_isrunning(condense_thread))
		zthr_resume(condense_thread);

	zthr_t *discard_thread = spa->spa_checkpoint_discard_zthr;
	if (discard_thread != NULL && !zthr_isrunning(discard_thread))
		zthr_resume(discard_thread);
}

static boolean_t
spa_async_tasks_pending(spa_t *spa)
{
	uint_t non_config_tasks;
	uint_t config_task;
	boolean_t config_task_suspended;

	non_config_tasks = spa->spa_async_tasks & ~SPA_ASYNC_CONFIG_UPDATE;
	config_task = spa->spa_async_tasks & SPA_ASYNC_CONFIG_UPDATE;
	if (spa->spa_ccw_fail_time == 0) {
		config_task_suspended = B_FALSE;
	} else {
		config_task_suspended =
		    (gethrtime() - spa->spa_ccw_fail_time) <
		    (zfs_ccw_retry_interval * NANOSEC);
	}

	return (non_config_tasks || (config_task && !config_task_suspended));
}

static void
spa_async_dispatch(spa_t *spa)
{
	mutex_enter(&spa->spa_async_lock);
	if (spa_async_tasks_pending(spa) &&
	    !spa->spa_async_suspended &&
	    spa->spa_async_thread == NULL &&
	    rootdir != NULL)
		spa->spa_async_thread = thread_create(NULL, 0,
		    spa_async_thread, spa, 0, &p0, TS_RUN, maxclsyspri);
	mutex_exit(&spa->spa_async_lock);
}

void
spa_async_request(spa_t *spa, int task)
{
	zfs_dbgmsg("spa=%s async request task=%u", spa->spa_name, task);
	mutex_enter(&spa->spa_async_lock);
	spa->spa_async_tasks |= task;
	mutex_exit(&spa->spa_async_lock);
}

/*
 * ==========================================================================
 * SPA syncing routines
 * ==========================================================================
 */

static int
bpobj_enqueue_cb(void *arg, const blkptr_t *bp, dmu_tx_t *tx)
{
	bpobj_t *bpo = arg;
	bpobj_enqueue(bpo, bp, tx);
	return (0);
}

static int
spa_free_sync_cb(void *arg, const blkptr_t *bp, dmu_tx_t *tx)
{
	zio_t *zio = arg;

	zio_nowait(zio_free_sync(zio, zio->io_spa, dmu_tx_get_txg(tx), bp,
	    zio->io_flags));
	return (0);
}

/*
 * Note: this simple function is not inlined to make it easier to dtrace the
 * amount of time spent syncing frees.
 */
static void
spa_sync_frees(spa_t *spa, bplist_t *bpl, dmu_tx_t *tx)
{
	zio_t *zio = zio_root(spa, NULL, NULL, 0);
	bplist_iterate(bpl, spa_free_sync_cb, zio, tx);
	VERIFY(zio_wait(zio) == 0);
}

/*
 * Note: this simple function is not inlined to make it easier to dtrace the
 * amount of time spent syncing deferred frees.
 */
static void
spa_sync_deferred_frees(spa_t *spa, dmu_tx_t *tx)
{
	zio_t *zio = zio_root(spa, NULL, NULL, 0);
	VERIFY3U(bpobj_iterate(&spa->spa_deferred_bpobj,
	    spa_free_sync_cb, zio, tx), ==, 0);
	VERIFY0(zio_wait(zio));
}


static void
spa_sync_nvlist(spa_t *spa, uint64_t obj, nvlist_t *nv, dmu_tx_t *tx)
{
	char *packed = NULL;
	size_t bufsize;
	size_t nvsize = 0;
	dmu_buf_t *db;

	VERIFY(nvlist_size(nv, &nvsize, NV_ENCODE_XDR) == 0);

	/*
	 * Write full (SPA_CONFIG_BLOCKSIZE) blocks of configuration
	 * information.  This avoids the dmu_buf_will_dirty() path and
	 * saves us a pre-read to get data we don't actually care about.
	 */
	bufsize = P2ROUNDUP((uint64_t)nvsize, SPA_CONFIG_BLOCKSIZE);
	packed = kmem_alloc(bufsize, KM_SLEEP);

	VERIFY(nvlist_pack(nv, &packed, &nvsize, NV_ENCODE_XDR,
	    KM_SLEEP) == 0);
	bzero(packed + nvsize, bufsize - nvsize);

	dmu_write(spa->spa_meta_objset, obj, 0, bufsize, packed, tx);

	kmem_free(packed, bufsize);

	VERIFY(0 == dmu_bonus_hold(spa->spa_meta_objset, obj, FTAG, &db));
	dmu_buf_will_dirty(db, tx);
	*(uint64_t *)db->db_data = nvsize;
	dmu_buf_rele(db, FTAG);
}

static void
spa_sync_aux_dev(spa_t *spa, spa_aux_vdev_t *sav, dmu_tx_t *tx,
    const char *config, const char *entry)
{
	nvlist_t *nvroot;
	nvlist_t **list;
	int i;

	if (!sav->sav_sync)
		return;

	/*
	 * Update the MOS nvlist describing the list of available devices.
	 * spa_validate_aux() will have already made sure this nvlist is
	 * valid and the vdevs are labeled appropriately.
	 */
	if (sav->sav_object == 0) {
		sav->sav_object = dmu_object_alloc(spa->spa_meta_objset,
		    DMU_OT_PACKED_NVLIST, 1 << 14, DMU_OT_PACKED_NVLIST_SIZE,
		    sizeof (uint64_t), tx);
		VERIFY(zap_update(spa->spa_meta_objset,
		    DMU_POOL_DIRECTORY_OBJECT, entry, sizeof (uint64_t), 1,
		    &sav->sav_object, tx) == 0);
	}

	VERIFY(nvlist_alloc(&nvroot, NV_UNIQUE_NAME, KM_SLEEP) == 0);
	if (sav->sav_count == 0) {
		VERIFY(nvlist_add_nvlist_array(nvroot, config, NULL, 0) == 0);
	} else {
		list = kmem_alloc(sav->sav_count * sizeof (void *), KM_SLEEP);
		for (i = 0; i < sav->sav_count; i++)
			list[i] = vdev_config_generate(spa, sav->sav_vdevs[i],
			    B_FALSE, VDEV_CONFIG_L2CACHE);
		VERIFY(nvlist_add_nvlist_array(nvroot, config, list,
		    sav->sav_count) == 0);
		for (i = 0; i < sav->sav_count; i++)
			nvlist_free(list[i]);
		kmem_free(list, sav->sav_count * sizeof (void *));
	}

	spa_sync_nvlist(spa, sav->sav_object, nvroot, tx);
	nvlist_free(nvroot);

	sav->sav_sync = B_FALSE;
}

/*
 * Rebuild spa's all-vdev ZAP from the vdev ZAPs indicated in each vdev_t.
 * The all-vdev ZAP must be empty.
 */
static void
spa_avz_build(vdev_t *vd, uint64_t avz, dmu_tx_t *tx)
{
	spa_t *spa = vd->vdev_spa;
	if (vd->vdev_top_zap != 0) {
		VERIFY0(zap_add_int(spa->spa_meta_objset, avz,
		    vd->vdev_top_zap, tx));
	}
	if (vd->vdev_leaf_zap != 0) {
		VERIFY0(zap_add_int(spa->spa_meta_objset, avz,
		    vd->vdev_leaf_zap, tx));
	}
	for (uint64_t i = 0; i < vd->vdev_children; i++) {
		spa_avz_build(vd->vdev_child[i], avz, tx);
	}
}

static void
spa_sync_config_object(spa_t *spa, dmu_tx_t *tx)
{
	nvlist_t *config;

	/*
	 * If the pool is being imported from a pre-per-vdev-ZAP version of ZFS,
	 * its config may not be dirty but we still need to build per-vdev ZAPs.
	 * Similarly, if the pool is being assembled (e.g. after a split), we
	 * need to rebuild the AVZ although the config may not be dirty.
	 */
	if (list_is_empty(&spa->spa_config_dirty_list) &&
	    spa->spa_avz_action == AVZ_ACTION_NONE)
		return;

	spa_config_enter(spa, SCL_STATE, FTAG, RW_READER);

	ASSERT(spa->spa_avz_action == AVZ_ACTION_NONE ||
	    spa->spa_avz_action == AVZ_ACTION_INITIALIZE ||
	    spa->spa_all_vdev_zaps != 0);

	if (spa->spa_avz_action == AVZ_ACTION_REBUILD) {
		/* Make and build the new AVZ */
		uint64_t new_avz = zap_create(spa->spa_meta_objset,
		    DMU_OTN_ZAP_METADATA, DMU_OT_NONE, 0, tx);
		spa_avz_build(spa->spa_root_vdev, new_avz, tx);

		/* Diff old AVZ with new one */
		zap_cursor_t zc;
		zap_attribute_t za;

		for (zap_cursor_init(&zc, spa->spa_meta_objset,
		    spa->spa_all_vdev_zaps);
		    zap_cursor_retrieve(&zc, &za) == 0;
		    zap_cursor_advance(&zc)) {
			uint64_t vdzap = za.za_first_integer;
			if (zap_lookup_int(spa->spa_meta_objset, new_avz,
			    vdzap) == ENOENT) {
				/*
				 * ZAP is listed in old AVZ but not in new one;
				 * destroy it
				 */
				VERIFY0(zap_destroy(spa->spa_meta_objset, vdzap,
				    tx));
			}
		}

		zap_cursor_fini(&zc);

		/* Destroy the old AVZ */
		VERIFY0(zap_destroy(spa->spa_meta_objset,
		    spa->spa_all_vdev_zaps, tx));

		/* Replace the old AVZ in the dir obj with the new one */
		VERIFY0(zap_update(spa->spa_meta_objset,
		    DMU_POOL_DIRECTORY_OBJECT, DMU_POOL_VDEV_ZAP_MAP,
		    sizeof (new_avz), 1, &new_avz, tx));

		spa->spa_all_vdev_zaps = new_avz;
	} else if (spa->spa_avz_action == AVZ_ACTION_DESTROY) {
		zap_cursor_t zc;
		zap_attribute_t za;

		/* Walk through the AVZ and destroy all listed ZAPs */
		for (zap_cursor_init(&zc, spa->spa_meta_objset,
		    spa->spa_all_vdev_zaps);
		    zap_cursor_retrieve(&zc, &za) == 0;
		    zap_cursor_advance(&zc)) {
			uint64_t zap = za.za_first_integer;
			VERIFY0(zap_destroy(spa->spa_meta_objset, zap, tx));
		}

		zap_cursor_fini(&zc);

		/* Destroy and unlink the AVZ itself */
		VERIFY0(zap_destroy(spa->spa_meta_objset,
		    spa->spa_all_vdev_zaps, tx));
		VERIFY0(zap_remove(spa->spa_meta_objset,
		    DMU_POOL_DIRECTORY_OBJECT, DMU_POOL_VDEV_ZAP_MAP, tx));
		spa->spa_all_vdev_zaps = 0;
	}

	if (spa->spa_all_vdev_zaps == 0) {
		spa->spa_all_vdev_zaps = zap_create_link(spa->spa_meta_objset,
		    DMU_OTN_ZAP_METADATA, DMU_POOL_DIRECTORY_OBJECT,
		    DMU_POOL_VDEV_ZAP_MAP, tx);
	}
	spa->spa_avz_action = AVZ_ACTION_NONE;

	/* Create ZAPs for vdevs that don't have them. */
	vdev_construct_zaps(spa->spa_root_vdev, tx);

	config = spa_config_generate(spa, spa->spa_root_vdev,
	    dmu_tx_get_txg(tx), B_FALSE);

	/*
	 * If we're upgrading the spa version then make sure that
	 * the config object gets updated with the correct version.
	 */
	if (spa->spa_ubsync.ub_version < spa->spa_uberblock.ub_version)
		fnvlist_add_uint64(config, ZPOOL_CONFIG_VERSION,
		    spa->spa_uberblock.ub_version);

	spa_config_exit(spa, SCL_STATE, FTAG);

	nvlist_free(spa->spa_config_syncing);
	spa->spa_config_syncing = config;

	spa_sync_nvlist(spa, spa->spa_config_object, config, tx);
}

static void
spa_sync_version(void *arg, dmu_tx_t *tx)
{
	uint64_t *versionp = arg;
	uint64_t version = *versionp;
	spa_t *spa = dmu_tx_pool(tx)->dp_spa;

	/*
	 * Setting the version is special cased when first creating the pool.
	 */
	ASSERT(tx->tx_txg != TXG_INITIAL);

	ASSERT(SPA_VERSION_IS_SUPPORTED(version));
	ASSERT(version >= spa_version(spa));

	spa->spa_uberblock.ub_version = version;
	vdev_config_dirty(spa->spa_root_vdev);
	spa_history_log_internal(spa, "set", tx, "version=%lld", version);
}

/*
 * Set zpool properties.
 */
static void
spa_sync_props(void *arg, dmu_tx_t *tx)
{
	nvlist_t *nvp = arg;
	spa_t *spa = dmu_tx_pool(tx)->dp_spa;
	objset_t *mos = spa->spa_meta_objset;
	nvpair_t *elem = NULL;

	mutex_enter(&spa->spa_props_lock);

	while ((elem = nvlist_next_nvpair(nvp, elem))) {
		uint64_t intval;
		char *strval, *fname;
		zpool_prop_t prop;
		const char *propname;
		zprop_type_t proptype;
		spa_feature_t fid;

		switch (prop = zpool_name_to_prop(nvpair_name(elem))) {
		case ZPOOL_PROP_INVAL:
			/*
			 * We checked this earlier in spa_prop_validate().
			 */
			ASSERT(zpool_prop_feature(nvpair_name(elem)));

			fname = strchr(nvpair_name(elem), '@') + 1;
			VERIFY0(zfeature_lookup_name(fname, &fid));

			spa_feature_enable(spa, fid, tx);
			spa_history_log_internal(spa, "set", tx,
			    "%s=enabled", nvpair_name(elem));
			break;

		case ZPOOL_PROP_VERSION:
			intval = fnvpair_value_uint64(elem);
			/*
			 * The version is synced seperatly before other
			 * properties and should be correct by now.
			 */
			ASSERT3U(spa_version(spa), >=, intval);
			break;

		case ZPOOL_PROP_ALTROOT:
			/*
			 * 'altroot' is a non-persistent property. It should
			 * have been set temporarily at creation or import time.
			 */
			ASSERT(spa->spa_root != NULL);
			break;

		case ZPOOL_PROP_READONLY:
		case ZPOOL_PROP_CACHEFILE:
			/*
			 * 'readonly' and 'cachefile' are also non-persisitent
			 * properties.
			 */
			break;
		case ZPOOL_PROP_COMMENT:
			strval = fnvpair_value_string(elem);
			if (spa->spa_comment != NULL)
				spa_strfree(spa->spa_comment);
			spa->spa_comment = spa_strdup(strval);
			/*
			 * We need to dirty the configuration on all the vdevs
			 * so that their labels get updated.  It's unnecessary
			 * to do this for pool creation since the vdev's
			 * configuratoin has already been dirtied.
			 */
			if (tx->tx_txg != TXG_INITIAL)
				vdev_config_dirty(spa->spa_root_vdev);
			spa_history_log_internal(spa, "set", tx,
			    "%s=%s", nvpair_name(elem), strval);
			break;
		default:
			/*
			 * Set pool property values in the poolprops mos object.
			 */
			if (spa->spa_pool_props_object == 0) {
				spa->spa_pool_props_object =
				    zap_create_link(mos, DMU_OT_POOL_PROPS,
				    DMU_POOL_DIRECTORY_OBJECT, DMU_POOL_PROPS,
				    tx);
			}

			/* normalize the property name */
			propname = zpool_prop_to_name(prop);
			proptype = zpool_prop_get_type(prop);

			if (nvpair_type(elem) == DATA_TYPE_STRING) {
				ASSERT(proptype == PROP_TYPE_STRING);
				strval = fnvpair_value_string(elem);
				VERIFY0(zap_update(mos,
				    spa->spa_pool_props_object, propname,
				    1, strlen(strval) + 1, strval, tx));
				spa_history_log_internal(spa, "set", tx,
				    "%s=%s", nvpair_name(elem), strval);
			} else if (nvpair_type(elem) == DATA_TYPE_UINT64) {
				intval = fnvpair_value_uint64(elem);

				if (proptype == PROP_TYPE_INDEX) {
					const char *unused;
					VERIFY0(zpool_prop_index_to_string(
					    prop, intval, &unused));
				}
				VERIFY0(zap_update(mos,
				    spa->spa_pool_props_object, propname,
				    8, 1, &intval, tx));
				spa_history_log_internal(spa, "set", tx,
				    "%s=%lld", nvpair_name(elem), intval);
			} else {
				ASSERT(0); /* not allowed */
			}

			switch (prop) {
			case ZPOOL_PROP_DELEGATION:
				spa->spa_delegation = intval;
				break;
			case ZPOOL_PROP_BOOTFS:
				spa->spa_bootfs = intval;
				break;
			case ZPOOL_PROP_FAILUREMODE:
				spa->spa_failmode = intval;
				break;
			case ZPOOL_PROP_AUTOEXPAND:
				spa->spa_autoexpand = intval;
				if (tx->tx_txg != TXG_INITIAL)
					spa_async_request(spa,
					    SPA_ASYNC_AUTOEXPAND);
				break;
			case ZPOOL_PROP_MULTIHOST:
				spa->spa_multihost = intval;
				break;
			case ZPOOL_PROP_DEDUPDITTO:
				spa->spa_dedup_ditto = intval;
				break;
			default:
				break;
			}
		}

	}

	mutex_exit(&spa->spa_props_lock);
}

/*
 * Perform one-time upgrade on-disk changes.  spa_version() does not
 * reflect the new version this txg, so there must be no changes this
 * txg to anything that the upgrade code depends on after it executes.
 * Therefore this must be called after dsl_pool_sync() does the sync
 * tasks.
 */
static void
spa_sync_upgrades(spa_t *spa, dmu_tx_t *tx)
{
	dsl_pool_t *dp = spa->spa_dsl_pool;

	ASSERT(spa->spa_sync_pass == 1);

	rrw_enter(&dp->dp_config_rwlock, RW_WRITER, FTAG);

	if (spa->spa_ubsync.ub_version < SPA_VERSION_ORIGIN &&
	    spa->spa_uberblock.ub_version >= SPA_VERSION_ORIGIN) {
		dsl_pool_create_origin(dp, tx);

		/* Keeping the origin open increases spa_minref */
		spa->spa_minref += 3;
	}

	if (spa->spa_ubsync.ub_version < SPA_VERSION_NEXT_CLONES &&
	    spa->spa_uberblock.ub_version >= SPA_VERSION_NEXT_CLONES) {
		dsl_pool_upgrade_clones(dp, tx);
	}

	if (spa->spa_ubsync.ub_version < SPA_VERSION_DIR_CLONES &&
	    spa->spa_uberblock.ub_version >= SPA_VERSION_DIR_CLONES) {
		dsl_pool_upgrade_dir_clones(dp, tx);

		/* Keeping the freedir open increases spa_minref */
		spa->spa_minref += 3;
	}

	if (spa->spa_ubsync.ub_version < SPA_VERSION_FEATURES &&
	    spa->spa_uberblock.ub_version >= SPA_VERSION_FEATURES) {
		spa_feature_create_zap_objects(spa, tx);
	}

	/*
	 * LZ4_COMPRESS feature's behaviour was changed to activate_on_enable
	 * when possibility to use lz4 compression for metadata was added
	 * Old pools that have this feature enabled must be upgraded to have
	 * this feature active
	 */
	if (spa->spa_uberblock.ub_version >= SPA_VERSION_FEATURES) {
		boolean_t lz4_en = spa_feature_is_enabled(spa,
		    SPA_FEATURE_LZ4_COMPRESS);
		boolean_t lz4_ac = spa_feature_is_active(spa,
		    SPA_FEATURE_LZ4_COMPRESS);

		if (lz4_en && !lz4_ac)
			spa_feature_incr(spa, SPA_FEATURE_LZ4_COMPRESS, tx);
	}

	/*
	 * If we haven't written the salt, do so now.  Note that the
	 * feature may not be activated yet, but that's fine since
	 * the presence of this ZAP entry is backwards compatible.
	 */
	if (zap_contains(spa->spa_meta_objset, DMU_POOL_DIRECTORY_OBJECT,
	    DMU_POOL_CHECKSUM_SALT) == ENOENT) {
		VERIFY0(zap_add(spa->spa_meta_objset,
		    DMU_POOL_DIRECTORY_OBJECT, DMU_POOL_CHECKSUM_SALT, 1,
		    sizeof (spa->spa_cksum_salt.zcs_bytes),
		    spa->spa_cksum_salt.zcs_bytes, tx));
	}

	rrw_exit(&dp->dp_config_rwlock, FTAG);
}

static void
vdev_indirect_state_sync_verify(vdev_t *vd)
{
	vdev_indirect_mapping_t *vim = vd->vdev_indirect_mapping;
	vdev_indirect_births_t *vib = vd->vdev_indirect_births;

	if (vd->vdev_ops == &vdev_indirect_ops) {
		ASSERT(vim != NULL);
		ASSERT(vib != NULL);
	}

	if (vdev_obsolete_sm_object(vd) != 0) {
		ASSERT(vd->vdev_obsolete_sm != NULL);
		ASSERT(vd->vdev_removing ||
		    vd->vdev_ops == &vdev_indirect_ops);
		ASSERT(vdev_indirect_mapping_num_entries(vim) > 0);
		ASSERT(vdev_indirect_mapping_bytes_mapped(vim) > 0);

		ASSERT3U(vdev_obsolete_sm_object(vd), ==,
		    space_map_object(vd->vdev_obsolete_sm));
		ASSERT3U(vdev_indirect_mapping_bytes_mapped(vim), >=,
		    space_map_allocated(vd->vdev_obsolete_sm));
	}
	ASSERT(vd->vdev_obsolete_segments != NULL);

	/*
	 * Since frees / remaps to an indirect vdev can only
	 * happen in syncing context, the obsolete segments
	 * tree must be empty when we start syncing.
	 */
	ASSERT0(range_tree_space(vd->vdev_obsolete_segments));
}

/*
 * Sync the specified transaction group.  New blocks may be dirtied as
 * part of the process, so we iterate until it converges.
 */
void
spa_sync(spa_t *spa, uint64_t txg)
{
	dsl_pool_t *dp = spa->spa_dsl_pool;
	objset_t *mos = spa->spa_meta_objset;
	bplist_t *free_bpl = &spa->spa_free_bplist[txg & TXG_MASK];
	metaslab_class_t *normal = spa_normal_class(spa);
	metaslab_class_t *special = spa_special_class(spa);
	metaslab_class_t *dedup = spa_dedup_class(spa);
	vdev_t *rvd = spa->spa_root_vdev;
	vdev_t *vd;
	dmu_tx_t *tx;
	int error;
	uint32_t max_queue_depth = zfs_vdev_async_write_max_active *
	    zfs_vdev_queue_depth_pct / 100;

	VERIFY(spa_writeable(spa));

	/*
	 * Wait for i/os issued in open context that need to complete
	 * before this txg syncs.
	 */
	(void) zio_wait(spa->spa_txg_zio[txg & TXG_MASK]);
	spa->spa_txg_zio[txg & TXG_MASK] = zio_root(spa, NULL, NULL,
	    ZIO_FLAG_CANFAIL);

	/*
	 * Lock out configuration changes.
	 */
	spa_config_enter(spa, SCL_CONFIG, FTAG, RW_READER);

	spa->spa_syncing_txg = txg;
	spa->spa_sync_pass = 0;

	for (int i = 0; i < spa->spa_alloc_count; i++) {
		mutex_enter(&spa->spa_alloc_locks[i]);
		VERIFY0(avl_numnodes(&spa->spa_alloc_trees[i]));
		mutex_exit(&spa->spa_alloc_locks[i]);
	}

	/*
	 * If there are any pending vdev state changes, convert them
	 * into config changes that go out with this transaction group.
	 */
	spa_config_enter(spa, SCL_STATE, FTAG, RW_READER);
	while (list_head(&spa->spa_state_dirty_list) != NULL) {
		/*
		 * We need the write lock here because, for aux vdevs,
		 * calling vdev_config_dirty() modifies sav_config.
		 * This is ugly and will become unnecessary when we
		 * eliminate the aux vdev wart by integrating all vdevs
		 * into the root vdev tree.
		 */
		spa_config_exit(spa, SCL_CONFIG | SCL_STATE, FTAG);
		spa_config_enter(spa, SCL_CONFIG | SCL_STATE, FTAG, RW_WRITER);
		while ((vd = list_head(&spa->spa_state_dirty_list)) != NULL) {
			vdev_state_clean(vd);
			vdev_config_dirty(vd);
		}
		spa_config_exit(spa, SCL_CONFIG | SCL_STATE, FTAG);
		spa_config_enter(spa, SCL_CONFIG | SCL_STATE, FTAG, RW_READER);
	}
	spa_config_exit(spa, SCL_STATE, FTAG);

	tx = dmu_tx_create_assigned(dp, txg);

	spa->spa_sync_starttime = gethrtime();
	VERIFY(cyclic_reprogram(spa->spa_deadman_cycid,
	    spa->spa_sync_starttime + spa->spa_deadman_synctime));

	/*
	 * If we are upgrading to SPA_VERSION_RAIDZ_DEFLATE this txg,
	 * set spa_deflate if we have no raid-z vdevs.
	 */
	if (spa->spa_ubsync.ub_version < SPA_VERSION_RAIDZ_DEFLATE &&
	    spa->spa_uberblock.ub_version >= SPA_VERSION_RAIDZ_DEFLATE) {
		int i;

		for (i = 0; i < rvd->vdev_children; i++) {
			vd = rvd->vdev_child[i];
			if (vd->vdev_deflate_ratio != SPA_MINBLOCKSIZE)
				break;
		}
		if (i == rvd->vdev_children) {
			spa->spa_deflate = TRUE;
			VERIFY(0 == zap_add(spa->spa_meta_objset,
			    DMU_POOL_DIRECTORY_OBJECT, DMU_POOL_DEFLATE,
			    sizeof (uint64_t), 1, &spa->spa_deflate, tx));
		}
	}

	/*
	 * Set the top-level vdev's max queue depth. Evaluate each
	 * top-level's async write queue depth in case it changed.
	 * The max queue depth will not change in the middle of syncing
	 * out this txg.
	 */
	uint64_t slots_per_allocator = 0;
	for (int c = 0; c < rvd->vdev_children; c++) {
		vdev_t *tvd = rvd->vdev_child[c];
		metaslab_group_t *mg = tvd->vdev_mg;
		metaslab_class_t *mc;

		if (mg == NULL || !metaslab_group_initialized(mg))
			continue;

		mc = mg->mg_class;
		if (mc != normal && mc != special && mc != dedup)
			continue;

		/*
		 * It is safe to do a lock-free check here because only async
		 * allocations look at mg_max_alloc_queue_depth, and async
		 * allocations all happen from spa_sync().
		 */
		for (int i = 0; i < spa->spa_alloc_count; i++)
			ASSERT0(zfs_refcount_count(
			    &(mg->mg_alloc_queue_depth[i])));
		mg->mg_max_alloc_queue_depth = max_queue_depth;

		for (int i = 0; i < spa->spa_alloc_count; i++) {
			mg->mg_cur_max_alloc_queue_depth[i] =
			    zfs_vdev_def_queue_depth;
		}
		slots_per_allocator += zfs_vdev_def_queue_depth;
	}

	for (int i = 0; i < spa->spa_alloc_count; i++) {
		ASSERT0(zfs_refcount_count(&normal->mc_alloc_slots[i]));
		ASSERT0(zfs_refcount_count(&special->mc_alloc_slots[i]));
		ASSERT0(zfs_refcount_count(&dedup->mc_alloc_slots[i]));
		normal->mc_alloc_max_slots[i] = slots_per_allocator;
		special->mc_alloc_max_slots[i] = slots_per_allocator;
		dedup->mc_alloc_max_slots[i] = slots_per_allocator;
	}
	normal->mc_alloc_throttle_enabled = zio_dva_throttle_enabled;
	special->mc_alloc_throttle_enabled = zio_dva_throttle_enabled;
	dedup->mc_alloc_throttle_enabled = zio_dva_throttle_enabled;

	for (int c = 0; c < rvd->vdev_children; c++) {
		vdev_t *vd = rvd->vdev_child[c];
		vdev_indirect_state_sync_verify(vd);

		if (vdev_indirect_should_condense(vd)) {
			spa_condense_indirect_start_sync(vd, tx);
			break;
		}
	}

	/*
	 * Iterate to convergence.
	 */
	do {
		int pass = ++spa->spa_sync_pass;

		spa_sync_config_object(spa, tx);
		spa_sync_aux_dev(spa, &spa->spa_spares, tx,
		    ZPOOL_CONFIG_SPARES, DMU_POOL_SPARES);
		spa_sync_aux_dev(spa, &spa->spa_l2cache, tx,
		    ZPOOL_CONFIG_L2CACHE, DMU_POOL_L2CACHE);
		spa_errlog_sync(spa, txg);
		dsl_pool_sync(dp, txg);

		if (pass < zfs_sync_pass_deferred_free) {
			spa_sync_frees(spa, free_bpl, tx);
		} else {
			/*
			 * We can not defer frees in pass 1, because
			 * we sync the deferred frees later in pass 1.
			 */
			ASSERT3U(pass, >, 1);
			bplist_iterate(free_bpl, bpobj_enqueue_cb,
			    &spa->spa_deferred_bpobj, tx);
		}

		ddt_sync(spa, txg);
		dsl_scan_sync(dp, tx);

		if (spa->spa_vdev_removal != NULL)
			svr_sync(spa, tx);

		while ((vd = txg_list_remove(&spa->spa_vdev_txg_list, txg))
		    != NULL)
			vdev_sync(vd, txg);

		if (pass == 1) {
			spa_sync_upgrades(spa, tx);
			ASSERT3U(txg, >=,
			    spa->spa_uberblock.ub_rootbp.blk_birth);
			/*
			 * Note: We need to check if the MOS is dirty
			 * because we could have marked the MOS dirty
			 * without updating the uberblock (e.g. if we
			 * have sync tasks but no dirty user data).  We
			 * need to check the uberblock's rootbp because
			 * it is updated if we have synced out dirty
			 * data (though in this case the MOS will most
			 * likely also be dirty due to second order
			 * effects, we don't want to rely on that here).
			 */
			if (spa->spa_uberblock.ub_rootbp.blk_birth < txg &&
			    !dmu_objset_is_dirty(mos, txg)) {
				/*
				 * Nothing changed on the first pass,
				 * therefore this TXG is a no-op.  Avoid
				 * syncing deferred frees, so that we
				 * can keep this TXG as a no-op.
				 */
				ASSERT(txg_list_empty(&dp->dp_dirty_datasets,
				    txg));
				ASSERT(txg_list_empty(&dp->dp_dirty_dirs, txg));
				ASSERT(txg_list_empty(&dp->dp_sync_tasks, txg));
				ASSERT(txg_list_empty(&dp->dp_early_sync_tasks,
				    txg));
				break;
			}
			spa_sync_deferred_frees(spa, tx);
		}

	} while (dmu_objset_is_dirty(mos, txg));

	if (!list_is_empty(&spa->spa_config_dirty_list)) {
		/*
		 * Make sure that the number of ZAPs for all the vdevs matches
		 * the number of ZAPs in the per-vdev ZAP list. This only gets
		 * called if the config is dirty; otherwise there may be
		 * outstanding AVZ operations that weren't completed in
		 * spa_sync_config_object.
		 */
		uint64_t all_vdev_zap_entry_count;
		ASSERT0(zap_count(spa->spa_meta_objset,
		    spa->spa_all_vdev_zaps, &all_vdev_zap_entry_count));
		ASSERT3U(vdev_count_verify_zaps(spa->spa_root_vdev), ==,
		    all_vdev_zap_entry_count);
	}

	if (spa->spa_vdev_removal != NULL) {
		ASSERT0(spa->spa_vdev_removal->svr_bytes_done[txg & TXG_MASK]);
	}

	/*
	 * Rewrite the vdev configuration (which includes the uberblock)
	 * to commit the transaction group.
	 *
	 * If there are no dirty vdevs, we sync the uberblock to a few
	 * random top-level vdevs that are known to be visible in the
	 * config cache (see spa_vdev_add() for a complete description).
	 * If there *are* dirty vdevs, sync the uberblock to all vdevs.
	 */
	for (;;) {
		/*
		 * We hold SCL_STATE to prevent vdev open/close/etc.
		 * while we're attempting to write the vdev labels.
		 */
		spa_config_enter(spa, SCL_STATE, FTAG, RW_READER);

		if (list_is_empty(&spa->spa_config_dirty_list)) {
			vdev_t *svd[SPA_SYNC_MIN_VDEVS] = { NULL };
			int svdcount = 0;
			int children = rvd->vdev_children;
			int c0 = spa_get_random(children);

			for (int c = 0; c < children; c++) {
				vd = rvd->vdev_child[(c0 + c) % children];

				/* Stop when revisiting the first vdev */
				if (c > 0 && svd[0] == vd)
					break;

				if (vd->vdev_ms_array == 0 || vd->vdev_islog ||
				    !vdev_is_concrete(vd))
					continue;

				svd[svdcount++] = vd;
				if (svdcount == SPA_SYNC_MIN_VDEVS)
					break;
			}
			error = vdev_config_sync(svd, svdcount, txg);
		} else {
			error = vdev_config_sync(rvd->vdev_child,
			    rvd->vdev_children, txg);
		}

		if (error == 0)
			spa->spa_last_synced_guid = rvd->vdev_guid;

		spa_config_exit(spa, SCL_STATE, FTAG);

		if (error == 0)
			break;
		zio_suspend(spa, NULL, ZIO_SUSPEND_IOERR);
		zio_resume_wait(spa);
	}
	dmu_tx_commit(tx);

	VERIFY(cyclic_reprogram(spa->spa_deadman_cycid, CY_INFINITY));

	/*
	 * Clear the dirty config list.
	 */
	while ((vd = list_head(&spa->spa_config_dirty_list)) != NULL)
		vdev_config_clean(vd);

	/*
	 * Now that the new config has synced transactionally,
	 * let it become visible to the config cache.
	 */
	if (spa->spa_config_syncing != NULL) {
		spa_config_set(spa, spa->spa_config_syncing);
		spa->spa_config_txg = txg;
		spa->spa_config_syncing = NULL;
	}

	dsl_pool_sync_done(dp, txg);

	for (int i = 0; i < spa->spa_alloc_count; i++) {
		mutex_enter(&spa->spa_alloc_locks[i]);
		VERIFY0(avl_numnodes(&spa->spa_alloc_trees[i]));
		mutex_exit(&spa->spa_alloc_locks[i]);
	}

	/*
	 * Update usable space statistics.
	 */
	while ((vd = txg_list_remove(&spa->spa_vdev_txg_list, TXG_CLEAN(txg)))
	    != NULL)
		vdev_sync_done(vd, txg);

	spa_update_dspace(spa);

	/*
	 * It had better be the case that we didn't dirty anything
	 * since vdev_config_sync().
	 */
	ASSERT(txg_list_empty(&dp->dp_dirty_datasets, txg));
	ASSERT(txg_list_empty(&dp->dp_dirty_dirs, txg));
	ASSERT(txg_list_empty(&spa->spa_vdev_txg_list, txg));

	while (zfs_pause_spa_sync)
		delay(1);

	spa->spa_sync_pass = 0;

	/*
	 * Update the last synced uberblock here. We want to do this at
	 * the end of spa_sync() so that consumers of spa_last_synced_txg()
	 * will be guaranteed that all the processing associated with
	 * that txg has been completed.
	 */
	spa->spa_ubsync = spa->spa_uberblock;
	spa_config_exit(spa, SCL_CONFIG, FTAG);

	spa_handle_ignored_writes(spa);

	/* Mark unused spares as needing a health check. */
	if (spa_spare_poll_interval_seconds != 0 &&
	    NSEC2SEC(gethrtime() - spa->spa_spares_last_polled) >
	    spa_spare_poll_interval_seconds) {
		spa_spare_poll(spa);
		spa->spa_spares_last_polled = gethrtime();
	}

	/*
	 * If any async tasks have been requested, kick them off.
	 */
	spa_async_dispatch(spa);
}

/*
 * Sync all pools.  We don't want to hold the namespace lock across these
 * operations, so we take a reference on the spa_t and drop the lock during the
 * sync.
 */
void
spa_sync_allpools(void)
{
	spa_t *spa = NULL;
	mutex_enter(&spa_namespace_lock);
	while ((spa = spa_next(spa)) != NULL) {
		if (spa_state(spa) != POOL_STATE_ACTIVE ||
		    !spa_writeable(spa) || spa_suspended(spa))
			continue;
		spa_open_ref(spa, FTAG);
		mutex_exit(&spa_namespace_lock);
		txg_wait_synced(spa_get_dsl(spa), 0);
		mutex_enter(&spa_namespace_lock);
		spa_close(spa, FTAG);
	}
	mutex_exit(&spa_namespace_lock);
}

/*
 * ==========================================================================
 * Miscellaneous routines
 * ==========================================================================
 */

/*
 * Remove all pools in the system.
 */
void
spa_evict_all(void)
{
	spa_t *spa;

	/*
	 * Remove all cached state.  All pools should be closed now,
	 * so every spa in the AVL tree should be unreferenced.
	 */
	mutex_enter(&spa_namespace_lock);
	while ((spa = spa_next(NULL)) != NULL) {
		/*
		 * Stop async tasks.  The async thread may need to detach
		 * a device that's been replaced, which requires grabbing
		 * spa_namespace_lock, so we must drop it here.
		 */
		spa_open_ref(spa, FTAG);
		mutex_exit(&spa_namespace_lock);
		spa_async_suspend(spa);
		mutex_enter(&spa_namespace_lock);
		spa_close(spa, FTAG);

		if (spa->spa_state != POOL_STATE_UNINITIALIZED) {
			spa_unload(spa);
			spa_deactivate(spa);
		}
		spa_remove(spa);
	}
	mutex_exit(&spa_namespace_lock);
}

vdev_t *
spa_lookup_by_guid(spa_t *spa, uint64_t guid, boolean_t aux)
{
	vdev_t *vd;
	int i;

	if ((vd = vdev_lookup_by_guid(spa->spa_root_vdev, guid)) != NULL)
		return (vd);

	if (aux) {
		for (i = 0; i < spa->spa_l2cache.sav_count; i++) {
			vd = spa->spa_l2cache.sav_vdevs[i];
			if (vd->vdev_guid == guid)
				return (vd);
		}

		for (i = 0; i < spa->spa_spares.sav_count; i++) {
			vd = spa->spa_spares.sav_vdevs[i];
			if (vd->vdev_guid == guid)
				return (vd);
		}
	}

	return (NULL);
}

void
spa_upgrade(spa_t *spa, uint64_t version)
{
	ASSERT(spa_writeable(spa));

	spa_config_enter(spa, SCL_ALL, FTAG, RW_WRITER);

	/*
	 * This should only be called for a non-faulted pool, and since a
	 * future version would result in an unopenable pool, this shouldn't be
	 * possible.
	 */
	ASSERT(SPA_VERSION_IS_SUPPORTED(spa->spa_uberblock.ub_version));
	ASSERT3U(version, >=, spa->spa_uberblock.ub_version);

	spa->spa_uberblock.ub_version = version;
	vdev_config_dirty(spa->spa_root_vdev);

	spa_config_exit(spa, SCL_ALL, FTAG);

	txg_wait_synced(spa_get_dsl(spa), 0);
}

boolean_t
spa_has_spare(spa_t *spa, uint64_t guid)
{
	int i;
	uint64_t spareguid;
	spa_aux_vdev_t *sav = &spa->spa_spares;

	for (i = 0; i < sav->sav_count; i++)
		if (sav->sav_vdevs[i]->vdev_guid == guid)
			return (B_TRUE);

	for (i = 0; i < sav->sav_npending; i++) {
		if (nvlist_lookup_uint64(sav->sav_pending[i], ZPOOL_CONFIG_GUID,
		    &spareguid) == 0 && spareguid == guid)
			return (B_TRUE);
	}

	return (B_FALSE);
}

/*
 * Check if a pool has an active shared spare device.
 * Note: reference count of an active spare is 2, as a spare and as a replace
 */
static boolean_t
spa_has_active_shared_spare(spa_t *spa)
{
	int i, refcnt;
	uint64_t pool;
	spa_aux_vdev_t *sav = &spa->spa_spares;

	for (i = 0; i < sav->sav_count; i++) {
		if (spa_spare_exists(sav->sav_vdevs[i]->vdev_guid, &pool,
		    &refcnt) && pool != 0ULL && pool == spa_guid(spa) &&
		    refcnt > 2)
			return (B_TRUE);
	}

	return (B_FALSE);
}

sysevent_t *
spa_event_create(spa_t *spa, vdev_t *vd, nvlist_t *hist_nvl, const char *name)
{
	sysevent_t		*ev = NULL;
#ifdef _KERNEL
	sysevent_attr_list_t	*attr = NULL;
	sysevent_value_t	value;

	ev = sysevent_alloc(EC_ZFS, (char *)name, SUNW_KERN_PUB "zfs",
	    SE_SLEEP);
	ASSERT(ev != NULL);

	value.value_type = SE_DATA_TYPE_STRING;
	value.value.sv_string = spa_name(spa);
	if (sysevent_add_attr(&attr, ZFS_EV_POOL_NAME, &value, SE_SLEEP) != 0)
		goto done;

	value.value_type = SE_DATA_TYPE_UINT64;
	value.value.sv_uint64 = spa_guid(spa);
	if (sysevent_add_attr(&attr, ZFS_EV_POOL_GUID, &value, SE_SLEEP) != 0)
		goto done;

	if (vd) {
		value.value_type = SE_DATA_TYPE_UINT64;
		value.value.sv_uint64 = vd->vdev_guid;
		if (sysevent_add_attr(&attr, ZFS_EV_VDEV_GUID, &value,
		    SE_SLEEP) != 0)
			goto done;

		if (vd->vdev_path) {
			value.value_type = SE_DATA_TYPE_STRING;
			value.value.sv_string = vd->vdev_path;
			if (sysevent_add_attr(&attr, ZFS_EV_VDEV_PATH,
			    &value, SE_SLEEP) != 0)
				goto done;
		}
	}

	if (hist_nvl != NULL) {
		fnvlist_merge((nvlist_t *)attr, hist_nvl);
	}

	if (sysevent_attach_attributes(ev, attr) != 0)
		goto done;
	attr = NULL;

done:
	if (attr)
		sysevent_free_attr(attr);

#endif
	return (ev);
}

void
spa_event_post(sysevent_t *ev)
{
#ifdef _KERNEL
	sysevent_id_t		eid;

	(void) log_sysevent(ev, SE_SLEEP, &eid);
	sysevent_free(ev);
#endif
}

void
spa_event_discard(sysevent_t *ev)
{
#ifdef _KERNEL
	sysevent_free(ev);
#endif
}

/*
 * Post a sysevent corresponding to the given event.  The 'name' must be one of
 * the event definitions in sys/sysevent/eventdefs.h.  The payload will be
 * filled in from the spa and (optionally) the vdev and history nvl.  This
 * doesn't do anything in the userland libzpool, as we don't want consumers to
 * misinterpret ztest or zdb as real changes.
 */
void
spa_event_notify(spa_t *spa, vdev_t *vd, nvlist_t *hist_nvl, const char *name)
{
	spa_event_post(spa_event_create(spa, vd, hist_nvl, name));
}<|MERGE_RESOLUTION|>--- conflicted
+++ resolved
@@ -27,12 +27,8 @@
  * Copyright 2013 Saso Kiselkov. All rights reserved.
  * Copyright (c) 2014 Integros [integros.com]
  * Copyright 2016 Toomas Soome <tsoome@me.com>
-<<<<<<< HEAD
  * Copyright 2019 Joyent, Inc.
-=======
- * Copyright 2018 Joyent, Inc.
  * Copyright (c) 2017, Intel Corporation.
->>>>>>> f4769751
  * Copyright (c) 2017 Datto Inc.
  * Copyright 2018 OmniOS Community Edition (OmniOSce) Association.
  */
