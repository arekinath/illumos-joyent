/*
 * CDDL HEADER START
 *
 * The contents of this file are subject to the terms of the
 * Common Development and Distribution License (the "License").
 * You may not use this file except in compliance with the License.
 *
 * You can obtain a copy of the license at usr/src/OPENSOLARIS.LICENSE
 * or http://www.opensolaris.org/os/licensing.
 * See the License for the specific language governing permissions
 * and limitations under the License.
 *
 * When distributing Covered Code, include this CDDL HEADER in each
 * file and include the License file at usr/src/OPENSOLARIS.LICENSE.
 * If applicable, add the following below this CDDL HEADER, with the
 * fields enclosed by brackets "[]" replaced with your own identifying
 * information: Portions Copyright [yyyy] [name of copyright owner]
 *
 * CDDL HEADER END
 */

/*
 * Copyright (c) 2005, 2010, Oracle and/or its affiliates. All rights reserved.
 * Copyright 2011 Nexenta Systems, Inc.  All rights reserved.
<<<<<<< HEAD
 * Copyright 2011 Joyent, Inc.  All rights reserved.
 * Copyright (c) 2012 by Delphix. All rights reserved.
=======
 * Copyright (c) 2013 by Delphix. All rights reserved.
>>>>>>> 69962b56
 * Copyright (c) 2013 by Saso Kiselkov. All rights reserved.
 * Copyright (c) 2013, Joyent, Inc. All rights reserved.
 */

#ifndef _ZIO_H
#define	_ZIO_H

#include <sys/zfs_context.h>
#include <sys/spa.h>
#include <sys/txg.h>
#include <sys/avl.h>
#include <sys/fs/zfs.h>
#include <sys/zio_impl.h>

#ifdef	__cplusplus
extern "C" {
#endif

/*
 * Embedded checksum
 */
#define	ZEC_MAGIC	0x210da7ab10c7a11ULL

typedef struct zio_eck {
	uint64_t	zec_magic;	/* for validation, endianness	*/
	zio_cksum_t	zec_cksum;	/* 256-bit checksum		*/
} zio_eck_t;

/*
 * Gang block headers are self-checksumming and contain an array
 * of block pointers.
 */
#define	SPA_GANGBLOCKSIZE	SPA_MINBLOCKSIZE
#define	SPA_GBH_NBLKPTRS	((SPA_GANGBLOCKSIZE - \
	sizeof (zio_eck_t)) / sizeof (blkptr_t))
#define	SPA_GBH_FILLER		((SPA_GANGBLOCKSIZE - \
	sizeof (zio_eck_t) - \
	(SPA_GBH_NBLKPTRS * sizeof (blkptr_t))) /\
	sizeof (uint64_t))

typedef struct zio_gbh {
	blkptr_t		zg_blkptr[SPA_GBH_NBLKPTRS];
	uint64_t		zg_filler[SPA_GBH_FILLER];
	zio_eck_t		zg_tail;
} zio_gbh_phys_t;

enum zio_checksum {
	ZIO_CHECKSUM_INHERIT = 0,
	ZIO_CHECKSUM_ON,
	ZIO_CHECKSUM_OFF,
	ZIO_CHECKSUM_LABEL,
	ZIO_CHECKSUM_GANG_HEADER,
	ZIO_CHECKSUM_ZILOG,
	ZIO_CHECKSUM_FLETCHER_2,
	ZIO_CHECKSUM_FLETCHER_4,
	ZIO_CHECKSUM_SHA256,
	ZIO_CHECKSUM_ZILOG2,
	ZIO_CHECKSUM_NOPARITY,
	ZIO_CHECKSUM_FUNCTIONS
};

#define	ZIO_CHECKSUM_ON_VALUE	ZIO_CHECKSUM_FLETCHER_4
#define	ZIO_CHECKSUM_DEFAULT	ZIO_CHECKSUM_ON

#define	ZIO_CHECKSUM_MASK	0xffULL
#define	ZIO_CHECKSUM_VERIFY	(1 << 8)

#define	ZIO_DEDUPCHECKSUM	ZIO_CHECKSUM_SHA256
#define	ZIO_DEDUPDITTO_MIN	100

enum zio_compress {
	ZIO_COMPRESS_INHERIT = 0,
	ZIO_COMPRESS_ON,
	ZIO_COMPRESS_OFF,
	ZIO_COMPRESS_LZJB,
	ZIO_COMPRESS_EMPTY,
	ZIO_COMPRESS_GZIP_1,
	ZIO_COMPRESS_GZIP_2,
	ZIO_COMPRESS_GZIP_3,
	ZIO_COMPRESS_GZIP_4,
	ZIO_COMPRESS_GZIP_5,
	ZIO_COMPRESS_GZIP_6,
	ZIO_COMPRESS_GZIP_7,
	ZIO_COMPRESS_GZIP_8,
	ZIO_COMPRESS_GZIP_9,
	ZIO_COMPRESS_ZLE,
	ZIO_COMPRESS_LZ4,
	ZIO_COMPRESS_FUNCTIONS
};

/* N.B. when altering this value, also change BOOTFS_COMPRESS_VALID below */
#define	ZIO_COMPRESS_ON_VALUE	ZIO_COMPRESS_LZJB
#define	ZIO_COMPRESS_DEFAULT	ZIO_COMPRESS_OFF

#define	BOOTFS_COMPRESS_VALID(compress)			\
	((compress) == ZIO_COMPRESS_LZJB ||		\
	(compress) == ZIO_COMPRESS_LZ4 ||		\
	((compress) == ZIO_COMPRESS_ON &&		\
	ZIO_COMPRESS_ON_VALUE == ZIO_COMPRESS_LZJB) ||	\
	(compress) == ZIO_COMPRESS_OFF)

#define	ZIO_FAILURE_MODE_WAIT		0
#define	ZIO_FAILURE_MODE_CONTINUE	1
#define	ZIO_FAILURE_MODE_PANIC		2

typedef enum zio_priority {
	ZIO_PRIORITY_SYNC_READ,
	ZIO_PRIORITY_SYNC_WRITE,	/* ZIL */
	ZIO_PRIORITY_ASYNC_READ,	/* prefetch */
	ZIO_PRIORITY_ASYNC_WRITE,	/* spa_sync() */
	ZIO_PRIORITY_SCRUB,		/* asynchronous scrub/resilver reads */
	ZIO_PRIORITY_NUM_QUEUEABLE,

	ZIO_PRIORITY_NOW		/* non-queued i/os (e.g. free) */
} zio_priority_t;

#define	ZIO_PIPELINE_CONTINUE		0x100
#define	ZIO_PIPELINE_STOP		0x101

enum zio_flag {
	/*
	 * Flags inherited by gang, ddt, and vdev children,
	 * and that must be equal for two zios to aggregate
	 */
	ZIO_FLAG_DONT_AGGREGATE	= 1 << 0,
	ZIO_FLAG_IO_REPAIR	= 1 << 1,
	ZIO_FLAG_SELF_HEAL	= 1 << 2,
	ZIO_FLAG_RESILVER	= 1 << 3,
	ZIO_FLAG_SCRUB		= 1 << 4,
	ZIO_FLAG_SCAN_THREAD	= 1 << 5,

#define	ZIO_FLAG_AGG_INHERIT	(ZIO_FLAG_CANFAIL - 1)

	/*
	 * Flags inherited by ddt, gang, and vdev children.
	 */
	ZIO_FLAG_CANFAIL	= 1 << 6,	/* must be first for INHERIT */
	ZIO_FLAG_SPECULATIVE	= 1 << 7,
	ZIO_FLAG_CONFIG_WRITER	= 1 << 8,
	ZIO_FLAG_DONT_RETRY	= 1 << 9,
	ZIO_FLAG_DONT_CACHE	= 1 << 10,
	ZIO_FLAG_NODATA		= 1 << 11,
	ZIO_FLAG_INDUCE_DAMAGE	= 1 << 12,

#define	ZIO_FLAG_DDT_INHERIT	(ZIO_FLAG_IO_RETRY - 1)
#define	ZIO_FLAG_GANG_INHERIT	(ZIO_FLAG_IO_RETRY - 1)

	/*
	 * Flags inherited by vdev children.
	 */
	ZIO_FLAG_IO_RETRY	= 1 << 13,	/* must be first for INHERIT */
	ZIO_FLAG_PROBE		= 1 << 14,
	ZIO_FLAG_TRYHARD	= 1 << 15,
	ZIO_FLAG_OPTIONAL	= 1 << 16,

#define	ZIO_FLAG_VDEV_INHERIT	(ZIO_FLAG_DONT_QUEUE - 1)

	/*
	 * Flags not inherited by any children.
	 */
	ZIO_FLAG_DONT_QUEUE	= 1 << 17,	/* must be first for INHERIT */
	ZIO_FLAG_DONT_PROPAGATE	= 1 << 18,
	ZIO_FLAG_IO_BYPASS	= 1 << 19,
	ZIO_FLAG_IO_REWRITE	= 1 << 20,
	ZIO_FLAG_RAW		= 1 << 21,
	ZIO_FLAG_GANG_CHILD	= 1 << 22,
	ZIO_FLAG_DDT_CHILD	= 1 << 23,
	ZIO_FLAG_GODFATHER	= 1 << 24,
	ZIO_FLAG_NOPWRITE	= 1 << 25,
	ZIO_FLAG_REEXECUTED	= 1 << 26,
	ZIO_FLAG_DELEGATED	= 1 << 27,
};

#define	ZIO_FLAG_MUSTSUCCEED		0

#define	ZIO_DDT_CHILD_FLAGS(zio)				\
	(((zio)->io_flags & ZIO_FLAG_DDT_INHERIT) |		\
	ZIO_FLAG_DDT_CHILD | ZIO_FLAG_CANFAIL)

#define	ZIO_GANG_CHILD_FLAGS(zio)				\
	(((zio)->io_flags & ZIO_FLAG_GANG_INHERIT) |		\
	ZIO_FLAG_GANG_CHILD | ZIO_FLAG_CANFAIL)

#define	ZIO_VDEV_CHILD_FLAGS(zio)				\
	(((zio)->io_flags & ZIO_FLAG_VDEV_INHERIT) |		\
	ZIO_FLAG_CANFAIL)

enum zio_child {
	ZIO_CHILD_VDEV = 0,
	ZIO_CHILD_GANG,
	ZIO_CHILD_DDT,
	ZIO_CHILD_LOGICAL,
	ZIO_CHILD_TYPES
};

enum zio_wait_type {
	ZIO_WAIT_READY = 0,
	ZIO_WAIT_DONE,
	ZIO_WAIT_TYPES
};

/*
 * We'll take the unused errnos, 'EBADE' and 'EBADR' (from the Convergent
 * graveyard) to indicate checksum errors and fragmentation.
 */
#define	ECKSUM	EBADE
#define	EFRAGS	EBADR

typedef void zio_done_func_t(zio_t *zio);

extern const char *zio_type_name[ZIO_TYPES];

/*
 * A bookmark is a four-tuple <objset, object, level, blkid> that uniquely
 * identifies any block in the pool.  By convention, the meta-objset (MOS)
 * is objset 0, and the meta-dnode is object 0.  This covers all blocks
 * except root blocks and ZIL blocks, which are defined as follows:
 *
 * Root blocks (objset_phys_t) are object 0, level -1:  <objset, 0, -1, 0>.
 * ZIL blocks are bookmarked <objset, 0, -2, blkid == ZIL sequence number>.
 * dmu_sync()ed ZIL data blocks are bookmarked <objset, object, -2, blkid>.
 *
 * Note: this structure is called a bookmark because its original purpose
 * was to remember where to resume a pool-wide traverse.
 *
 * Note: this structure is passed between userland and the kernel.
 * Therefore it must not change size or alignment between 32/64 bit
 * compilation options.
 */
typedef struct zbookmark {
	uint64_t	zb_objset;
	uint64_t	zb_object;
	int64_t		zb_level;
	uint64_t	zb_blkid;
} zbookmark_t;

#define	SET_BOOKMARK(zb, objset, object, level, blkid)  \
{                                                       \
	(zb)->zb_objset = objset;                       \
	(zb)->zb_object = object;                       \
	(zb)->zb_level = level;                         \
	(zb)->zb_blkid = blkid;                         \
}

#define	ZB_DESTROYED_OBJSET	(-1ULL)

#define	ZB_ROOT_OBJECT		(0ULL)
#define	ZB_ROOT_LEVEL		(-1LL)
#define	ZB_ROOT_BLKID		(0ULL)

#define	ZB_ZIL_OBJECT		(0ULL)
#define	ZB_ZIL_LEVEL		(-2LL)

#define	ZB_IS_ZERO(zb)						\
	((zb)->zb_objset == 0 && (zb)->zb_object == 0 &&	\
	(zb)->zb_level == 0 && (zb)->zb_blkid == 0)
#define	ZB_IS_ROOT(zb)				\
	((zb)->zb_object == ZB_ROOT_OBJECT &&	\
	(zb)->zb_level == ZB_ROOT_LEVEL &&	\
	(zb)->zb_blkid == ZB_ROOT_BLKID)

typedef struct zio_prop {
	enum zio_checksum	zp_checksum;
	enum zio_compress	zp_compress;
	dmu_object_type_t	zp_type;
	uint8_t			zp_level;
	uint8_t			zp_copies;
	boolean_t		zp_dedup;
	boolean_t		zp_dedup_verify;
	boolean_t		zp_nopwrite;
} zio_prop_t;

typedef struct zio_cksum_report zio_cksum_report_t;

typedef void zio_cksum_finish_f(zio_cksum_report_t *rep,
    const void *good_data);
typedef void zio_cksum_free_f(void *cbdata, size_t size);

struct zio_bad_cksum;				/* defined in zio_checksum.h */
struct dnode_phys;

struct zio_cksum_report {
	struct zio_cksum_report *zcr_next;
	nvlist_t		*zcr_ereport;
	nvlist_t		*zcr_detector;
	void			*zcr_cbdata;
	size_t			zcr_cbinfo;	/* passed to zcr_free() */
	uint64_t		zcr_align;
	uint64_t		zcr_length;
	zio_cksum_finish_f	*zcr_finish;
	zio_cksum_free_f	*zcr_free;

	/* internal use only */
	struct zio_bad_cksum	*zcr_ckinfo;	/* information from failure */
};

typedef void zio_vsd_cksum_report_f(zio_t *zio, zio_cksum_report_t *zcr,
    void *arg);

zio_vsd_cksum_report_f	zio_vsd_default_cksum_report;

typedef struct zio_vsd_ops {
	zio_done_func_t		*vsd_free;
	zio_vsd_cksum_report_f	*vsd_cksum_report;
} zio_vsd_ops_t;

typedef struct zio_gang_node {
	zio_gbh_phys_t		*gn_gbh;
	struct zio_gang_node	*gn_child[SPA_GBH_NBLKPTRS];
} zio_gang_node_t;

typedef zio_t *zio_gang_issue_func_t(zio_t *zio, blkptr_t *bp,
    zio_gang_node_t *gn, void *data);

typedef void zio_transform_func_t(zio_t *zio, void *data, uint64_t size);

typedef struct zio_transform {
	void			*zt_orig_data;
	uint64_t		zt_orig_size;
	uint64_t		zt_bufsize;
	zio_transform_func_t	*zt_transform;
	struct zio_transform	*zt_next;
} zio_transform_t;

typedef int zio_pipe_stage_t(zio_t *zio);

/*
 * The io_reexecute flags are distinct from io_flags because the child must
 * be able to propagate them to the parent.  The normal io_flags are local
 * to the zio, not protected by any lock, and not modifiable by children;
 * the reexecute flags are protected by io_lock, modifiable by children,
 * and always propagated -- even when ZIO_FLAG_DONT_PROPAGATE is set.
 */
#define	ZIO_REEXECUTE_NOW	0x01
#define	ZIO_REEXECUTE_SUSPEND	0x02

typedef struct zio_link {
	zio_t		*zl_parent;
	zio_t		*zl_child;
	list_node_t	zl_parent_node;
	list_node_t	zl_child_node;
} zio_link_t;

struct zio {
	/* Core information about this I/O */
	zbookmark_t	io_bookmark;
	zio_prop_t	io_prop;
	zio_type_t	io_type;
	enum zio_child	io_child_type;
	int		io_cmd;
	zio_priority_t	io_priority;
	uint8_t		io_reexecute;
	uint8_t		io_state[ZIO_WAIT_TYPES];
	uint64_t	io_txg;
	spa_t		*io_spa;
	blkptr_t	*io_bp;
	blkptr_t	*io_bp_override;
	blkptr_t	io_bp_copy;
	list_t		io_parent_list;
	list_t		io_child_list;
	zio_link_t	*io_walk_link;
	zio_t		*io_logical;
	zio_transform_t *io_transform_stack;

	/* Callback info */
	zio_done_func_t	*io_ready;
	zio_done_func_t	*io_physdone;
	zio_done_func_t	*io_done;
	void		*io_private;
	int64_t		io_prev_space_delta;	/* DMU private */
	blkptr_t	io_bp_orig;

	/* Data represented by this I/O */
	void		*io_data;
	void		*io_orig_data;
	uint64_t	io_size;
	uint64_t	io_orig_size;

	/* Stuff for the vdev stack */
	vdev_t		*io_vd;
	void		*io_vsd;
	const zio_vsd_ops_t *io_vsd_ops;

	uint64_t	io_offset;
	hrtime_t	io_timestamp;
	avl_node_t	io_queue_node;

	/* Internal pipeline state */
	enum zio_flag	io_flags;
	enum zio_stage	io_stage;
	enum zio_stage	io_pipeline;
	enum zio_flag	io_orig_flags;
	enum zio_stage	io_orig_stage;
	enum zio_stage	io_orig_pipeline;
	int		io_error;
	int		io_child_error[ZIO_CHILD_TYPES];
	uint64_t	io_children[ZIO_CHILD_TYPES][ZIO_WAIT_TYPES];
	uint64_t	io_child_count;
	uint64_t	io_phys_children;
	uint64_t	io_parent_count;
	uint64_t	*io_stall;
	zio_t		*io_gang_leader;
	zio_gang_node_t	*io_gang_tree;
	void		*io_executor;
	void		*io_waiter;
	kmutex_t	io_lock;
	kcondvar_t	io_cv;

	/* FMA state */
	zio_cksum_report_t *io_cksum_report;
	uint64_t	io_ena;

	zoneid_t	io_zoneid;	/* zone which originated this I/O */
	hrtime_t	io_start;	/* time I/O entered zio pipeline */
	hrtime_t	io_dispatched;	/* time I/O was dispatched to disk */
	/* Taskq dispatching state */
	taskq_ent_t	io_tqent;
};

extern zio_t *zio_null(zio_t *pio, spa_t *spa, vdev_t *vd,
    zio_done_func_t *done, void *private, enum zio_flag flags);

extern zio_t *zio_root(spa_t *spa,
    zio_done_func_t *done, void *private, enum zio_flag flags);

extern zio_t *zio_read(zio_t *pio, spa_t *spa, const blkptr_t *bp, void *data,
    uint64_t size, zio_done_func_t *done, void *private,
    zio_priority_t priority, enum zio_flag flags, const zbookmark_t *zb);

extern zio_t *zio_write(zio_t *pio, spa_t *spa, uint64_t txg, blkptr_t *bp,
    void *data, uint64_t size, const zio_prop_t *zp,
    zio_done_func_t *ready, zio_done_func_t *physdone, zio_done_func_t *done,
    void *private,
    zio_priority_t priority, enum zio_flag flags, const zbookmark_t *zb);

extern zio_t *zio_rewrite(zio_t *pio, spa_t *spa, uint64_t txg, blkptr_t *bp,
    void *data, uint64_t size, zio_done_func_t *done, void *private,
    zio_priority_t priority, enum zio_flag flags, zbookmark_t *zb);

extern void zio_write_override(zio_t *zio, blkptr_t *bp, int copies,
    boolean_t nopwrite);

extern void zio_free(spa_t *spa, uint64_t txg, const blkptr_t *bp);

extern zio_t *zio_claim(zio_t *pio, spa_t *spa, uint64_t txg,
    const blkptr_t *bp,
    zio_done_func_t *done, void *private, enum zio_flag flags);

extern zio_t *zio_ioctl(zio_t *pio, spa_t *spa, vdev_t *vd, int cmd,
    zio_done_func_t *done, void *private, enum zio_flag flags);

extern zio_t *zio_read_phys(zio_t *pio, vdev_t *vd, uint64_t offset,
    uint64_t size, void *data, int checksum,
    zio_done_func_t *done, void *private, zio_priority_t priority,
    enum zio_flag flags, boolean_t labels);

extern zio_t *zio_write_phys(zio_t *pio, vdev_t *vd, uint64_t offset,
    uint64_t size, void *data, int checksum,
    zio_done_func_t *done, void *private, zio_priority_t priority,
    enum zio_flag flags, boolean_t labels);

extern zio_t *zio_free_sync(zio_t *pio, spa_t *spa, uint64_t txg,
    const blkptr_t *bp, enum zio_flag flags);

extern int zio_alloc_zil(spa_t *spa, uint64_t txg, blkptr_t *new_bp,
    blkptr_t *old_bp, uint64_t size, boolean_t use_slog);
extern void zio_free_zil(spa_t *spa, uint64_t txg, blkptr_t *bp);
extern void zio_flush(zio_t *zio, vdev_t *vd);
extern void zio_shrink(zio_t *zio, uint64_t size);

extern int zio_wait(zio_t *zio);
extern void zio_nowait(zio_t *zio);
extern void zio_execute(zio_t *zio);
extern void zio_interrupt(zio_t *zio);

extern zio_t *zio_walk_parents(zio_t *cio);
extern zio_t *zio_walk_children(zio_t *pio);
extern zio_t *zio_unique_parent(zio_t *cio);
extern void zio_add_child(zio_t *pio, zio_t *cio);

extern void *zio_buf_alloc(size_t size);
extern void zio_buf_free(void *buf, size_t size);
extern void *zio_data_buf_alloc(size_t size);
extern void zio_data_buf_free(void *buf, size_t size);

extern void zio_resubmit_stage_async(void *);

extern zio_t *zio_vdev_child_io(zio_t *zio, blkptr_t *bp, vdev_t *vd,
    uint64_t offset, void *data, uint64_t size, int type,
    zio_priority_t priority, enum zio_flag flags,
    zio_done_func_t *done, void *private);

extern zio_t *zio_vdev_delegated_io(vdev_t *vd, uint64_t offset,
    void *data, uint64_t size, int type, zio_priority_t priority,
    enum zio_flag flags, zio_done_func_t *done, void *private);

extern void zio_vdev_io_bypass(zio_t *zio);
extern void zio_vdev_io_reissue(zio_t *zio);
extern void zio_vdev_io_redone(zio_t *zio);

extern void zio_checksum_verified(zio_t *zio);
extern int zio_worst_error(int e1, int e2);

extern enum zio_checksum zio_checksum_select(enum zio_checksum child,
    enum zio_checksum parent);
extern enum zio_checksum zio_checksum_dedup_select(spa_t *spa,
    enum zio_checksum child, enum zio_checksum parent);
extern enum zio_compress zio_compress_select(enum zio_compress child,
    enum zio_compress parent);

extern void zio_suspend(spa_t *spa, zio_t *zio);
extern int zio_resume(spa_t *spa);
extern void zio_resume_wait(spa_t *spa);

/*
 * Initial setup and teardown.
 */
extern void zio_init(void);
extern void zio_fini(void);

/*
 * Fault injection
 */
struct zinject_record;
extern uint32_t zio_injection_enabled;
extern int zio_inject_fault(char *name, int flags, int *id,
    struct zinject_record *record);
extern int zio_inject_list_next(int *id, char *name, size_t buflen,
    struct zinject_record *record);
extern int zio_clear_fault(int id);
extern void zio_handle_panic_injection(spa_t *spa, char *tag, uint64_t type);
extern int zio_handle_fault_injection(zio_t *zio, int error);
extern int zio_handle_device_injection(vdev_t *vd, zio_t *zio, int error);
extern int zio_handle_label_injection(zio_t *zio, int error);
extern void zio_handle_ignored_writes(zio_t *zio);
extern uint64_t zio_handle_io_delay(zio_t *zio);

/*
 * Checksum ereport functions
 */
extern void zfs_ereport_start_checksum(spa_t *spa, vdev_t *vd, struct zio *zio,
    uint64_t offset, uint64_t length, void *arg, struct zio_bad_cksum *info);
extern void zfs_ereport_finish_checksum(zio_cksum_report_t *report,
    const void *good_data, const void *bad_data, boolean_t drop_if_identical);

extern void zfs_ereport_send_interim_checksum(zio_cksum_report_t *report);
extern void zfs_ereport_free_checksum(zio_cksum_report_t *report);

/* If we have the good data in hand, this function can be used */
extern void zfs_ereport_post_checksum(spa_t *spa, vdev_t *vd,
    struct zio *zio, uint64_t offset, uint64_t length,
    const void *good_data, const void *bad_data, struct zio_bad_cksum *info);

/* Called from spa_sync(), but primarily an injection handler */
extern void spa_handle_ignored_writes(spa_t *spa);

/* zbookmark functions */
boolean_t zbookmark_is_before(const struct dnode_phys *dnp,
    const zbookmark_t *zb1, const zbookmark_t *zb2);

#ifdef	__cplusplus
}
#endif

#endif	/* _ZIO_H */<|MERGE_RESOLUTION|>--- conflicted
+++ resolved
@@ -22,12 +22,7 @@
 /*
  * Copyright (c) 2005, 2010, Oracle and/or its affiliates. All rights reserved.
  * Copyright 2011 Nexenta Systems, Inc.  All rights reserved.
-<<<<<<< HEAD
- * Copyright 2011 Joyent, Inc.  All rights reserved.
- * Copyright (c) 2012 by Delphix. All rights reserved.
-=======
  * Copyright (c) 2013 by Delphix. All rights reserved.
->>>>>>> 69962b56
  * Copyright (c) 2013 by Saso Kiselkov. All rights reserved.
  * Copyright (c) 2013, Joyent, Inc. All rights reserved.
  */
