/*
 * CDDL HEADER START
 *
 * The contents of this file are subject to the terms of the
 * Common Development and Distribution License (the "License").
 * You may not use this file except in compliance with the License.
 *
 * You can obtain a copy of the license at usr/src/OPENSOLARIS.LICENSE
 * or http://www.opensolaris.org/os/licensing.
 * See the License for the specific language governing permissions
 * and limitations under the License.
 *
 * When distributing Covered Code, include this CDDL HEADER in each
 * file and include the License file at usr/src/OPENSOLARIS.LICENSE.
 * If applicable, add the following below this CDDL HEADER, with the
 * fields enclosed by brackets "[]" replaced with your own identifying
 * information: Portions Copyright [yyyy] [name of copyright owner]
 *
 * CDDL HEADER END
 */

/*
 * Copyright (c) 2007, 2010, Oracle and/or its affiliates. All rights reserved.
<<<<<<< HEAD
 * Copyright 2020 Tintri by DDN, Inc. All rights reserved.
=======
 * Copyright 2020 Nexenta by DDN, Inc. All rights reserved.
>>>>>>> ce8560ee
 */

/*
 * This module provides the common open functionality to the various
 * open and create SMB interface functions.
 */

#include <sys/types.h>
#include <sys/cmn_err.h>
#include <sys/fcntl.h>
#include <sys/nbmlock.h>
#include <smbsrv/string.h>
#include <smbsrv/smb2_kproto.h>
#include <smbsrv/smb_fsops.h>
#include <smbsrv/smbinfo.h>

int smb_session_ofile_max = 32768;

extern uint32_t smb_is_executable(char *);
static void smb_delete_new_object(smb_request_t *);
static int smb_set_open_attributes(smb_request_t *, smb_ofile_t *);

/*
 * smb_access_generic_to_file
 *
 * Search MSDN for IoCreateFile to see following mapping.
 *
 * GENERIC_READ		STANDARD_RIGHTS_READ, FILE_READ_DATA,
 *			FILE_READ_ATTRIBUTES and FILE_READ_EA
 *
 * GENERIC_WRITE	STANDARD_RIGHTS_WRITE, FILE_WRITE_DATA,
 *               FILE_WRITE_ATTRIBUTES, FILE_WRITE_EA, and FILE_APPEND_DATA
 *
 * GENERIC_EXECUTE	STANDARD_RIGHTS_EXECUTE, SYNCHRONIZE, and FILE_EXECUTE.
 */
static uint32_t
smb_access_generic_to_file(uint32_t desired_access)
{
	uint32_t access = 0;

	if (desired_access & GENERIC_ALL)
		return (FILE_ALL_ACCESS & ~SYNCHRONIZE);

	if (desired_access & GENERIC_EXECUTE) {
		desired_access &= ~GENERIC_EXECUTE;
		access |= (STANDARD_RIGHTS_EXECUTE |
		    SYNCHRONIZE | FILE_EXECUTE);
	}

	if (desired_access & GENERIC_WRITE) {
		desired_access &= ~GENERIC_WRITE;
		access |= (FILE_GENERIC_WRITE & ~SYNCHRONIZE);
	}

	if (desired_access & GENERIC_READ) {
		desired_access &= ~GENERIC_READ;
		access |= FILE_GENERIC_READ;
	}

	return (access | desired_access);
}

/*
 * smb_omode_to_amask
 *
 * This function converts open modes used by Open and Open AndX
 * commands to desired access bits used by NT Create AndX command.
 */
uint32_t
smb_omode_to_amask(uint32_t desired_access)
{
	switch (desired_access & SMB_DA_ACCESS_MASK) {
	case SMB_DA_ACCESS_READ:
		return (FILE_GENERIC_READ);

	case SMB_DA_ACCESS_WRITE:
		return (FILE_GENERIC_WRITE);

	case SMB_DA_ACCESS_READ_WRITE:
		return (FILE_GENERIC_READ | FILE_GENERIC_WRITE);

	case SMB_DA_ACCESS_EXECUTE:
		return (FILE_GENERIC_READ | FILE_GENERIC_EXECUTE);

	default:
		return (FILE_GENERIC_ALL);
	}
}

/*
 * smb_denymode_to_sharemode
 *
 * This function converts deny modes used by Open and Open AndX
 * commands to share access bits used by NT Create AndX command.
 */
uint32_t
smb_denymode_to_sharemode(uint32_t desired_access, char *fname)
{
	switch (desired_access & SMB_DA_SHARE_MASK) {
	case SMB_DA_SHARE_COMPATIBILITY:
		if (smb_is_executable(fname))
			return (FILE_SHARE_READ | FILE_SHARE_WRITE);

		return (FILE_SHARE_ALL);

	case SMB_DA_SHARE_EXCLUSIVE:
		return (FILE_SHARE_NONE);

	case SMB_DA_SHARE_DENY_WRITE:
		return (FILE_SHARE_READ);

	case SMB_DA_SHARE_DENY_READ:
		return (FILE_SHARE_WRITE);

	case SMB_DA_SHARE_DENY_NONE:
	default:
		return (FILE_SHARE_READ | FILE_SHARE_WRITE);
	}
}

/*
 * smb_ofun_to_crdisposition
 *
 * This function converts open function values used by Open and Open AndX
 * commands to create disposition values used by NT Create AndX command.
 */
uint32_t
smb_ofun_to_crdisposition(uint16_t  ofun)
{
	static int ofun_cr_map[3][2] =
	{
		{ -1,			FILE_CREATE },
		{ FILE_OPEN,		FILE_OPEN_IF },
		{ FILE_OVERWRITE,	FILE_OVERWRITE_IF }
	};

	int row = ofun & SMB_OFUN_OPEN_MASK;
	int col = (ofun & SMB_OFUN_CREATE_MASK) >> 4;

	if (row == 3)
		return (FILE_MAXIMUM_DISPOSITION + 1);

	return (ofun_cr_map[row][col]);
}

/*
 * smb_common_open
 *
 * Notes on write-through behaviour. It looks like pre-LM0.12 versions
 * of the protocol specify the write-through mode when a file is opened,
 * (SmbOpen, SmbOpenAndX) so the write calls (SmbWrite, SmbWriteAndClose,
 * SmbWriteAndUnlock) don't need to contain a write-through flag.
 *
 * With LM0.12, the open calls (SmbCreateAndX, SmbNtTransactCreate)
 * don't indicate which write-through mode to use. Instead the write
 * calls (SmbWriteAndX, SmbWriteRaw) specify the mode on a per call
 * basis.
 *
 * We don't care which open call was used to get us here, we just need
 * to ensure that the write-through mode flag is copied from the open
 * parameters to the node. We test the omode write-through flag in all
 * write functions.
 *
 * This function returns NT status codes.
 *
 * The following rules apply when processing a file open request:
 *
 * - Oplocks must be broken prior to share checking as the break may
 *   cause other clients to close the file, which would affect sharing
 *   checks.
 *
 * - Share checks must take place prior to access checks for correct
 * Windows semantics and to prevent unnecessary NFS delegation recalls.
 *
 * - Oplocks must be acquired after open to ensure the correct
 * synchronization with NFS delegation and FEM installation.
 *
 * DOS readonly bit rules
 *
 * 1. The creator of a readonly file can write to/modify the size of the file
 * using the original create fid, even though the file will appear as readonly
 * to all other fids and via a CIFS getattr call.
 *
 * 2. A setinfo operation (using either an open fid or a path) to set/unset
 * readonly will be successful regardless of whether a creator of a readonly
 * file has an open fid.
 *
 * 3. The DOS readonly bit affects only data and some metadata.
 * The following metadata can be changed regardless of the readonly bit:
 *	- security descriptors
 *	- DOS attributes
 *	- timestamps
 *
 * In the current implementation, the file size cannot be changed (except for
 * the exceptions in #1 and #2, above).
 *
 *
 * DOS attribute rules
 *
 * These rules are specific to creating / opening files and directories.
 * How the attribute value (specifically ZERO or FILE_ATTRIBUTE_NORMAL)
 * should be interpreted may differ in other requests.
 *
 * - An attribute value equal to ZERO or FILE_ATTRIBUTE_NORMAL means that the
 *   file's attributes should be cleared.
 * - If FILE_ATTRIBUTE_NORMAL is specified with any other attributes,
 *   FILE_ATTRIBUTE_NORMAL is ignored.
 *
 * 1. Creating a new file
 * - The request attributes + FILE_ATTRIBUTE_ARCHIVE are applied to the file.
 *
 * 2. Creating a new directory
 * - The request attributes + FILE_ATTRIBUTE_DIRECTORY are applied to the file.
 * - FILE_ATTRIBUTE_ARCHIVE does not get set.
 *
 * 3. Overwriting an existing file
 * - the request attributes are used as search attributes. If the existing
 *   file does not meet the search criteria access is denied.
 * - otherwise, applies attributes + FILE_ATTRIBUTE_ARCHIVE.
 *
 * 4. Opening an existing file or directory
 *    The request attributes are ignored.
 */
uint32_t
smb_common_open(smb_request_t *sr)
{
	smb_server_t	*sv = sr->sr_server;
	smb_tree_t	*tree = sr->tid_tree;
	smb_node_t	*fnode = NULL;
	smb_node_t	*dnode = NULL;
	smb_node_t	*cur_node = NULL;
	smb_node_t	*tmp_node = NULL;
	smb_arg_open_t	*op = &sr->sr_open;
	smb_pathname_t	*pn = &op->fqi.fq_path;
	smb_ofile_t	*of = NULL;
	smb_attr_t	new_attr;
	hrtime_t	shrlock_t0;
	int		max_requested = 0;
	uint32_t	max_allowed;
	uint32_t	status = NT_STATUS_SUCCESS;
	int		is_dir;
	int		rc;
	boolean_t	is_stream = B_FALSE;
	int		lookup_flags = SMB_FOLLOW_LINKS;
	uint32_t	uniq_fid = 0;
	uint16_t	tree_fid = 0;
	boolean_t	created = B_FALSE;
	boolean_t	last_comp_found = B_FALSE;
	boolean_t	stream_found = B_FALSE;
	boolean_t	opening_incr = B_FALSE;
	boolean_t	dnode_held = B_FALSE;
	boolean_t	dnode_wlock = B_FALSE;
	boolean_t	fnode_held = B_FALSE;
	boolean_t	fnode_wlock = B_FALSE;
	boolean_t	fnode_shrlk = B_FALSE;
	boolean_t	did_open = B_FALSE;
	boolean_t	did_break_handle = B_FALSE;
	boolean_t	did_cleanup_orphans = B_FALSE;
	char		*sname = NULL;

	/* Get out now if we've been cancelled. */
	mutex_enter(&sr->sr_mutex);
	if (sr->sr_state != SMB_REQ_STATE_ACTIVE) {
		mutex_exit(&sr->sr_mutex);
		return (NT_STATUS_CANCELLED);
	}
	mutex_exit(&sr->sr_mutex);

	is_dir = (op->create_options & FILE_DIRECTORY_FILE) ? 1 : 0;

	/*
	 * If the object being created or opened is a directory
	 * the Disposition parameter must be one of FILE_CREATE,
	 * FILE_OPEN, or FILE_OPEN_IF
	 */
	if (is_dir) {
		if ((op->create_disposition != FILE_CREATE) &&
		    (op->create_disposition != FILE_OPEN_IF) &&
		    (op->create_disposition != FILE_OPEN)) {
			return (NT_STATUS_INVALID_PARAMETER);
		}
	}

	if (op->desired_access & MAXIMUM_ALLOWED) {
		max_requested = 1;
		op->desired_access &= ~MAXIMUM_ALLOWED;
	}
	op->desired_access = smb_access_generic_to_file(op->desired_access);

	if (sr->session->s_file_cnt >= smb_session_ofile_max) {
		ASSERT(sr->uid_user);
		cmn_err(CE_NOTE, "smbsrv[%s\\%s]: TOO_MANY_OPENED_FILES",
		    sr->uid_user->u_domain, sr->uid_user->u_name);
		return (NT_STATUS_TOO_MANY_OPENED_FILES);
	}

	if (smb_idpool_alloc(&tree->t_fid_pool, &tree_fid))
		return (NT_STATUS_TOO_MANY_OPENED_FILES);

	/* This must be NULL at this point */
	sr->fid_ofile = NULL;

	op->devstate = 0;

	switch (sr->tid_tree->t_res_type & STYPE_MASK) {
	case STYPE_DISKTREE:
	case STYPE_PRINTQ:
		break;

	case STYPE_IPC:
		/*
		 * Security descriptors for pipes are not implemented,
		 * so just setup a reasonable access mask.
		 */
		op->desired_access = (READ_CONTROL | SYNCHRONIZE |
		    FILE_READ_DATA | FILE_READ_ATTRIBUTES |
		    FILE_WRITE_DATA | FILE_APPEND_DATA);

		/*
		 * Limit the number of open pipe instances.
		 */
		if ((rc = smb_threshold_enter(&sv->sv_opipe_ct)) != 0) {
			status = RPC_NT_SERVER_TOO_BUSY;
			goto errout;
		}

		/*
		 * Most of IPC open is handled in smb_opipe_open()
		 */
		op->create_options = 0;
		of = smb_ofile_alloc(sr, op, NULL, SMB_FTYPE_MESG_PIPE,
		    tree_fid);
		tree_fid = 0; // given to the ofile
		status = smb_opipe_open(sr, of);
		smb_threshold_exit(&sv->sv_opipe_ct);
		if (status != NT_STATUS_SUCCESS)
			goto errout;
		return (NT_STATUS_SUCCESS);

	default:
		status = NT_STATUS_BAD_DEVICE_TYPE;
		goto errout;
	}

	smb_pathname_init(sr, pn, pn->pn_path);
	if (!smb_pathname_validate(sr, pn)) {
		status = sr->smb_error.status;
		goto errout;
	}

	if (strlen(pn->pn_path) >= SMB_MAXPATHLEN) {
		status = NT_STATUS_OBJECT_PATH_INVALID;
		goto errout;
	}

	if (is_dir) {
		if (!smb_validate_dirname(sr, pn)) {
			status = sr->smb_error.status;
			goto errout;
		}
	} else {
		if (!smb_validate_object_name(sr, pn)) {
			status = sr->smb_error.status;
			goto errout;
		}
	}

	cur_node = op->fqi.fq_dnode ?
	    op->fqi.fq_dnode : sr->tid_tree->t_snode;

	rc = smb_pathname_reduce(sr, sr->user_cr, pn->pn_path,
	    sr->tid_tree->t_snode, cur_node, &op->fqi.fq_dnode,
	    op->fqi.fq_last_comp);
	if (rc != 0) {
		status = smb_errno2status(rc);
		goto errout;
	}
	dnode = op->fqi.fq_dnode;
	dnode_held = B_TRUE;

	/*
	 * Lock the parent dir node in case another create
	 * request to the same parent directory comes in.
	 * Drop this once either lookup succeeds, or we've
	 * created the object in this directory.
	 */
	smb_node_wrlock(dnode);
	dnode_wlock = B_TRUE;

	/*
	 * If the access mask has only DELETE set (ignore
	 * FILE_READ_ATTRIBUTES), then assume that this
	 * is a request to delete the link (if a link)
	 * and do not follow links.  Otherwise, follow
	 * the link to the target.
	 */
	if ((op->desired_access & ~FILE_READ_ATTRIBUTES) == DELETE)
		lookup_flags &= ~SMB_FOLLOW_LINKS;

	/*
	 * Lookup *just* the file portion of the name.
	 * Returns stream name in sname, which this allocates
	 */
	rc = smb_fsop_lookup_file(sr, zone_kcred(), lookup_flags,
	    sr->tid_tree->t_snode, op->fqi.fq_dnode, op->fqi.fq_last_comp,
	    &sname, &op->fqi.fq_fnode);

	if (rc == 0) {
		last_comp_found = B_TRUE;
		fnode_held = B_TRUE;

		/*
		 * Need the DOS attributes below, where we
		 * check the search attributes (sattr).
		 * Also UID, for owner check below.
		 */
		op->fqi.fq_fattr.sa_mask = SMB_AT_DOSATTR | SMB_AT_UID;
		rc = smb_node_getattr(sr, op->fqi.fq_fnode, zone_kcred(),
		    NULL, &op->fqi.fq_fattr);
		if (rc != 0) {
			status = NT_STATUS_INTERNAL_ERROR;
			goto errout;
		}
	} else if (rc == ENOENT) {
		last_comp_found = B_FALSE;
		op->fqi.fq_fnode = NULL;
		rc = 0;
	} else {
		status = smb_errno2status(rc);
		goto errout;
	}

	if (last_comp_found) {

		fnode = op->fqi.fq_fnode;
		dnode = op->fqi.fq_dnode;

		if (!smb_node_is_file(fnode) &&
		    !smb_node_is_dir(fnode) &&
		    !smb_node_is_symlink(fnode)) {
			status = NT_STATUS_ACCESS_DENIED;
			goto errout;
		}

		/*
		 * Reject this request if either:
		 * - the target IS a directory and the client requires that
		 *   it must NOT be (required by Lotus Notes)
		 * - the target is NOT a directory and client requires that
		 *   it MUST be.
		 * Streams are never directories.
		 */
		if (smb_node_is_dir(fnode) && sname == NULL) {
			if (op->create_options & FILE_NON_DIRECTORY_FILE) {
				status = NT_STATUS_FILE_IS_A_DIRECTORY;
				goto errout;
			}
		} else {
			if ((op->create_options & FILE_DIRECTORY_FILE) ||
			    (op->nt_flags & NT_CREATE_FLAG_OPEN_TARGET_DIR)) {
				status = NT_STATUS_NOT_A_DIRECTORY;
				goto errout;
			}
		}

		/* If we're given a stream name, look it up now */
		if (sname != NULL) {
			tmp_node = fnode;
			rc = smb_fsop_lookup_stream(sr, zone_kcred(),
			    lookup_flags, sr->tid_tree->t_snode, fnode, sname,
			    &fnode);
		} else {
			rc = 0;
		}

		if (rc == 0) { /* Stream Exists (including unnamed stream) */
			stream_found = B_TRUE;
			smb_node_unlock(dnode);
			dnode_wlock = B_FALSE;

			if (tmp_node != NULL)
				smb_node_release(tmp_node);

			/*
			 * No more open should be accepted when
			 * "Delete on close" flag is set.
			 */
			if (fnode->flags & NODE_FLAGS_DELETE_ON_CLOSE) {
				status = NT_STATUS_DELETE_PENDING;
				goto errout;
			}

			/*
			 * Specified file already exists
			 * so the operation should fail.
			 */
			if (op->create_disposition == FILE_CREATE) {
				status = NT_STATUS_OBJECT_NAME_COLLISION;
				goto errout;
			}

			if ((op->create_disposition == FILE_SUPERSEDE) ||
			    (op->create_disposition == FILE_OVERWRITE_IF) ||
			    (op->create_disposition == FILE_OVERWRITE)) {

				if (sname == NULL) {
					if (!smb_sattr_check(
					    op->fqi.fq_fattr.sa_dosattr,
					    op->dattr)) {
						status =
						    NT_STATUS_ACCESS_DENIED;
						goto errout;
					}
					op->desired_access |=
					    FILE_WRITE_ATTRIBUTES;
				}

				if (smb_node_is_dir(fnode)) {
					status = NT_STATUS_ACCESS_DENIED;
					goto errout;
				}
			}

			/* MS-FSA 2.1.5.1.2 */
			if (op->create_disposition == FILE_SUPERSEDE)
				op->desired_access |= DELETE;
			if ((op->create_disposition == FILE_OVERWRITE_IF) ||
			    (op->create_disposition == FILE_OVERWRITE))
				op->desired_access |= FILE_WRITE_DATA;
		} else if (rc == ENOENT) { /* File Exists, but Stream doesn't */
			if (op->create_disposition == FILE_OPEN ||
			    op->create_disposition == FILE_OVERWRITE) {
				status = NT_STATUS_OBJECT_NAME_NOT_FOUND;
				goto errout;
			}

			op->desired_access |= FILE_WRITE_DATA;
		} else { /* Error looking up stream */
			status = smb_errno2status(rc);
			fnode = tmp_node;
			goto errout;
		}

		/*
		 * Windows seems to check read-only access before file
		 * sharing check.
		 *
		 * Check to see if the file is currently readonly (regardless
		 * of whether this open will make it readonly).
		 * Readonly is ignored on directories.
		 */
		if (SMB_PATHFILE_IS_READONLY(sr, fnode) &&
		    !smb_node_is_dir(fnode)) {
			if (op->desired_access &
			    (FILE_WRITE_DATA | FILE_APPEND_DATA)) {
				status = NT_STATUS_ACCESS_DENIED;
				goto errout;
			}
			if (op->create_options & FILE_DELETE_ON_CLOSE) {
				status = NT_STATUS_CANNOT_DELETE;
				goto errout;
			}
		}

		/* Dataset roots can't be deleted, so don't set DOC */
		if ((op->create_options & FILE_DELETE_ON_CLOSE) != 0 &&
		    (fnode->flags & NODE_FLAGS_VFSROOT) != 0) {
			status = NT_STATUS_CANNOT_DELETE;
			goto errout;
		}

		status = smb_fsop_access(sr, sr->user_cr, fnode,
		    op->desired_access);

		if (status != NT_STATUS_SUCCESS)
			goto errout;

		if (max_requested) {
			smb_fsop_eaccess(sr, sr->user_cr, fnode, &max_allowed);
			op->desired_access |= max_allowed;
		}

		/*
		 * File owner should always get read control + read attr.
		 */
		if (crgetuid(sr->user_cr) == op->fqi.fq_fattr.sa_vattr.va_uid)
			op->desired_access |=
			    (READ_CONTROL | FILE_READ_ATTRIBUTES);

		/*
		 * According to MS "dochelp" mail in Mar 2015, any handle
		 * on which read or write access is granted implicitly
		 * gets "read attributes", even if it was not requested.
		 */
		if ((op->desired_access & FILE_DATA_ALL) != 0)
			op->desired_access |= FILE_READ_ATTRIBUTES;

		/* If the stream didn't exist, create it now */
		if (!stream_found) {
			smb_node_t *tmp_node = fnode;

			bzero(&new_attr, sizeof (new_attr));
			new_attr.sa_vattr.va_type = VREG;
			new_attr.sa_vattr.va_mode = S_IRUSR;
			new_attr.sa_mask |= SMB_AT_TYPE | SMB_AT_MODE;

			rc = smb_fsop_create_stream(sr, sr->user_cr, dnode,
			    fnode, sname, lookup_flags, &new_attr, &fnode);
			smb_node_release(tmp_node);

			if (rc != 0) {
				status = smb_errno2status(rc);
				fnode_held = B_FALSE;
				goto errout;
			}
			op->action_taken = SMB_OACT_CREATED;
			created = B_TRUE;

			smb_node_unlock(dnode);
			dnode_wlock = B_FALSE;
		}

		/*
		 * Oplock break is done prior to sharing checks as the break
		 * may cause other clients to close the file which would
		 * affect the sharing checks, and may delete the file due to
		 * DELETE_ON_CLOSE. This may block, so set the file opening
		 * count before oplock stuff.
		 *
		 * Need the "proposed" ofile (and its TargetOplockKey) for
		 * correct oplock break semantics.
		 */
		of = smb_ofile_alloc(sr, op, fnode, SMB_FTYPE_DISK,
		    tree_fid);
		tree_fid = 0; // given to the ofile
		uniq_fid = of->f_uniqid;

		smb_node_inc_opening_count(fnode);
		opening_incr = B_TRUE;

		if (!stream_found) {
			/*
			 * Stake our Share Access claim.
			 */
			smb_node_wrlock(fnode);
			fnode_wlock = B_TRUE;

			status = smb_fsop_shrlock(sr->user_cr, fnode, uniq_fid,
			    op->desired_access, op->share_access);
			if (status != 0)
				goto errout;

			fnode_shrlk = B_TRUE;
			smb_node_unlock(fnode);
			fnode_wlock = B_FALSE;
			goto stream_created;
		}

		/*
		 * XXX Supposed to do share access checks next.
		 * [MS-FSA] describes that as part of access check:
		 * 2.1.5.1.2.1 Alg... Check Access to an Existing File
		 *
		 * If CreateDisposition is FILE_OPEN or FILE_OPEN_IF:
		 *   If Open.Stream.Oplock is not empty and
		 *   Open.Stream.Oplock.State contains BATCH_OPLOCK,
		 *   the object store MUST check for an oplock
		 *   break according to the algorithm in section 2.1.4.12,
		 *   with input values as follows:
		 *	Open equal to this operation's Open
		 *	Oplock equal to Open.Stream.Oplock
		 *	Operation equal to "OPEN"
		 *	OpParams containing two members:
		 *	  DesiredAccess, CreateDisposition
		 *
		 * It's not clear how Windows would ask the FS layer if
		 * the file has a BATCH oplock.  We'll use a call to the
		 * common oplock code, which calls smb_oplock_break_OPEN
		 * only if the oplock state contains BATCH_OPLOCK.
		 * See: smb_oplock_break_BATCH()
		 *
		 * Also note: There's a nearly identical section in the
		 * spec. at the start of the "else" part of the above
		 * "if (disposition is overwrite, overwrite_if)" so this
		 * section (oplock break, the share mode check, and the
		 * next oplock_break_HANDLE) are all factored out to be
		 * in all cases above that if/else from the spec.
		 */
		status = smb_oplock_break_BATCH(fnode, of,
		    op->desired_access, op->create_disposition);
		if (status == NT_STATUS_OPLOCK_BREAK_IN_PROGRESS) {
			if (sr->session->dialect >= SMB_VERS_2_BASE)
				(void) smb2sr_go_async(sr);
			(void) smb_oplock_wait_break(fnode, 0);
			status = 0;
		}
		if (status != NT_STATUS_SUCCESS)
			goto errout;

		/*
		 * Check for sharing violations, and if any,
		 * do oplock break of handle caching.
		 *
		 * Need node_wrlock during shrlock checks,
		 * and not locked during oplock breaks etc.
		 */
		shrlock_t0 = gethrtime();
	shrlock_again:
		smb_node_wrlock(fnode);
		fnode_wlock = B_TRUE;
		status = smb_fsop_shrlock(sr->user_cr, fnode, uniq_fid,
		    op->desired_access, op->share_access);
		smb_node_unlock(fnode);
		fnode_wlock = B_FALSE;

		/*
		 * [MS-FSA] "OPEN_BREAK_H"
		 * If the (proposed) new open would violate sharing rules,
		 * indicate an oplock break with OPEN_BREAK_H (to break
		 * handle level caching rights) then try again.
		 */
		if (status == NT_STATUS_SHARING_VIOLATION &&
		    did_break_handle == B_FALSE) {
			did_break_handle = B_TRUE;

			status = smb_oplock_break_HANDLE(fnode, of);
			if (status == NT_STATUS_OPLOCK_BREAK_IN_PROGRESS) {
				if (sr->session->dialect >= SMB_VERS_2_BASE)
					(void) smb2sr_go_async(sr);
				(void) smb_oplock_wait_break(fnode, 0);
				status = 0;
			} else {
				/*
				 * Even when the oplock layer does NOT
				 * give us the special status indicating
				 * we should wait, it may have scheduled
				 * taskq jobs that may close handles.
				 * Give those a chance to run before we
				 * check again for sharing violations.
				 */
				delay(MSEC_TO_TICK(10));
			}
			if (status != NT_STATUS_SUCCESS)
				goto errout;

			goto shrlock_again;
		}

		/*
		 * If we still have orphaned durable handles on this file,
		 * let's assume the client has lost interest in those and
		 * close them so they don't cause sharing violations.
		 * See longer comment at smb2_dh_close_my_orphans().
		 */
		if (status == NT_STATUS_SHARING_VIOLATION &&
		    sr->session->dialect >= SMB_VERS_2_BASE &&
		    did_cleanup_orphans == B_FALSE) {

			did_cleanup_orphans = B_TRUE;
			smb2_dh_close_my_orphans(sr, of);

			goto shrlock_again;
		}

		/*
		 * SMB1 expects a 1 sec. delay before returning a
		 * sharing violation error.  If breaking oplocks
		 * above took less than a sec, wait some more.
		 * See: smbtorture base.defer_open
		 */
		if (status == NT_STATUS_SHARING_VIOLATION &&
		    sr->session->dialect < SMB_VERS_2_BASE) {
			hrtime_t t1 = shrlock_t0 + NANOSEC;
			hrtime_t now = gethrtime();
			if (now < t1) {
				delay(NSEC_TO_TICK_ROUNDUP(t1 - now));
			}
		}

		if (status != NT_STATUS_SUCCESS)
			goto errout;
		fnode_shrlk = B_TRUE;

		/*
		 * The [MS-FSA] spec. describes this oplock break as
		 * part of the sharing access checks.  See:
		 * 2.1.5.1.2.2 Algorithm to Check Sharing Access...
		 * At the end of the share mode tests described there,
		 * if it has not returned "sharing violation", it
		 * specifies a call to the alg. in sec. 2.1.4.12,
		 * that boils down to: smb_oplock_break_OPEN()
		 */
		status = smb_oplock_break_OPEN(fnode, of,
		    op->desired_access,
		    op->create_disposition);
		if (status == NT_STATUS_OPLOCK_BREAK_IN_PROGRESS) {
			if (sr->session->dialect >= SMB_VERS_2_BASE)
				(void) smb2sr_go_async(sr);
			(void) smb_oplock_wait_break(fnode, 0);
			status = 0;
		}
		if (status != NT_STATUS_SUCCESS)
			goto errout;

		if ((fnode->flags & NODE_FLAGS_DELETE_COMMITTED) != 0) {
			/*
			 * Breaking the oplock caused the file to be deleted,
			 * so let's bail and pretend the file wasn't found.
			 * Have to duplicate much of the logic found a the
			 * "errout" label here.
			 *
			 * This code path is exercised by smbtorture
			 * smb2.durable-open.delete_on_close1
			 */
			DTRACE_PROBE1(node_deleted, smb_node_t, fnode);
			smb_ofile_free(of);
			of = NULL;
			last_comp_found = B_FALSE;

			/*
			 * Get all the holds and locks into the state
			 * they would have if lookup had failed.
			 */
			fnode_shrlk = B_FALSE;
			smb_fsop_unshrlock(sr->user_cr, fnode, uniq_fid);

			opening_incr = B_FALSE;
			smb_node_dec_opening_count(fnode);

			fnode_held = B_FALSE;
			smb_node_release(fnode);

			dnode_wlock = B_TRUE;
			smb_node_wrlock(dnode);

			goto create;
		}

		/*
		 * Go ahead with modifications as necessary.
		 */
		switch (op->create_disposition) {
		case FILE_SUPERSEDE:
		case FILE_OVERWRITE_IF:
		case FILE_OVERWRITE:
			bzero(&new_attr, sizeof (new_attr));
			if (sname == NULL) {
				op->dattr |= FILE_ATTRIBUTE_ARCHIVE;
				/*
				 * Don't apply readonly until
				 * smb_set_open_attributes
				 */
				if (op->dattr & FILE_ATTRIBUTE_READONLY) {
					op->dattr &= ~FILE_ATTRIBUTE_READONLY;
					op->created_readonly = B_TRUE;
				}
				new_attr.sa_dosattr = op->dattr;
			} else {
				new_attr.sa_dosattr = FILE_ATTRIBUTE_ARCHIVE;
			}

			/*
			 * Truncate the file data here.
			 * We set alloc_size = op->dsize later,
			 * after we have an ofile.  See:
			 * smb_set_open_attributes
			 */
			new_attr.sa_vattr.va_size = 0;
			new_attr.sa_mask = SMB_AT_DOSATTR | SMB_AT_SIZE;
			rc = smb_fsop_setattr(sr, sr->user_cr, fnode,
			    &new_attr);
			if (rc != 0) {
				status = smb_errno2status(rc);
				goto errout;
			}

			/*
			 * If file is being replaced, remove existing streams
			 */
			if (SMB_IS_STREAM(fnode) == 0) {
				status = smb_fsop_remove_streams(sr,
				    sr->user_cr, fnode);
				if (status != 0)
					goto errout;
			}

			op->action_taken = SMB_OACT_TRUNCATED;
			break;

		default:
			/*
			 * FILE_OPEN or FILE_OPEN_IF.
			 */
			/*
			 * Ignore any user-specified alloc_size for
			 * existing files, to avoid truncation in
			 * smb_set_open_attributes
			 */
			op->dsize = 0L;
			op->action_taken = SMB_OACT_OPENED;
			break;
		}
	} else {
create:
		/* Last component was not found. */
		dnode = op->fqi.fq_dnode;

		if (is_dir == 0)
			is_stream = smb_is_stream_name(pn->pn_path);

		if ((op->create_disposition == FILE_OPEN) ||
		    (op->create_disposition == FILE_OVERWRITE)) {
			status = NT_STATUS_OBJECT_NAME_NOT_FOUND;
			goto errout;
		}

		if ((op->desired_access & ACCESS_SYSTEM_SECURITY) != 0 &&
		    !smb_user_has_security_priv(sr->uid_user, sr->user_cr)) {
			status = NT_STATUS_ACCESS_DENIED;
			goto errout;
		}

		if (pn->pn_fname && smb_is_invalid_filename(pn->pn_fname)) {
			status = NT_STATUS_OBJECT_NAME_INVALID;
			goto errout;
		}

		/*
		 * Don't create in directories marked "Delete on close".
		 */
		if (dnode->flags & NODE_FLAGS_DELETE_ON_CLOSE) {
			status = NT_STATUS_DELETE_PENDING;
			goto errout;
		}

		/*
		 * Create always sets the DOS attributes, type, and mode
		 * in the if/else below (different for file vs directory).
		 * Don't set the readonly bit until smb_set_open_attributes
		 * or that would prevent this open.  Note that op->dattr
		 * needs to be what smb_set_open_attributes will use,
		 * except for the readonly bit.
		 */
		bzero(&new_attr, sizeof (new_attr));
		new_attr.sa_mask = SMB_AT_DOSATTR | SMB_AT_TYPE | SMB_AT_MODE;
		if (op->dattr & FILE_ATTRIBUTE_READONLY) {
			op->dattr &= ~FILE_ATTRIBUTE_READONLY;
			op->created_readonly = B_TRUE;
		}

		/*
		 * SMB create can specify the create time.
		 */
		if ((op->crtime.tv_sec != 0) &&
		    (op->crtime.tv_sec != UINT_MAX)) {
			new_attr.sa_mask |= SMB_AT_CRTIME;
			new_attr.sa_crtime = op->crtime;
		}

		if (is_dir == 0) {
			op->dattr |= FILE_ATTRIBUTE_ARCHIVE;
			new_attr.sa_dosattr = op->dattr;
			new_attr.sa_vattr.va_type = VREG;
			if (is_stream)
				new_attr.sa_vattr.va_mode = S_IRUSR | S_IWUSR;
			else
				new_attr.sa_vattr.va_mode =
				    S_IRUSR | S_IRGRP | S_IROTH |
				    S_IWUSR | S_IWGRP | S_IWOTH;

			/*
			 * We set alloc_size = op->dsize later,
			 * (in smb_set_open_attributes) after we
			 * have an ofile on which to save that.
			 *
			 * Legacy Open&X sets size to alloc_size
			 * when creating a new file.
			 */
			if (sr->smb_com == SMB_COM_OPEN_ANDX) {
				new_attr.sa_vattr.va_size = op->dsize;
				new_attr.sa_mask |= SMB_AT_SIZE;
			}

			rc = smb_fsop_create(sr, sr->user_cr, dnode,
			    op->fqi.fq_last_comp, &new_attr, &op->fqi.fq_fnode);
		} else {
			op->dattr |= FILE_ATTRIBUTE_DIRECTORY;
			new_attr.sa_dosattr = op->dattr;
			new_attr.sa_vattr.va_type = VDIR;
			new_attr.sa_vattr.va_mode = 0777;

			rc = smb_fsop_mkdir(sr, sr->user_cr, dnode,
			    op->fqi.fq_last_comp, &new_attr, &op->fqi.fq_fnode);
		}
		if (rc != 0) {
			status = smb_errno2status(rc);
			goto errout;
		}

		/* Create done. */
		smb_node_unlock(dnode);
		dnode_wlock = B_FALSE;

		created = B_TRUE;
		op->action_taken = SMB_OACT_CREATED;

		/* Note: hold from create */
		fnode = op->fqi.fq_fnode;
		fnode_held = B_TRUE;

		if (max_requested) {
			smb_fsop_eaccess(sr, sr->user_cr, fnode, &max_allowed);
			op->desired_access |= max_allowed;
		}
		/*
		 * We created this object (we own it) so grant
		 * read_control + read_attributes on this handle,
		 * even if that was not requested.  This avoids
		 * unexpected access failures later.
		 */
		op->desired_access |= (READ_CONTROL | FILE_READ_ATTRIBUTES);

		/* Allocate the ofile and fill in most of it. */
		of = smb_ofile_alloc(sr, op, fnode, SMB_FTYPE_DISK,
		    tree_fid);
		tree_fid = 0; // given to the ofile
		uniq_fid = of->f_uniqid;

		smb_node_inc_opening_count(fnode);
		opening_incr = B_TRUE;

		/*
		 * Share access checks...
		 */
		smb_node_wrlock(fnode);
		fnode_wlock = B_TRUE;

		status = smb_fsop_shrlock(sr->user_cr, fnode, uniq_fid,
		    op->desired_access, op->share_access);
		if (status != 0)
			goto errout;
		fnode_shrlk = B_TRUE;

		/*
		 * MS-FSA 2.1.5.1.1
		 * If the Oplock member of the DirectoryStream in
		 * Link.ParentFile.StreamList (ParentOplock) is
		 * not empty ... oplock break on the parent...
		 * (dnode is the parent directory)
		 *
		 * This compares of->ParentOplockKey with each
		 * oplock of->TargetOplockKey and breaks...
		 * so it's OK that we're passing an OF that's
		 * NOT a member of dnode->n_ofile_list
		 *
		 * The break never blocks, so ignore the return.
		 */
		(void) smb_oplock_break_PARENT(dnode, of);
	}

stream_created:
	/*
	 * We might have blocked in smb_oplock_break_OPEN long enough
	 * so a tree disconnect might have happened.  In that case,
	 * we would be adding an ofile to a tree that's disconnecting,
	 * which would interfere with tear-down.  If so, error out.
	 */
	if (!smb_tree_is_connected(sr->tid_tree)) {
		status = NT_STATUS_INVALID_PARAMETER;
		goto errout;
	}

	/*
	 * Moved this up from smb_ofile_open()
	 */
	if ((rc = smb_fsop_open(fnode, of->f_mode, of->f_cr)) != 0) {
		status = smb_errno2status(rc);
		goto errout;
	}

	/*
	 * Complete this open (add to ofile lists)
	 */
	smb_ofile_open(sr, op, of);
	did_open = B_TRUE;

	/*
	 * This MUST be done after ofile creation, so that explicitly
	 * set timestamps can be remembered on the ofile, and setting
	 * the readonly flag won't affect access via this open.
	 */
	if ((rc = smb_set_open_attributes(sr, of)) != 0) {
		status = smb_errno2status(rc);
		goto errout;
	}

	/*
	 * We've already done access checks above,
	 * and want this call to succeed even when
	 * !(desired_access & FILE_READ_ATTRIBUTES),
	 * so pass kcred here.
	 */
	op->fqi.fq_fattr.sa_mask = SMB_AT_ALL;
	(void) smb_node_getattr(sr, fnode, zone_kcred(), of,
	    &op->fqi.fq_fattr);

	/*
	 * Propagate the write-through mode from the open params
	 * to the node: see the notes in the function header.
	 * XXX: write_through should be a flag on the ofile.
	 */
	if (sr->sr_cfg->skc_sync_enable ||
	    (op->create_options & FILE_WRITE_THROUGH))
		fnode->flags |= NODE_FLAGS_WRITE_THROUGH;

	/*
	 * Set up the fileid and dosattr in open_param for response
	 */
	op->fileid = op->fqi.fq_fattr.sa_vattr.va_nodeid;
	op->dattr = op->fqi.fq_fattr.sa_dosattr;

	/*
	 * Set up the file type in open_param for the response
	 */
	op->ftype = SMB_FTYPE_DISK;
	sr->smb_fid = of->f_fid;
	sr->fid_ofile = of;

	if (smb_node_is_file(fnode)) {
		op->dsize = op->fqi.fq_fattr.sa_vattr.va_size;
	} else {
		/* directory or symlink */
		op->dsize = 0;
	}

	/*
	 * Note: oplock_acquire happens in callers, because
	 * how that happens is protocol-specific.
	 */

	if (sname != NULL)
		kmem_free(sname, MAXNAMELEN);
	if (fnode_wlock)
		smb_node_unlock(fnode);
	if (opening_incr)
		smb_node_dec_opening_count(fnode);
	if (fnode_held)
		smb_node_release(fnode);
	if (dnode_wlock)
		smb_node_unlock(dnode);
	if (dnode_held)
		smb_node_release(dnode);

	return (NT_STATUS_SUCCESS);

errout:
	if (did_open) {
		smb_ofile_close(of, 0);
		/* rele via sr->fid_ofile */
	} else if (of != NULL) {
		/* No other refs possible */
		smb_ofile_free(of);
	}

	if (fnode_shrlk)
		smb_fsop_unshrlock(sr->user_cr, fnode, uniq_fid);

	if (created) {
		/* Try to roll-back create. */
		smb_delete_new_object(sr);
	}

	if (sname != NULL)
		kmem_free(sname, MAXNAMELEN);
	if (fnode_wlock)
		smb_node_unlock(fnode);
	if (opening_incr)
		smb_node_dec_opening_count(fnode);
	if (fnode_held)
		smb_node_release(fnode);
	if (dnode_wlock)
		smb_node_unlock(dnode);
	if (dnode_held)
		smb_node_release(dnode);

	if (tree_fid != 0)
		smb_idpool_free(&tree->t_fid_pool, tree_fid);

	return (status);
}

/*
 * smb_set_open_attributes
 *
 * Last write time:
 * - If the last_write time specified in the open params is not 0 or -1,
 *   use it as file's mtime. This will be considered an explicitly set
 *   timestamps, not reset by subsequent writes.
 *
 * DOS attributes
 * - If we created_readonly, we now store the real DOS attributes
 *   (including the readonly bit) so subsequent opens will see it.
 *
 * Returns: errno
 */
static int
smb_set_open_attributes(smb_request_t *sr, smb_ofile_t *of)
{
	smb_attr_t	attr;
	smb_arg_open_t	*op = &sr->sr_open;
	smb_node_t	*node = of->f_node;
	int		rc = 0;

	bzero(&attr, sizeof (smb_attr_t));

	if (op->created_readonly) {
		attr.sa_dosattr = op->dattr | FILE_ATTRIBUTE_READONLY;
		attr.sa_mask |= SMB_AT_DOSATTR;
	}

	if (op->dsize != 0) {
		attr.sa_allocsz = op->dsize;
		attr.sa_mask |= SMB_AT_ALLOCSZ;
	}

	if ((op->mtime.tv_sec != 0) && (op->mtime.tv_sec != UINT_MAX)) {
		attr.sa_vattr.va_mtime = op->mtime;
		attr.sa_mask |= SMB_AT_MTIME;
	}

	if (attr.sa_mask != 0)
		rc = smb_node_setattr(sr, node, of->f_cr, of, &attr);

	return (rc);
}

/*
 * This function is used to delete a newly created object (file or
 * directory) if an error occurs after creation of the object.
 */
static void
smb_delete_new_object(smb_request_t *sr)
{
	smb_arg_open_t	*op = &sr->sr_open;
	smb_fqi_t	*fqi = &(op->fqi);
	uint32_t	flags = 0;

	if (SMB_TREE_IS_CASEINSENSITIVE(sr))
		flags |= SMB_IGNORE_CASE;
	if (SMB_TREE_SUPPORTS_CATIA(sr))
		flags |= SMB_CATIA;

	if (op->create_options & FILE_DIRECTORY_FILE)
		(void) smb_fsop_rmdir(sr, sr->user_cr, fqi->fq_dnode,
		    fqi->fq_last_comp, flags);
	else
		(void) smb_fsop_remove(sr, sr->user_cr, fqi->fq_dnode,
		    fqi->fq_last_comp, flags);
}<|MERGE_RESOLUTION|>--- conflicted
+++ resolved
@@ -21,11 +21,7 @@
 
 /*
  * Copyright (c) 2007, 2010, Oracle and/or its affiliates. All rights reserved.
-<<<<<<< HEAD
- * Copyright 2020 Tintri by DDN, Inc. All rights reserved.
-=======
  * Copyright 2020 Nexenta by DDN, Inc. All rights reserved.
->>>>>>> ce8560ee
  */
 
 /*
