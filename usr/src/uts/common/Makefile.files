--- conflicted
+++ resolved
@@ -24,12 +24,8 @@
 # Copyright (c) 2012 Joyent, Inc.  All rights reserved.
 # Copyright (c) 2011, 2014 by Delphix. All rights reserved.
 # Copyright (c) 2013 by Saso Kiselkov. All rights reserved.
-<<<<<<< HEAD
-# Copyright 2014 Nexenta Systems, Inc.  All rights reserved.
+# Copyright 2015 Nexenta Systems, Inc.  All rights reserved.
 # Copyright 2015, Joyent, Inc.
-=======
-# Copyright 2015 Nexenta Systems, Inc.  All rights reserved.
->>>>>>> 39fd84a8
 #
 
 #
