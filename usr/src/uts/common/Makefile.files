#
# CDDL HEADER START
#
# The contents of this file are subject to the terms of the
# Common Development and Distribution License (the "License").
# You may not use this file except in compliance with the License.
#
# You can obtain a copy of the license at usr/src/OPENSOLARIS.LICENSE
# or http://www.opensolaris.org/os/licensing.
# See the License for the specific language governing permissions
# and limitations under the License.
#
# When distributing Covered Code, include this CDDL HEADER in each
# file and include the License file at usr/src/OPENSOLARIS.LICENSE.
# If applicable, add the following below this CDDL HEADER, with the
# fields enclosed by brackets "[]" replaced with your own identifying
# information: Portions Copyright [yyyy] [name of copyright owner]
#
# CDDL HEADER END
#

#
# Copyright (c) 1991, 2010, Oracle and/or its affiliates. All rights reserved.
# Copyright (c) 2012 Joyent, Inc.  All rights reserved.
# Copyright (c) 2011, 2014 by Delphix. All rights reserved.
# Copyright (c) 2013 by Saso Kiselkov. All rights reserved.
# Copyright 2015 Nexenta Systems, Inc.  All rights reserved.
<<<<<<< HEAD
# Copyright 2016 Joyent, Inc.
=======
# Copyright 2016 Garrett D'Amore <garrett@damore.org>
>>>>>>> 591fabec
#

#
# This Makefile defines all file modules for the directory uts/common
# and its children. These are the source files which may be considered
# common to all SunOS systems.

i386_CORE_OBJS += \
		atomic.o	\
		avintr.o	\
		pic.o

sparc_CORE_OBJS +=

COMMON_CORE_OBJS +=		\
		beep.o		\
		bitset.o	\
		bp_map.o	\
		brand.o		\
		cpucaps.o	\
		cmt.o		\
		cmt_policy.o	\
		cpu.o		\
		cpu_event.o	\
		cpu_intr.o	\
		cpu_pm.o	\
		cpupart.o	\
		cap_util.o	\
		disp.o		\
		group.o		\
		kstat_fr.o	\
		iscsiboot_prop.o	\
		lgrp.o		\
		lgrp_topo.o	\
		mmapobj.o	\
		mutex.o		\
		page_lock.o	\
		page_retire.o	\
		panic.o		\
		param.o		\
		pg.o		\
		pghw.o		\
		putnext.o	\
		rctl_proc.o	\
		rwlock.o	\
		seg_kmem.o	\
		softint.o	\
		string.o	\
		strtol.o	\
		strtoul.o	\
		strtoll.o	\
		strtoull.o	\
		thread_intr.o	\
		vm_page.o	\
		vm_pagelist.o	\
		zlib_obj.o	\
		clock_tick.o

CORE_OBJS +=	$(COMMON_CORE_OBJS) $($(MACH)_CORE_OBJS)

ZLIB_OBJS =	zutil.o zmod.o zmod_subr.o \
		adler32.o crc32.o deflate.o inffast.o \
		inflate.o inftrees.o trees.o

GENUNIX_OBJS +=	\
		access.o	\
		acl.o		\
		acl_common.o	\
		adjtime.o	\
		alarm.o		\
		aio_subr.o	\
		auditsys.o	\
		audit_core.o	\
		audit_zone.o	\
		audit_memory.o	\
		autoconf.o	\
		avl.o		\
		bdev_dsort.o	\
		bio.o		\
		bitmap.o	\
		blabel.o	\
		brandsys.o	\
		bz2blocksort.o	\
		bz2compress.o	\
		bz2decompress.o	\
		bz2randtable.o	\
		bz2bzlib.o	\
		bz2crctable.o	\
		bz2huffman.o	\
		callb.o		\
		callout.o	\
		chdir.o		\
		chmod.o		\
		chown.o		\
		cladm.o		\
		class.o		\
		clock.o		\
		clock_highres.o	\
		clock_realtime.o\
		close.o		\
		compress.o	\
		condvar.o	\
		conf.o		\
		console.o	\
		contract.o	\
		copyops.o	\
		core.o		\
		corectl.o	\
		cred.o		\
		cs_stubs.o	\
		dacf.o		\
		dacf_clnt.o	\
		damap.o	\
		cyclic.o	\
		ddi.o		\
		ddifm.o		\
		ddi_hp_impl.o	\
		ddi_hp_ndi.o	\
		ddi_intr.o	\
		ddi_intr_impl.o	\
		ddi_intr_irm.o	\
		ddi_nodeid.o	\
		ddi_periodic.o	\
		devcfg.o	\
		devcache.o	\
		device.o	\
		devid.o		\
		devid_cache.o	\
		devid_scsi.o	\
		devid_smp.o	\
		devpolicy.o	\
		disp_lock.o	\
		dnlc.o		\
		driver.o	\
		dumpsubr.o	\
		driver_lyr.o	\
		dtrace_subr.o	\
		errorq.o	\
		etheraddr.o	\
		evchannels.o	\
		exacct.o	\
		exacct_core.o	\
		exec.o		\
		exit.o		\
		fbio.o		\
		fcntl.o		\
		fdbuffer.o	\
		fdsync.o	\
		fem.o		\
		ffs.o		\
		fio.o		\
		flock.o		\
		fm.o		\
		fork.o		\
		vpm.o		\
		fs_reparse.o	\
		fs_subr.o	\
		fsflush.o	\
		ftrace.o	\
		getcwd.o	\
		getdents.o	\
		getloadavg.o	\
		getpagesizes.o	\
		getpid.o	\
		gfs.o		\
		rusagesys.o	\
		gid.o		\
		groups.o	\
		grow.o		\
		hat_refmod.o	\
		id32.o		\
		id_space.o	\
		inet_ntop.o	\
		instance.o	\
		ioctl.o		\
		ip_cksum.o	\
		issetugid.o	\
		ippconf.o	\
		kcpc.o		\
		kdi.o		\
		kiconv.o	\
		klpd.o		\
		kmem.o		\
		ksyms_snapshot.o	\
		l_strplumb.o	\
		labelsys.o	\
		link.o		\
		list.o		\
		lockstat_subr.o	\
		log_sysevent.o	\
		logsubr.o	\
		lookup.o	\
		lseek.o		\
		ltos.o		\
		lwp.o		\
		lwp_create.o	\
		lwp_info.o	\
		lwp_self.o	\
		lwp_sobj.o	\
		lwp_timer.o	\
		lwpsys.o	\
		main.o		\
		mmapobjsys.o	\
		memcntl.o	\
		memstr.o	\
		lgrpsys.o	\
		mkdir.o		\
		mknod.o		\
		mount.o		\
		move.o		\
		msacct.o	\
		multidata.o	\
		nbmlock.o	\
		ndifm.o		\
		nice.o		\
		netstack.o	\
		ntptime.o	\
		nvpair.o	\
		nvpair_alloc_system.o	\
		nvpair_alloc_fixed.o	\
		fnvpair.o	\
		octet.o		\
		open.o		\
		p_online.o	\
		pathconf.o	\
		pathname.o	\
		pause.o		\
		serializer.o	\
		pci_intr_lib.o	\
		pci_cap.o	\
		pcifm.o		\
		pgrp.o		\
		pgrpsys.o	\
		pid.o		\
		pkp_hash.o	\
		policy.o	\
		poll.o		\
		pool.o		\
		pool_pset.o	\
		port_subr.o	\
		ppriv.o		\
		printf.o	\
		priocntl.o	\
		priv.o		\
		priv_const.o	\
		proc.o		\
		procset.o	\
		processor_bind.o	\
		processor_info.o	\
		profil.o	\
		project.o	\
		qsort.o		\
		getrandom.o	\
		rctl.o		\
		rctlsys.o	\
		readlink.o	\
		refhash.o	\
		refstr.o	\
		rename.o	\
		resolvepath.o	\
		retire_store.o	\
		process.o	\
		rlimit.o	\
		rmap.o		\
		rw.o		\
		rwstlock.o	\
		sad_conf.o	\
		sid.o		\
		sidsys.o	\
		sched.o		\
		schedctl.o	\
		sctp_crc32.o	\
		seg_dev.o	\
		seg_kp.o	\
		seg_kpm.o	\
		seg_map.o	\
		seg_vn.o	\
		seg_spt.o	\
		seg_umap.o	\
		semaphore.o	\
		sendfile.o	\
		session.o	\
		share.o		\
		shuttle.o	\
		sig.o		\
		sigaction.o	\
		sigaltstack.o	\
		signotify.o	\
		sigpending.o	\
		sigprocmask.o	\
		sigqueue.o	\
		sigsendset.o	\
		sigsuspend.o	\
		sigtimedwait.o	\
		sleepq.o	\
		sock_conf.o	\
		space.o		\
		sscanf.o	\
		stat.o		\
		statfs.o	\
		statvfs.o	\
		stol.o		\
		str_conf.o	\
		strcalls.o	\
		stream.o	\
		streamio.o	\
		strext.o	\
		strsubr.o	\
		strsun.o	\
		subr.o		\
		sunddi.o	\
		sunmdi.o	\
		sunndi.o	\
		sunpci.o	\
		sunpm.o		\
		sundlpi.o	\
		suntpi.o	\
		swap_subr.o	\
		swap_vnops.o	\
		symlink.o	\
		sync.o		\
		sysclass.o	\
		sysconfig.o	\
		sysent.o	\
		sysfs.o		\
		systeminfo.o	\
		task.o		\
		taskq.o		\
		tasksys.o	\
		time.o		\
		timer.o		\
		times.o		\
		timers.o	\
		thread.o	\
		tlabel.o	\
		tnf_res.o	\
		turnstile.o	\
		tty_common.o	\
		u8_textprep.o	\
		uadmin.o	\
		uconv.o		\
		ucredsys.o	\
		uid.o		\
		umask.o		\
		umount.o	\
		uname.o		\
		unix_bb.o	\
		unlink.o	\
		urw.o		\
		utime.o		\
		utssys.o	\
		uucopy.o	\
		vfs.o		\
		vfs_conf.o	\
		vmem.o		\
		vm_anon.o	\
		vm_as.o		\
		vm_meter.o	\
		vm_pageout.o	\
		vm_pvn.o	\
		vm_rm.o		\
		vm_seg.o	\
		vm_subr.o	\
		vm_swap.o	\
		vm_usage.o	\
		vnode.o		\
		vuid_queue.o	\
		vuid_store.o	\
		waitq.o		\
		watchpoint.o	\
		yield.o		\
		scsi_confdata.o	\
		xattr.o		\
		xattr_common.o	\
		xdr_mblk.o	\
		xdr_mem.o	\
		xdr.o		\
		xdr_array.o	\
		xdr_refer.o	\
		zone.o

#
#	Stubs for the stand-alone linker/loader
#
sparc_GENSTUBS_OBJS =	\
	kobj_stubs.o

i386_GENSTUBS_OBJS =

COMMON_GENSTUBS_OBJS =

GENSTUBS_OBJS += $(COMMON_GENSTUBS_OBJS) $($(MACH)_GENSTUBS_OBJS)

#
#	DTrace and DTrace Providers
#
DTRACE_OBJS += dtrace.o dtrace_isa.o dtrace_asm.o

SDT_OBJS += sdt_subr.o

PROFILE_OBJS += profile.o

SYSTRACE_OBJS += systrace.o

LX_SYSTRACE_OBJS += lx_systrace.o

LOCKSTAT_OBJS += lockstat.o

FASTTRAP_OBJS += fasttrap.o fasttrap_isa.o

DCPC_OBJS += dcpc.o

#
#	Driver (pseudo-driver) Modules
#
IPP_OBJS +=	ippctl.o

AUDIO_OBJS += audio_client.o audio_ddi.o audio_engine.o \
	   audio_fltdata.o audio_format.o audio_ctrl.o \
	   audio_grc3.o audio_output.o audio_input.o \
	   audio_oss.o audio_sun.o

AUDIOEMU10K_OBJS += audioemu10k.o

AUDIOENS_OBJS += audioens.o

AUDIOVIA823X_OBJS += audiovia823x.o

AUDIOVIA97_OBJS += audiovia97.o

AUDIO1575_OBJS += audio1575.o

AUDIO810_OBJS += audio810.o

AUDIOCMI_OBJS += audiocmi.o

AUDIOCMIHD_OBJS += audiocmihd.o

AUDIOHD_OBJS +=	audiohd.o

AUDIOIXP_OBJS += audioixp.o

AUDIOLS_OBJS += audiols.o

AUDIOP16X_OBJS += audiop16x.o

AUDIOPCI_OBJS += audiopci.o

AUDIOSOLO_OBJS += audiosolo.o

AUDIOTS_OBJS +=	audiots.o

AC97_OBJS += ac97.o ac97_ad.o ac97_alc.o ac97_cmi.o

BLKDEV_OBJS += blkdev.o

CARDBUS_OBJS += cardbus.o cardbus_hp.o cardbus_cfg.o

CONSKBD_OBJS += conskbd.o

CONSMS_OBJS +=	consms.o

OLDPTY_OBJS +=	tty_ptyconf.o

PTC_OBJS +=	tty_pty.o

PTSL_OBJS +=	tty_pts.o

PTM_OBJS +=	ptm.o

LX_PTM_OBJS +=	lx_ptm.o

LX_NETLINK_OBJS +=	lx_netlink.o

MII_OBJS +=	mii.o mii_cicada.o mii_natsemi.o mii_intel.o mii_qualsemi.o \
		mii_marvell.o mii_realtek.o mii_other.o

PTS_OBJS +=	pts.o

PTY_OBJS +=	ptms_conf.o

SAD_OBJS +=	sad.o

MD4_OBJS +=	md4.o md4_mod.o

MD5_OBJS +=	md5.o md5_mod.o

SHA1_OBJS +=	sha1.o sha1_mod.o

SHA2_OBJS +=	sha2.o sha2_mod.o

SKEIN_OBJS +=	skein.o skein_block.o skein_iv.o skein_mod.o

EDONR_OBJS +=	edonr.o edonr_mod.o

IPGPC_OBJS +=   classifierddi.o classifier.o filters.o trie.o table.o \
		ba_table.o

DSCPMK_OBJS +=	dscpmk.o dscpmkddi.o

DLCOSMK_OBJS +=	dlcosmk.o dlcosmkddi.o

FLOWACCT_OBJS +=	flowacctddi.o flowacct.o

TOKENMT_OBJS +=	tokenmt.o tokenmtddi.o

TSWTCL_OBJS +=	tswtcl.o tswtclddi.o

ARP_OBJS +=	arpddi.o

ICMP_OBJS +=	icmpddi.o

ICMP6_OBJS +=	icmp6ddi.o

RTS_OBJS +=	rtsddi.o

IP_ICMP_OBJS =	icmp.o icmp_opt_data.o
IP_RTS_OBJS =	rts.o rts_opt_data.o
IP_TCP_OBJS =	tcp.o tcp_fusion.o tcp_opt_data.o tcp_sack.o tcp_stats.o \
		tcp_misc.o tcp_timers.o tcp_time_wait.o tcp_tpi.o tcp_output.o \
		tcp_input.o tcp_socket.o tcp_bind.o tcp_cluster.o tcp_tunables.o
IP_UDP_OBJS =	udp.o udp_opt_data.o udp_tunables.o udp_stats.o
IP_SCTP_OBJS =	sctp.o sctp_opt_data.o sctp_output.o \
		sctp_init.o sctp_input.o sctp_cookie.o \
		sctp_conn.o sctp_error.o sctp_snmp.o \
		sctp_tunables.o sctp_shutdown.o sctp_common.o \
		sctp_timer.o sctp_heartbeat.o sctp_hash.o \
		sctp_bind.o sctp_notify.o sctp_asconf.o \
		sctp_addr.o tn_ipopt.o tnet.o ip_netinfo.o \
		sctp_misc.o
IP_ILB_OBJS =	ilb.o ilb_nat.o ilb_conn.o ilb_alg_hash.o ilb_alg_rr.o
IP_COMM_OBJS =	inet_hash.o

IP_OBJS +=	igmp.o ipmp.o ip.o ip6.o ip6_asp.o ip6_if.o ip6_ire.o \
		ip6_rts.o ip_if.o ip_ire.o ip_listutils.o ip_mroute.o \
		ip_multi.o ip2mac.o ip_ndp.o ip_rts.o ip_srcid.o \
		ipddi.o ipdrop.o mi.o nd.o tunables.o optcom.o snmpcom.o \
		ipsec_loader.o spd.o ipclassifier.o inet_common.o ip_squeue.o \
		squeue.o ip_sadb.o ip_ftable.o proto_set.o radix.o ip_dummy.o \
		ip_helper_stream.o ip_tunables.o \
		ip_output.o ip_input.o ip6_input.o ip6_output.o ip_arp.o \
		conn_opt.o ip_attr.o ip_dce.o \
		$(IP_ICMP_OBJS) \
		$(IP_RTS_OBJS) \
		$(IP_TCP_OBJS) \
		$(IP_UDP_OBJS) \
		$(IP_SCTP_OBJS) \
		$(IP_ILB_OBJS) \
		$(IP_COMM_OBJS)

IP6_OBJS +=	ip6ddi.o

HOOK_OBJS +=	hook.o

NETI_OBJS +=	neti_impl.o neti_mod.o neti_stack.o

KEYSOCK_OBJS +=	keysockddi.o keysock.o keysock_opt_data.o

IPNET_OBJS +=	ipnet.o ipnet_bpf.o

SPDSOCK_OBJS += spdsockddi.o spdsock.o spdsock_opt_data.o

IPSECESP_OBJS += ipsecespddi.o ipsecesp.o

IPSECAH_OBJS +=	ipsecahddi.o ipsecah.o sadb.o

DATAFILT_OBJS += datafilt.o

SPPP_OBJS +=	sppp.o sppp_dlpi.o sppp_mod.o s_common.o

SPPPTUN_OBJS +=	sppptun.o sppptun_mod.o

SPPPASYN_OBJS += spppasyn.o spppasyn_mod.o

SPPPCOMP_OBJS += spppcomp.o spppcomp_mod.o deflate.o bsd-comp.o vjcompress.o \
		zlib.o

TCP_OBJS +=	tcpddi.o

TCP6_OBJS +=	tcp6ddi.o

NCA_OBJS +=	ncaddi.o

SDP_SOCK_MOD_OBJS += sockmod_sdp.o socksdp.o socksdpsubr.o

SCTP_SOCK_MOD_OBJS += sockmod_sctp.o socksctp.o socksctpsubr.o

PFP_SOCK_MOD_OBJS += sockmod_pfp.o

RDS_SOCK_MOD_OBJS += sockmod_rds.o

RDS_OBJS +=	rdsddi.o rdssubr.o rds_opt.o rds_ioctl.o

RDSIB_OBJS +=	rdsib.o rdsib_ib.o rdsib_cm.o rdsib_ep.o rdsib_buf.o \
		rdsib_debug.o rdsib_sc.o

RDSV3_OBJS +=	af_rds.o rdsv3_ddi.o bind.o loop.o threads.o connection.o \
		transport.o cong.o sysctl.o message.o rds_recv.o send.o \
		stats.o info.o page.o rdma_transport.o ib_ring.o ib_rdma.o \
		ib_recv.o ib.o ib_send.o ib_sysctl.o ib_stats.o ib_cm.o \
		rdsv3_sc.o rdsv3_debug.o rdsv3_impl.o rdma.o rdsv3_af_thr.o

ISER_OBJS +=	iser.o iser_cm.o iser_cq.o iser_ib.o iser_idm.o \
		iser_resource.o iser_xfer.o

UDP_OBJS +=	udpddi.o

UDP6_OBJS +=	udp6ddi.o

SY_OBJS +=	gentty.o

TCO_OBJS +=	ticots.o

TCOO_OBJS +=	ticotsord.o

TCL_OBJS +=	ticlts.o

TL_OBJS +=	tl.o

DUMP_OBJS +=	dump.o

BPF_OBJS +=	bpf.o bpf_filter.o bpf_mod.o bpf_dlt.o bpf_mac.o

CLONE_OBJS +=	clone.o

CN_OBJS +=	cons.o

DLD_OBJS +=	dld_drv.o dld_proto.o dld_str.o dld_flow.o

DLS_OBJS +=	dls.o dls_link.o dls_mod.o dls_stat.o dls_mgmt.o

GLD_OBJS +=     gld.o gldutil.o

MAC_OBJS +=     mac.o  mac_bcast.o mac_client.o mac_datapath_setup.o mac_flow.o \
		mac_hio.o mac_mod.o mac_ndd.o mac_provider.o mac_sched.o \
		mac_protect.o mac_soft_ring.o mac_stat.o mac_util.o

MAC_6TO4_OBJS +=	mac_6to4.o

MAC_ETHER_OBJS +=	mac_ether.o

MAC_IPV4_OBJS +=	mac_ipv4.o

MAC_IPV6_OBJS +=	mac_ipv6.o

MAC_WIFI_OBJS +=	mac_wifi.o

MAC_IB_OBJS +=		mac_ib.o

IPTUN_OBJS +=	iptun_dev.o iptun_ctl.o iptun.o

AGGR_OBJS +=	aggr_dev.o aggr_ctl.o aggr_grp.o aggr_port.o \
		aggr_send.o aggr_recv.o aggr_lacp.o

SOFTMAC_OBJS += softmac_main.o softmac_ctl.o softmac_capab.o \
		softmac_dev.o softmac_stat.o softmac_pkt.o softmac_fp.o

NET80211_OBJS += net80211.o net80211_proto.o net80211_input.o \
		 net80211_output.o net80211_node.o net80211_crypto.o \
		 net80211_crypto_none.o net80211_crypto_wep.o net80211_ioctl.o \
		 net80211_crypto_tkip.o net80211_crypto_ccmp.o	\
		 net80211_ht.o

VNIC_OBJS +=	vnic_ctl.o vnic_dev.o

OVERLAY_OBJS +=	overlay.o overlay_fm.o overlay_mux.o overlay_plugin.o \
		overlay_prop.o overlay_target.o

OVERLAY_VXLAN_OBJS +=	overlay_vxlan.o

VND_OBJS +=	vnd.o frameio.o

GSQUEUE_OBJS +=	gsqueue.o

SIMNET_OBJS +=	simnet.o

IB_OBJS +=	ibnex.o ibnex_ioctl.o ibnex_hca.o

IBCM_OBJS +=	ibcm_impl.o ibcm_sm.o ibcm_ti.o ibcm_utils.o ibcm_path.o \
		ibcm_arp.o ibcm_arp_link.o

IBDM_OBJS +=	ibdm.o

IBDMA_OBJS +=	ibdma.o

IBMF_OBJS +=	ibmf.o ibmf_impl.o ibmf_dr.o ibmf_wqe.o ibmf_ud_dest.o ibmf_mod.o \
		ibmf_send.o ibmf_recv.o ibmf_handlers.o ibmf_trans.o \
		ibmf_timers.o ibmf_msg.o ibmf_utils.o ibmf_rmpp.o \
		ibmf_saa.o ibmf_saa_impl.o ibmf_saa_utils.o ibmf_saa_events.o

IBTL_OBJS +=	ibtl_impl.o ibtl_util.o ibtl_mem.o ibtl_handlers.o ibtl_qp.o \
		ibtl_cq.o ibtl_wr.o ibtl_hca.o ibtl_chan.o ibtl_cm.o \
		ibtl_mcg.o ibtl_ibnex.o ibtl_srq.o ibtl_part.o

TAVOR_OBJS +=	tavor.o tavor_agents.o tavor_cfg.o tavor_ci.o tavor_cmd.o \
		tavor_cq.o tavor_event.o tavor_ioctl.o tavor_misc.o \
		tavor_mr.o tavor_qp.o tavor_qpmod.o tavor_rsrc.o \
		tavor_srq.o tavor_stats.o tavor_umap.o tavor_wr.o

HERMON_OBJS +=	hermon.o hermon_agents.o hermon_cfg.o hermon_ci.o hermon_cmd.o \
		hermon_cq.o hermon_event.o hermon_ioctl.o hermon_misc.o \
		hermon_mr.o hermon_qp.o hermon_qpmod.o hermon_rsrc.o \
		hermon_srq.o hermon_stats.o hermon_umap.o hermon_wr.o \
		hermon_fcoib.o hermon_fm.o

DAPLT_OBJS +=	daplt.o

SOL_OFS_OBJS +=	sol_cma.o sol_ib_cma.o sol_uobj.o \
		sol_ofs_debug_util.o sol_ofs_gen_util.o \
		sol_kverbs.o

SOL_UCMA_OBJS +=	sol_ucma.o

SOL_UVERBS_OBJS +=	sol_uverbs.o sol_uverbs_comp.o sol_uverbs_event.o \
			sol_uverbs_hca.o sol_uverbs_qp.o

SOL_UMAD_OBJS += sol_umad.o

KSTAT_OBJS +=	kstat.o

KSYMS_OBJS +=	ksyms.o

INSTANCE_OBJS += inst_sync.o

IWSCN_OBJS +=	iwscons.o

LOFI_OBJS +=	lofi.o LzmaDec.o

FSSNAP_OBJS +=	fssnap.o

FSSNAPIF_OBJS += fssnap_if.o

MM_OBJS +=	mem.o

PHYSMEM_OBJS +=	physmem.o

OPTIONS_OBJS += options.o

WINLOCK_OBJS +=	winlockio.o

PM_OBJS +=	pm.o
SRN_OBJS +=	srn.o

PSEUDO_OBJS +=	pseudonex.o

RAMDISK_OBJS +=	ramdisk.o

LLC1_OBJS += llc1.o

USBKBM_OBJS += usbkbm.o

USBWCM_OBJS += usbwcm.o

BOFI_OBJS += bofi.o

HID_OBJS += hid.o

USBSKEL_OBJS += usbskel.o

USBVC_OBJS += usbvc.o usbvc_v4l2.o

HIDPARSER_OBJS += hidparser.o

USB_AC_OBJS += usb_ac.o

USB_AS_OBJS += usb_as.o

USB_AH_OBJS += usb_ah.o

USBMS_OBJS += usbms.o

USBPRN_OBJS += usbprn.o

UGEN_OBJS += ugen.o

USBSER_OBJS += usbser.o usbser_rseq.o

USBSACM_OBJS += usbsacm.o

USBSER_KEYSPAN_OBJS += usbser_keyspan.o keyspan_dsd.o keyspan_pipe.o

USBS49_FW_OBJS += keyspan_49fw.o

USBSPRL_OBJS += usbser_pl2303.o pl2303_dsd.o

USBFTDI_OBJS += usbser_uftdi.o uftdi_dsd.o

USBECM_OBJS += usbecm.o

WC_OBJS += wscons.o vcons.o

VCONS_CONF_OBJS += vcons_conf.o

SCSI_OBJS +=	scsi_capabilities.o scsi_confsubr.o scsi_control.o \
		scsi_data.o scsi_fm.o scsi_hba.o scsi_reset_notify.o \
		scsi_resource.o scsi_subr.o scsi_transport.o scsi_watch.o \
		smp_transport.o

SCSI_VHCI_OBJS +=		scsi_vhci.o mpapi_impl.o scsi_vhci_tpgs.o

SCSI_VHCI_F_SYM_OBJS +=		sym.o

SCSI_VHCI_F_TPGS_OBJS +=	tpgs.o

SCSI_VHCI_F_ASYM_SUN_OBJS +=	asym_sun.o

SCSI_VHCI_F_SYM_HDS_OBJS += 	sym_hds.o

SCSI_VHCI_F_TAPE_OBJS +=	tape.o

SCSI_VHCI_F_TPGS_TAPE_OBJS +=	tpgs_tape.o

SGEN_OBJS +=	sgen.o

SMP_OBJS +=	smp.o

SATA_OBJS +=	sata.o

USBA_OBJS +=	hcdi.o	usba.o	usbai.o hubdi.o parser.o genconsole.o \
		usbai_pipe_mgmt.o usbai_req.o usbai_util.o usbai_register.o \
		usba_devdb.o usba10_calls.o usba_ugen.o

USBA10_OBJS +=	usba10.o

RSM_OBJS +=	rsm.o	rsmka_pathmanager.o	rsmka_util.o

RSMOPS_OBJS +=	rsmops.o

S1394_OBJS +=	t1394.o t1394_errmsg.o s1394.o s1394_addr.o s1394_asynch.o \
		s1394_bus_reset.o s1394_cmp.o s1394_csr.o s1394_dev_disc.o \
		s1394_fa.o s1394_fcp.o \
		s1394_hotplug.o s1394_isoch.o s1394_misc.o h1394.o nx1394.o

HCI1394_OBJS +=	hci1394.o hci1394_async.o hci1394_attach.o hci1394_buf.o \
		hci1394_csr.o hci1394_detach.o hci1394_extern.o \
		hci1394_ioctl.o hci1394_isoch.o hci1394_isr.o \
		hci1394_ixl_comp.o hci1394_ixl_isr.o hci1394_ixl_misc.o \
		hci1394_ixl_update.o hci1394_misc.o hci1394_ohci.o \
		hci1394_q.o hci1394_s1394if.o hci1394_tlabel.o \
		hci1394_tlist.o hci1394_vendor.o

AV1394_OBJS +=	av1394.o av1394_as.o av1394_async.o av1394_cfgrom.o \
		av1394_cmp.o av1394_fcp.o av1394_isoch.o av1394_isoch_chan.o \
		av1394_isoch_recv.o av1394_isoch_xmit.o av1394_list.o \
		av1394_queue.o

DCAM1394_OBJS += dcam.o dcam_frame.o dcam_param.o dcam_reg.o \
		dcam_ring_buff.o

SCSA1394_OBJS += hba.o sbp2_driver.o sbp2_bus.o

SBP2_OBJS += cfgrom.o sbp2.o

PMODEM_OBJS += pmodem.o pmodem_cis.o cis.o cis_callout.o cis_handlers.o cis_params.o

DSW_OBJS +=	dsw.o dsw_dev.o ii_tree.o

NCALL_OBJS +=	ncall.o \
		ncall_stub.o

RDC_OBJS +=	rdc.o \
		rdc_dev.o \
		rdc_io.o \
		rdc_clnt.o \
		rdc_prot_xdr.o \
		rdc_svc.o \
		rdc_bitmap.o \
		rdc_health.o \
		rdc_subr.o \
		rdc_diskq.o

RDCSRV_OBJS +=	rdcsrv.o

RDCSTUB_OBJS += rdc_stub.o

SDBC_OBJS +=	sd_bcache.o \
		sd_bio.o \
		sd_conf.o \
		sd_ft.o \
		sd_hash.o \
		sd_io.o \
		sd_misc.o \
		sd_pcu.o \
		sd_tdaemon.o \
		sd_trace.o \
		sd_iob_impl0.o \
		sd_iob_impl1.o \
		sd_iob_impl2.o \
		sd_iob_impl3.o \
		sd_iob_impl4.o \
		sd_iob_impl5.o \
		sd_iob_impl6.o \
		sd_iob_impl7.o \
		safestore.o \
		safestore_ram.o

NSCTL_OBJS +=	nsctl.o \
		nsc_cache.o \
		nsc_disk.o \
		nsc_dev.o \
		nsc_freeze.o \
		nsc_gen.o \
		nsc_mem.o \
		nsc_ncallio.o \
		nsc_power.o \
		nsc_resv.o \
		nsc_rmspin.o \
		nsc_solaris.o \
		nsc_trap.o \
		nsc_list.o
UNISTAT_OBJS +=	spuni.o \
		spcs_s_k.o

NSKERN_OBJS +=	nsc_ddi.o \
		nsc_proc.o \
		nsc_raw.o \
		nsc_thread.o \
		nskernd.o

SV_OBJS +=	sv.o

PMCS_OBJS += pmcs_attach.o pmcs_ds.o pmcs_intr.o pmcs_nvram.o pmcs_sata.o \
		pmcs_scsa.o pmcs_smhba.o pmcs_subr.o pmcs_fwlog.o

PMCS8001FW_C_OBJS +=	pmcs_fw_hdr.o
PMCS8001FW_OBJS +=		$(PMCS8001FW_C_OBJS) SPCBoot.o ila.o firmware.o

#
#	Build up defines and paths.

ST_OBJS +=	st.o	st_conf.o

EMLXS_OBJS +=	emlxs_clock.o emlxs_dfc.o emlxs_dhchap.o emlxs_diag.o \
		emlxs_download.o emlxs_dump.o emlxs_els.o emlxs_event.o \
		emlxs_fcf.o emlxs_fcp.o emlxs_fct.o emlxs_hba.o emlxs_ip.o \
		emlxs_mbox.o emlxs_mem.o emlxs_msg.o emlxs_node.o \
		emlxs_pkt.o emlxs_sli3.o emlxs_sli4.o emlxs_solaris.o \
		emlxs_thread.o

EMLXS_FW_OBJS +=	emlxs_fw.o

OCE_OBJS +=	oce_buf.o oce_fm.o oce_gld.o oce_hw.o oce_intr.o oce_main.o \
		oce_mbx.o oce_mq.o oce_queue.o oce_rx.o oce_stat.o oce_tx.o \
		oce_utils.o

FCT_OBJS += discovery.o fct.o

QLT_OBJS += 2400.o 2500.o 8100.o qlt.o qlt_dma.o

SRPT_OBJS += srpt_mod.o srpt_ch.o srpt_cm.o srpt_ioc.o srpt_stp.o

FCOE_OBJS += fcoe.o fcoe_eth.o fcoe_fc.o

FCOET_OBJS += fcoet.o fcoet_eth.o fcoet_fc.o

FCOEI_OBJS += fcoei.o fcoei_eth.o fcoei_lv.o

ISCSIT_SHARED_OBJS += \
		iscsit_common.o

ISCSIT_OBJS +=	$(ISCSIT_SHARED_OBJS) \
		iscsit.o iscsit_tgt.o iscsit_sess.o iscsit_login.o \
		iscsit_text.o iscsit_isns.o iscsit_radiusauth.o \
		iscsit_radiuspacket.o iscsit_auth.o iscsit_authclient.o

PPPT_OBJS +=	alua_ic_if.o pppt.o pppt_msg.o pppt_tgt.o

STMF_OBJS += lun_map.o stmf.o

STMF_SBD_OBJS += sbd.o sbd_scsi.o sbd_pgr.o sbd_zvol.o

SYSMSG_OBJS +=	sysmsg.o

SES_OBJS +=	ses.o ses_sen.o ses_safte.o ses_ses.o

TNF_OBJS +=	tnf_buf.o	tnf_trace.o	tnf_writer.o	trace_init.o \
		trace_funcs.o	tnf_probe.o	tnf.o

LOGINDMUX_OBJS += logindmux.o

DEVINFO_OBJS += devinfo.o

DEVPOLL_OBJS += devpoll.o

DEVPOOL_OBJS += devpool.o

EVENTFD_OBJS +=	eventfd.o

SIGNALFD_OBJS += signalfd.o

I8042_OBJS +=	i8042.o

INOTIFY_OBJS +=	inotify.o

KB8042_OBJS +=	\
		at_keyprocess.o	\
		kb8042.o	\
		kb8042_keytables.o

MOUSE8042_OBJS += mouse8042.o

FDC_OBJS +=	fdc.o

ASY_OBJS +=	asy.o

ECPP_OBJS +=	ecpp.o

VUIDM3P_OBJS += vuidmice.o vuidm3p.o

VUIDM4P_OBJS += vuidmice.o vuidm4p.o

VUIDM5P_OBJS += vuidmice.o vuidm5p.o

VUIDPS2_OBJS += vuidmice.o vuidps2.o

HPCSVC_OBJS += hpcsvc.o

PCIE_MISC_OBJS += pcie.o pcie_fault.o pcie_hp.o pciehpc.o pcishpc.o pcie_pwr.o pciev.o

PCIHPNEXUS_OBJS += pcihp.o

OPENEEPR_OBJS += openprom.o

RANDOM_OBJS += random.o

PSHOT_OBJS += pshot.o

GEN_DRV_OBJS += gen_drv.o

TCLIENT_OBJS +=	tclient.o

TIMERFD_OBJS +=	timerfd.o

TPHCI_OBJS += tphci.o

TVHCI_OBJS += tvhci.o

EMUL64_OBJS += emul64.o emul64_bsd.o

FCP_OBJS += fcp.o

FCIP_OBJS += fcip.o

FCSM_OBJS += fcsm.o

FCTL_OBJS += fctl.o

FP_OBJS += fp.o

QLC_OBJS += ql_api.o ql_debug.o ql_hba_fru.o ql_init.o ql_iocb.o ql_ioctl.o \
	ql_isr.o ql_mbx.o ql_nx.o ql_xioctl.o ql_fw_table.o

QLC_FW_2200_OBJS += ql_fw_2200.o

QLC_FW_2300_OBJS += ql_fw_2300.o

QLC_FW_2400_OBJS += ql_fw_2400.o

QLC_FW_2500_OBJS += ql_fw_2500.o

QLC_FW_6322_OBJS += ql_fw_6322.o

QLC_FW_8100_OBJS += ql_fw_8100.o

QLGE_OBJS += qlge.o qlge_dbg.o qlge_flash.o qlge_fm.o qlge_gld.o qlge_mpi.o

ZCONS_OBJS += zcons.o

ZFD_OBJS += zfd.o

NV_SATA_OBJS += nv_sata.o

SI3124_OBJS += si3124.o

AHCI_OBJS += ahci.o

PCIIDE_OBJS += pci-ide.o

PCEPP_OBJS += pcepp.o

CPC_OBJS += cpc.o

CPUID_OBJS += cpuid_drv.o

SYSEVENT_OBJS += sysevent.o

BL_OBJS += bl.o

DRM_OBJS += drm_sunmod.o drm_kstat.o drm_agpsupport.o \
	    drm_auth.o drm_bufs.o drm_context.o drm_dma.o \
	    drm_drawable.o drm_drv.o drm_fops.o drm_ioctl.o drm_irq.o \
	    drm_lock.o drm_memory.o drm_msg.o drm_pci.o drm_scatter.o \
	    drm_cache.o drm_gem.o drm_mm.o ati_pcigart.o

FM_OBJS += devfm.o devfm_machdep.o

RTLS_OBJS +=	rtls.o

#
#			exec modules
#
AOUTEXEC_OBJS +=aout.o

ELFEXEC_OBJS +=	elf.o elf_notes.o old_notes.o

INTPEXEC_OBJS +=intp.o

SHBINEXEC_OBJS +=shbin.o

JAVAEXEC_OBJS +=java.o

#
#			file system modules
#
AUTOFS_OBJS +=	auto_vfsops.o auto_vnops.o auto_subr.o auto_xdr.o auto_sys.o

DCFS_OBJS +=	dc_vnops.o

DEVFS_OBJS +=	devfs_subr.o	devfs_vfsops.o	devfs_vnops.o

DEV_OBJS  +=	sdev_subr.o	sdev_vfsops.o	sdev_vnops.o	\
		sdev_ptsops.o	sdev_zvolops.o	sdev_comm.o	\
		sdev_profile.o	sdev_ncache.o	sdev_netops.o	\
		sdev_ipnetops.o	sdev_vtops.o	sdev_plugin.o

CTFS_OBJS +=	ctfs_all.o ctfs_cdir.o ctfs_ctl.o ctfs_event.o \
		ctfs_latest.o ctfs_root.o ctfs_sym.o ctfs_tdir.o ctfs_tmpl.o

OBJFS_OBJS +=	objfs_vfs.o	objfs_root.o	objfs_common.o \
		objfs_odir.o	objfs_data.o

FDFS_OBJS +=	fdops.o

FIFO_OBJS +=	fifosubr.o	fifovnops.o

PIPE_OBJS +=	pipe.o

HSFS_OBJS +=	hsfs_node.o	hsfs_subr.o	hsfs_vfsops.o	hsfs_vnops.o \
		hsfs_susp.o	hsfs_rrip.o	hsfs_susp_subr.o

HYPRLOFS_OBJS += hyprlofs_dir.o hyprlofs_subr.o \
		hyprlofs_vnops.o hyprlofs_vfsops.o

LOFS_OBJS +=	lofs_subr.o	lofs_vfsops.o	lofs_vnops.o

LXPROC_OBJS +=	lxpr_subr.o	lxpr_vfsops.o	lxpr_vnops.o

NAMEFS_OBJS +=	namevfs.o	namevno.o

NFS_OBJS +=	nfs_client.o	nfs_common.o	nfs_dump.o \
		nfs_subr.o	nfs_vfsops.o	nfs_vnops.o \
		nfs_xdr.o	nfs_sys.o	nfs_strerror.o \
		nfs3_vfsops.o	nfs3_vnops.o	nfs3_xdr.o \
		nfs_acl_vnops.o	nfs_acl_xdr.o	nfs4_vfsops.o \
		nfs4_vnops.o	nfs4_xdr.o 	nfs4_idmap.o \
		nfs4_shadow.o	nfs4_subr.o \
		nfs4_attr.o	nfs4_rnode.o	nfs4_client.o \
		nfs4_acache.o	nfs4_common.o	nfs4_client_state.o \
		nfs4_callback.o	nfs4_recovery.o nfs4_client_secinfo.o \
		nfs4_client_debug.o	nfs_stats.o \
		nfs4_acl.o	nfs4_stub_vnops.o	nfs_cmd.o

NFSSRV_OBJS +=	nfs_server.o	nfs_srv.o	nfs3_srv.o \
		nfs_acl_srv.o	nfs_auth.o	nfs_auth_xdr.o \
		nfs_export.o	nfs_log.o	nfs_log_xdr.o \
		nfs4_srv.o	nfs4_state.o	nfs4_srv_attr.o \
		nfs4_srv_ns.o	nfs4_db.o	nfs4_srv_deleg.o \
		nfs4_deleg_ops.o nfs4_srv_readdir.o nfs4_dispatch.o

SMBSRV_SHARED_OBJS += \
		smb_door_legacy.o \
		smb_inet.o \
		smb_match.o \
		smb_msgbuf.o \
		smb_native.o \
		smb_netbios_util.o \
		smb_oem.o \
		smb_sid.o \
		smb_status2winerr.o \
		smb_string.o \
		smb_token.o \
		smb_token_xdr.o \
		smb_utf8.o \
		smb_xdr.o

# See also: $SRC/lib/smbsrv/libfksmbsrv/Makefile.com
SMBSRV_OBJS +=	$(SMBSRV_SHARED_OBJS)			\
		smb_acl.o				\
		smb_alloc.o				\
		smb_authenticate.o			\
		smb_close.o				\
		smb_cmn_rename.o			\
		smb_cmn_setfile.o			\
		smb_common_open.o			\
		smb_common_transact.o			\
		smb_create.o				\
		smb_cred.o				\
		smb_delete.o				\
		smb_dfs.o				\
		smb_directory.o				\
		smb_dispatch.o				\
		smb_echo.o				\
		smb_errno.o				\
		smb_fem.o				\
		smb_find.o				\
		smb_flush.o				\
		smb_fsinfo.o				\
		smb_fsops.o				\
		smb_idmap.o				\
		smb_init.o				\
		smb_kdoor.o				\
		smb_kshare.o				\
		smb_kutil.o				\
		smb_lock.o				\
		smb_lock_byte_range.o			\
		smb_locking_andx.o			\
		smb_logoff_andx.o			\
		smb_mangle_name.o			\
		smb_mbuf_marshaling.o			\
		smb_mbuf_util.o				\
		smb_negotiate.o				\
		smb_net.o				\
		smb_node.o				\
		smb_notify.o				\
		smb_nt_cancel.o				\
		smb_nt_create_andx.o			\
		smb_nt_transact_create.o		\
		smb_nt_transact_ioctl.o			\
		smb_nt_transact_notify_change.o		\
		smb_nt_transact_quota.o			\
		smb_nt_transact_security.o		\
		smb_odir.o				\
		smb_ofile.o				\
		smb_open_andx.o				\
		smb_opipe.o				\
		smb_oplock.o				\
		smb_pathname.o				\
		smb_print.o				\
		smb_process_exit.o			\
		smb_query_fileinfo.o			\
		smb_quota.o				\
		smb_read.o				\
		smb_rename.o				\
		smb_sd.o				\
		smb_seek.o				\
		smb_server.o				\
		smb_session.o				\
		smb_session_setup_andx.o		\
		smb_set_fileinfo.o			\
		smb_sign_kcf.o				\
		smb_signing.o				\
		smb_thread.o				\
		smb_tree.o				\
		smb_trans2_create_directory.o		\
		smb_trans2_dfs.o			\
		smb_trans2_find.o			\
		smb_tree_connect.o			\
		smb_unlock_byte_range.o			\
		smb_user.o				\
		smb_vfs.o				\
		smb_vops.o				\
		smb_vss.o				\
		smb_write.o				\
		\
		smb2_dispatch.o \
		smb2_cancel.o \
		smb2_change_notify.o \
		smb2_close.o \
		smb2_create.o \
		smb2_echo.o \
		smb2_flush.o \
		smb2_ioctl.o \
		smb2_lock.o \
		smb2_logoff.o \
		smb2_negotiate.o \
		smb2_ofile.o \
		smb2_oplock.o \
		smb2_qinfo_file.o \
		smb2_qinfo_fs.o \
		smb2_qinfo_sec.o \
		smb2_qinfo_quota.o \
		smb2_query_dir.o \
		smb2_query_info.o \
		smb2_read.o \
		smb2_session_setup.o \
		smb2_set_info.o \
		smb2_setinfo_file.o \
		smb2_setinfo_fs.o \
		smb2_setinfo_quota.o \
		smb2_setinfo_sec.o \
		smb2_signing.o \
		smb2_tree_connect.o \
		smb2_tree_disconn.o \
		smb2_write.o

PCFS_OBJS +=	pc_alloc.o	pc_dir.o	pc_node.o	pc_subr.o \
		pc_vfsops.o	pc_vnops.o

PROC_OBJS +=	prargv.o	prcontrol.o	prioctl.o	prsubr.o \
		prusrio.o	prvfsops.o	prvnops.o

MNTFS_OBJS +=	mntvfsops.o	mntvnops.o

SHAREFS_OBJS +=	sharetab.o	sharefs_vfsops.o	sharefs_vnops.o

SPEC_OBJS +=	specsubr.o	specvfsops.o	specvnops.o

SOCK_OBJS +=	socksubr.o	sockvfsops.o	sockparams.o	\
		socksyscalls.o	socktpi.o	sockstr.o \
		sockcommon_vnops.o	sockcommon_subr.o \
		sockcommon_sops.o	sockcommon.o	\
		sock_notsupp.o	socknotify.o \
		nl7c.o		nl7curi.o	nl7chttp.o	nl7clogd.o \
		nl7cnca.o	sodirect.o	sockfilter.o

TMPFS_OBJS +=	tmp_dir.o	tmp_subr.o	tmp_tnode.o	tmp_vfsops.o \
		tmp_vnops.o

UDFS_OBJS +=	udf_alloc.o	udf_bmap.o	udf_dir.o	\
		udf_inode.o	udf_subr.o	udf_vfsops.o	\
		udf_vnops.o

UFS_OBJS +=	ufs_alloc.o	ufs_bmap.o	ufs_dir.o 	ufs_xattr.o \
		ufs_inode.o	ufs_subr.o	ufs_tables.o	ufs_vfsops.o \
		ufs_vnops.o	quota.o		quotacalls.o	quota_ufs.o \
		ufs_filio.o	ufs_lockfs.o	ufs_thread.o	ufs_trans.o \
		ufs_acl.o	ufs_panic.o	ufs_directio.o	ufs_log.o \
		ufs_extvnops.o	ufs_snap.o	lufs.o		lufs_thread.o \
		lufs_log.o	lufs_map.o	lufs_top.o	lufs_debug.o
VSCAN_OBJS +=	vscan_drv.o	vscan_svc.o vscan_door.o

NSMB_OBJS +=	smb_conn.o	smb_dev.o	smb_iod.o	smb_pass.o \
		smb_rq.o	smb_sign.o	smb_smb.o	smb_subrs.o \
		smb_time.o	smb_tran.o	smb_trantcp.o	smb_usr.o \
		subr_mchain.o

SMBFS_COMMON_OBJS += smbfs_ntacl.o
SMBFS_OBJS +=	smbfs_vfsops.o	smbfs_vnops.o	smbfs_node.o	\
		smbfs_acl.o	smbfs_client.o	smbfs_smb.o	\
		smbfs_subr.o	smbfs_subr2.o	\
		smbfs_rwlock.o	smbfs_xattr.o	\
		$(SMBFS_COMMON_OBJS)

BOOTFS_OBJS +=	bootfs_construct.o bootfs_vfsops.o bootfs_vnops.o

#
#			LVM modules
#
MD_OBJS	+= md.o md_error.o md_ioctl.o md_mddb.o md_names.o \
	md_med.o md_rename.o md_subr.o

MD_COMMON_OBJS = md_convert.o md_crc.o md_revchk.o

MD_DERIVED_OBJS = metamed_xdr.o meta_basic_xdr.o

SOFTPART_OBJS += sp.o sp_ioctl.o

STRIPE_OBJS += stripe.o stripe_ioctl.o

HOTSPARES_OBJS += hotspares.o

RAID_OBJS += raid.o raid_ioctl.o raid_replay.o raid_resync.o raid_hotspare.o

MIRROR_OBJS += mirror.o mirror_ioctl.o mirror_resync.o

NOTIFY_OBJS += md_notify.o

TRANS_OBJS += mdtrans.o trans_ioctl.o trans_log.o

ZFS_COMMON_OBJS +=		\
	arc.o			\
	blkptr.o		\
	bplist.o		\
	bpobj.o			\
	bptree.o		\
	bqueue.o		\
	dbuf.o			\
	ddt.o			\
	ddt_zap.o		\
	dmu.o			\
	dmu_diff.o		\
	dmu_send.o		\
	dmu_object.o		\
	dmu_objset.o		\
	dmu_traverse.o		\
	dmu_tx.o		\
	dnode.o			\
	dnode_sync.o		\
	dsl_bookmark.o		\
	dsl_dir.o		\
	dsl_dataset.o		\
	dsl_deadlist.o		\
	dsl_destroy.o		\
	dsl_pool.o		\
	dsl_synctask.o		\
	dsl_userhold.o		\
	dmu_zfetch.o		\
	dsl_deleg.o		\
	dsl_prop.o		\
	dsl_scan.o		\
	zfeature.o		\
	gzip.o			\
	lz4.o			\
	lzjb.o			\
	metaslab.o		\
	multilist.o		\
	range_tree.o		\
	refcount.o		\
	rrwlock.o		\
	sa.o			\
	sha256.o		\
	edonr_zfs.o		\
	skein_zfs.o		\
	spa.o			\
	spa_config.o		\
	spa_errlog.o		\
	spa_history.o		\
	spa_misc.o		\
	space_map.o		\
	space_reftree.o		\
	txg.o			\
	uberblock.o		\
	unique.o		\
	vdev.o			\
	vdev_cache.o		\
	vdev_file.o		\
	vdev_label.o		\
	vdev_mirror.o		\
	vdev_missing.o		\
	vdev_queue.o		\
	vdev_raidz.o		\
	vdev_root.o		\
	zap.o			\
	zap_leaf.o		\
	zap_micro.o		\
	zfs_byteswap.o		\
	zfs_debug.o		\
	zfs_fm.o		\
	zfs_fuid.o		\
	zfs_sa.o		\
	zfs_znode.o		\
	zfs_zone.o		\
	zil.o			\
	zio.o			\
	zio_checksum.o		\
	zio_compress.o		\
	zio_inject.o		\
	zle.o			\
	zrlock.o

ZFS_SHARED_OBJS +=		\
	zfeature_common.o	\
	zfs_comutil.o		\
	zfs_deleg.o		\
	zfs_fletcher.o		\
	zfs_namecheck.o		\
	zfs_prop.o		\
	zpool_prop.o		\
	zprop_common.o

ZFS_OBJS +=			\
	$(ZFS_COMMON_OBJS)	\
	$(ZFS_SHARED_OBJS)	\
	vdev_disk.o		\
	zfs_acl.o		\
	zfs_ctldir.o		\
	zfs_dir.o		\
	zfs_ioctl.o		\
	zfs_log.o		\
	zfs_onexit.o		\
	zfs_replay.o		\
	zfs_rlock.o		\
	zfs_vfsops.o		\
	zfs_vnops.o		\
	zvol.o

ZUT_OBJS +=			\
	zut.o

#
#			streams modules
#
BUFMOD_OBJS	+=	bufmod.o

CONNLD_OBJS +=	connld.o

DEDUMP_OBJS +=	dedump.o

DRCOMPAT_OBJS +=	drcompat.o

LDLINUX_OBJS +=	ldlinux.o

LDTERM_OBJS +=	ldterm.o uwidth.o

PCKT_OBJS +=	pckt.o

PFMOD_OBJS +=	pfmod.o

PTEM_OBJS +=	ptem.o

REDIRMOD_OBJS += strredirm.o

TIMOD_OBJS +=	timod.o

TIRDWR_OBJS +=	tirdwr.o

TTCOMPAT_OBJS +=ttcompat.o

LOG_OBJS +=	log.o

PIPEMOD_OBJS +=	pipemod.o

RPCMOD_OBJS +=	rpcmod.o	clnt_cots.o	clnt_clts.o \
		clnt_gen.o	clnt_perr.o	mt_rpcinit.o	rpc_calmsg.o \
		rpc_prot.o	rpc_sztypes.o	rpc_subr.o	rpcb_prot.o \
		svc.o		svc_clts.o	svc_gen.o	svc_cots.o \
		rpcsys.o	xdr_sizeof.o	clnt_rdma.o	svc_rdma.o \
		xdr_rdma.o	rdma_subr.o	xdrrdma_sizeof.o

KLMMOD_OBJS +=	klmmod.o \
		nlm_impl.o \
		nlm_rpc_handle.o \
		nlm_dispatch.o \
		nlm_rpc_svc.o \
		nlm_client.o \
		nlm_service.o \
		nlm_prot_clnt.o \
		nlm_prot_xdr.o \
		nlm_rpc_clnt.o \
		nsm_addr_clnt.o \
		nsm_addr_xdr.o \
		sm_inter_clnt.o \
		sm_inter_xdr.o

KLMOPS_OBJS +=	klmops.o

TLIMOD_OBJS +=	tlimod.o	t_kalloc.o	t_kbind.o	t_kclose.o \
		t_kconnect.o	t_kfree.o	t_kgtstate.o	t_kopen.o \
		t_krcvudat.o	t_ksndudat.o	t_kspoll.o	t_kunbind.o \
		t_kutil.o

RLMOD_OBJS += rlmod.o

TELMOD_OBJS += telmod.o

CRYPTMOD_OBJS += cryptmod.o

KB_OBJS +=	kbd.o		keytables.o

#
#			ID mapping module
#
IDMAP_OBJS +=	idmap_mod.o	idmap_kapi.o	idmap_xdr.o	idmap_cache.o

#
#			scheduling class modules
#
SDC_OBJS +=		sysdc.o

RT_OBJS +=		rt.o
RT_DPTBL_OBJS +=	rt_dptbl.o

TS_OBJS +=		ts.o
TS_DPTBL_OBJS +=	ts_dptbl.o

IA_OBJS +=		ia.o

FSS_OBJS +=		fss.o

FX_OBJS +=		fx.o
FX_DPTBL_OBJS +=	fx_dptbl.o

#
#			Inter-Process Communication (IPC) modules
#
IPC_OBJS +=	ipc.o

IPCMSG_OBJS +=	msg.o

IPCSEM_OBJS +=	sem.o

IPCSHM_OBJS +=	shm.o

#
#			bignum module
#
COMMON_BIGNUM_OBJS += bignum_mod.o bignumimpl.o

BIGNUM_OBJS += $(COMMON_BIGNUM_OBJS) $(BIGNUM_PSR_OBJS)

#
#			kernel cryptographic framework
#
KCF_OBJS +=	kcf.o kcf_callprov.o kcf_cbufcall.o kcf_cipher.o kcf_crypto.o \
		kcf_cryptoadm.o kcf_ctxops.o kcf_digest.o kcf_dual.o \
		kcf_keys.o kcf_mac.o kcf_mech_tabs.o kcf_miscapi.o \
		kcf_object.o kcf_policy.o kcf_prov_lib.o kcf_prov_tabs.o \
		kcf_sched.o kcf_session.o kcf_sign.o kcf_spi.o kcf_verify.o \
		kcf_random.o modes.o ecb.o cbc.o ctr.o ccm.o gcm.o \
		fips_random.o

CRYPTOADM_OBJS += cryptoadm.o

CRYPTO_OBJS +=	crypto.o

DPROV_OBJS +=	dprov.o

DCA_OBJS +=	dca.o dca_3des.o dca_debug.o dca_dsa.o dca_kstat.o dca_rng.o \
		dca_rsa.o

AESPROV_OBJS +=	aes.o aes_impl.o aes_modes.o

ARCFOURPROV_OBJS += arcfour.o arcfour_crypt.o

BLOWFISHPROV_OBJS += blowfish.o blowfish_impl.o

ECCPROV_OBJS += ecc.o ec.o ec2_163.o ec2_mont.o ecdecode.o ecl_mult.o \
		ecp_384.o ecp_jac.o ec2_193.o ecl.o ecp_192.o ecp_521.o \
		ecp_jm.o ec2_233.o ecl_curve.o ecp_224.o ecp_aff.o \
		ecp_mont.o ec2_aff.o ec_naf.o ecl_gf.o ecp_256.o mp_gf2m.o \
		mpi.o mplogic.o mpmontg.o mpprime.o oid.o \
		secitem.o ec2_test.o ecp_test.o

RSAPROV_OBJS += rsa.o rsa_impl.o pkcs1.o

SWRANDPROV_OBJS += swrand.o

#
#			kernel SSL
#
KSSL_OBJS +=	kssl.o ksslioctl.o

KSSL_SOCKFIL_MOD_OBJS += ksslfilter.o ksslapi.o ksslrec.o

#
#			misc. modules
#

C2AUDIT_OBJS +=	adr.o audit.o audit_event.o audit_io.o \
		audit_path.o audit_start.o audit_syscalls.o audit_token.o \
		audit_mem.o

PCIC_OBJS +=	pcic.o

RPCSEC_OBJS +=	secmod.o	sec_clnt.o	sec_svc.o	sec_gen.o \
		auth_des.o	auth_kern.o	auth_none.o	auth_loopb.o\
		authdesprt.o	authdesubr.o	authu_prot.o \
		key_call.o	key_prot.o	svc_authu.o	svcauthdes.o

RPCSEC_GSS_OBJS +=	rpcsec_gssmod.o rpcsec_gss.o rpcsec_gss_misc.o \
		rpcsec_gss_utils.o svc_rpcsec_gss.o

CONSCONFIG_OBJS += consconfig.o

CONSCONFIG_DACF_OBJS  += consconfig_dacf.o consplat.o

TEM_OBJS += tem.o tem_safe.o 6x10.o 7x14.o 12x22.o

KBTRANS_OBJS +=				\
		kbtrans.o		\
		kbtrans_keytables.o	\
		kbtrans_polled.o	\
		kbtrans_streams.o	\
		usb_keytables.o

KGSSD_OBJS +=	gssd_clnt_stubs.o gssd_handle.o gssd_prot.o \
		gss_display_name.o gss_release_name.o gss_import_name.o \
		gss_release_buffer.o gss_release_oid_set.o gen_oids.o gssdmod.o

KGSSD_DERIVED_OBJS = gssd_xdr.o

KGSS_DUMMY_OBJS += dmech.o

KSOCKET_OBJS +=	ksocket.o ksocket_mod.o

CRYPTO= cksumtypes.o decrypt.o encrypt.o encrypt_length.o etypes.o \
	nfold.o verify_checksum.o prng.o block_size.o make_checksum.o\
	checksum_length.o hmac.o default_state.o mandatory_sumtype.o

# crypto/des
CRYPTO_DES= f_cbc.o f_cksum.o f_parity.o weak_key.o d3_cbc.o ef_crypto.o

CRYPTO_DK= checksum.o derive.o dk_decrypt.o dk_encrypt.o

CRYPTO_ARCFOUR= k5_arcfour.o

# crypto/enc_provider
CRYPTO_ENC= des.o des3.o arcfour_provider.o aes_provider.o

# crypto/hash_provider
CRYPTO_HASH= hash_kef_generic.o hash_kmd5.o hash_crc32.o hash_ksha1.o

# crypto/keyhash_provider
CRYPTO_KEYHASH= descbc.o k5_kmd5des.o k_hmac_md5.o

# crypto/crc32
CRYPTO_CRC32= crc32.o

# crypto/old
CRYPTO_OLD= old_decrypt.o old_encrypt.o

# crypto/raw
CRYPTO_RAW= raw_decrypt.o raw_encrypt.o

K5_KRB= kfree.o copy_key.o \
	parse.o init_ctx.o \
	ser_adata.o ser_addr.o \
	ser_auth.o ser_cksum.o \
	ser_key.o ser_princ.o \
	serialize.o unparse.o \
	ser_actx.o

K5_OS=  timeofday.o toffset.o \
	init_os_ctx.o c_ustime.o

SEAL=	seal.o unseal.o

MECH=	delete_sec_context.o \
	import_sec_context.o \
	gssapi_krb5.o \
	k5seal.o k5unseal.o k5sealv3.o \
	ser_sctx.o \
	sign.o \
	util_crypt.o  \
	util_validate.o  util_ordering.o  \
	util_seqnum.o util_set.o util_seed.o \
	wrap_size_limit.o verify.o



MECH_GEN= util_token.o


KGSS_KRB5_OBJS += krb5mech.o \
	$(MECH) $(SEAL) $(MECH_GEN) \
	$(CRYPTO) $(CRYPTO_DES) $(CRYPTO_DK) $(CRYPTO_ARCFOUR) \
	$(CRYPTO_ENC) $(CRYPTO_HASH) \
	$(CRYPTO_KEYHASH) $(CRYPTO_CRC32) \
	$(CRYPTO_OLD) \
	$(CRYPTO_RAW) $(K5_KRB) $(K5_OS)

DES_OBJS +=	des_crypt.o des_impl.o des_ks.o des_soft.o

DLBOOT_OBJS +=	bootparam_xdr.o nfs_dlinet.o scan.o

KRTLD_OBJS +=	kobj_bootflags.o getoptstr.o \
		kobj.o kobj_kdi.o kobj_lm.o kobj_subr.o

MOD_OBJS +=	modctl.o modsubr.o modsysfile.o modconf.o modhash.o

STRPLUMB_OBJS += strplumb.o

CPR_OBJS +=	cpr_driver.o cpr_dump.o \
		cpr_main.o cpr_misc.o cpr_mod.o cpr_stat.o \
		cpr_uthread.o

PROF_OBJS +=	prf.o

SE_OBJS += se_driver.o

SYSACCT_OBJS +=	acct.o

ACCTCTL_OBJS +=	acctctl.o

EXACCTSYS_OBJS += exacctsys.o

KAIO_OBJS += aio.o

PCMCIA_OBJS += pcmcia.o cs.o cis.o cis_callout.o cis_handlers.o cis_params.o

BUSRA_OBJS += busra.o

PCS_OBJS += pcs.o

PSET_OBJS +=	pset.o

OHCI_OBJS += ohci.o ohci_hub.o ohci_polled.o

UHCI_OBJS += uhci.o uhciutil.o uhcitgt.o uhcihub.o uhcipolled.o

EHCI_OBJS += ehci.o ehci_hub.o ehci_xfer.o ehci_intr.o ehci_util.o ehci_polled.o ehci_isoch.o ehci_isoch_util.o

HUBD_OBJS += hubd.o

USB_MID_OBJS += usb_mid.o

USB_IA_OBJS += usb_ia.o

SCSA2USB_OBJS += scsa2usb.o usb_ms_bulkonly.o usb_ms_cbi.o

IPF_OBJS += ip_fil_solaris.o fil.o solaris.o ip_state.o ip_frag.o ip_nat.o \
	    ip_proxy.o ip_auth.o ip_pool.o ip_htable.o ip_lookup.o \
	    ip_log.o misc.o ip_compat.o ip_nat6.o drand48.o

IPD_OBJS += ipd.o

IBD_OBJS +=	ibd.o ibd_cm.o

EIBNX_OBJS +=	enx_main.o enx_hdlrs.o enx_ibt.o enx_log.o enx_fip.o \
		enx_misc.o enx_q.o enx_ctl.o

EOIB_OBJS +=	eib_adm.o eib_chan.o eib_cmn.o eib_ctl.o eib_data.o \
		eib_fip.o eib_ibt.o eib_log.o eib_mac.o eib_main.o \
		eib_rsrc.o eib_svc.o eib_vnic.o

DLPISTUB_OBJS += dlpistub.o

SDP_OBJS +=	sdpddi.o

TRILL_OBJS +=   trill.o

CTF_OBJS += ctf_create.o ctf_decl.o ctf_error.o ctf_hash.o ctf_labels.o \
	ctf_lookup.o ctf_open.o ctf_types.o ctf_util.o ctf_subr.o ctf_mod.o

SMBIOS_OBJS += smb_error.o smb_info.o smb_open.o smb_subr.o smb_dev.o

RPCIB_OBJS += rpcib.o

KMDB_OBJS += kdrv.o

AFE_OBJS += afe.o

BGE_OBJS += bge_main2.o bge_chip2.o bge_kstats.o bge_log.o bge_ndd.o \
		bge_atomic.o bge_mii.o bge_send.o bge_recv2.o bge_mii_5906.o

DMFE_OBJS += dmfe_log.o dmfe_main.o dmfe_mii.o

EFE_OBJS += efe.o

ELXL_OBJS += elxl.o

HME_OBJS += hme.o

IXGB_OBJS += ixgb.o ixgb_atomic.o ixgb_chip.o ixgb_gld.o ixgb_kstats.o \
		ixgb_log.o ixgb_ndd.o ixgb_rx.o ixgb_tx.o ixgb_xmii.o

NGE_OBJS += nge_main.o nge_atomic.o nge_chip.o nge_ndd.o nge_kstats.o \
		nge_log.o nge_rx.o nge_tx.o nge_xmii.o

PCN_OBJS += pcn.o

RGE_OBJS += rge_main.o rge_chip.o rge_ndd.o rge_kstats.o rge_log.o rge_rxtx.o

URTW_OBJS += urtw.o

ARN_OBJS += arn_hw.o arn_eeprom.o arn_mac.o arn_calib.o arn_ani.o arn_phy.o arn_regd.o arn_beacon.o \
		arn_main.o arn_recv.o arn_xmit.o arn_rc.o

ATH_OBJS += ath_aux.o ath_main.o ath_osdep.o ath_rate.o

ATU_OBJS += atu.o

IPW_OBJS += ipw2100_hw.o ipw2100.o

IWI_OBJS += ipw2200_hw.o ipw2200.o

IWH_OBJS += iwh.o

IWK_OBJS += iwk2.o

IWP_OBJS += iwp.o

MWL_OBJS += mwl.o

MWLFW_OBJS += mwlfw_mode.o

WPI_OBJS += wpi.o

RAL_OBJS += rt2560.o ral_rate.o

RUM_OBJS += rum.o

RWD_OBJS += rt2661.o

RWN_OBJS += rt2860.o

UATH_OBJS += uath.o

UATHFW_OBJS += uathfw_mod.o

URAL_OBJS += ural.o

RTW_OBJS += rtw.o smc93cx6.o rtwphy.o rtwphyio.o

ZYD_OBJS += zyd.o zyd_usb.o zyd_hw.o zyd_fw.o

MXFE_OBJS += mxfe.o

MPTSAS_OBJS += mptsas.o mptsas_impl.o mptsas_init.o \
		mptsas_raid.o mptsas_smhba.o

SFE_OBJS += sfe.o sfe_util.o

BFE_OBJS += bfe.o

BRIDGE_OBJS += bridge.o

IDM_SHARED_OBJS += base64.o

IDM_OBJS +=	$(IDM_SHARED_OBJS) \
		idm.o idm_impl.o idm_text.o idm_conn_sm.o idm_so.o

VR_OBJS += vr.o

ATGE_OBJS += atge_main.o atge_l1e.o atge_mii.o atge_l1.o atge_l1c.o

YGE_OBJS = yge.o

SKD_OBJS = skd.o

NVME_OBJS = nvme.o

#
#	Build up defines and paths.
#
LINT_DEFS	+= -Dunix

#
#	This duality can be removed when the native and target compilers
#	are the same (or at least recognize the same command line syntax!)
#	It is a bug in the current compilation system that the assember
#	can't process the -Y I, flag.
#
NATIVE_INC_PATH += $(INC_PATH) $(CCYFLAG)$(UTSBASE)/common
AS_INC_PATH	+= $(INC_PATH) -I$(UTSBASE)/common
INCLUDE_PATH    += $(INC_PATH) $(CCYFLAG)$(UTSBASE)/common

PCIEB_OBJS += pcieb.o

#	Chelsio N110 10G NIC driver module
#
CH_OBJS = ch.o glue.o pe.o sge.o

CH_COM_OBJS =	ch_mac.o ch_subr.o cspi.o espi.o ixf1010.o mc3.o mc4.o mc5.o \
		mv88e1xxx.o mv88x201x.o my3126.o pm3393.o tp.o ulp.o \
		vsc7321.o vsc7326.o xpak.o

#
#	Chelsio Terminator 4 10G NIC nexus driver module
#
CXGBE_FW_OBJS  =	t4_fw.o t4_cfg.o
CXGBE_COM_OBJS =	t4_hw.o common.o
CXGBE_NEX_OBJS =	t4_nexus.o t4_sge.o t4_mac.o t4_ioctl.o shared.o \
			t4_l2t.o adapter.o osdep.o

#
#	Chelsio Terminator 4 10G NIC driver module
#
CXGBE_OBJS =	cxgbe.o

#
#	PCI strings file
#
PCI_STRING_OBJS = pci_strings.o

NET_DACF_OBJS += net_dacf.o

#
#	Xframe 10G NIC driver module
#
XGE_OBJS = xge.o xgell.o

XGE_HAL_OBJS =  xgehal-channel.o xgehal-fifo.o xgehal-ring.o  xgehal-config.o \
		xgehal-driver.o  xgehal-mm.o xgehal-stats.o  xgehal-device.o \
		xge-queue.o  xgehal-mgmt.o xgehal-mgmtaux.o

#
#	e1000/igb common objs
#
#	Historically e1000g and igb had separate copies of all of the common
#	code. At this time while they are now sharing the same copy of it, they
#	are building it into their own modules which is due to the differences
#	in the osdep and debug portions of their code.
#
E1000API_OBJS += e1000_80003es2lan.o e1000_82540.o e1000_82541.o e1000_82542.o \
		e1000_82543.o e1000_82571.o e1000_api.o e1000_ich8lan.o \
		e1000_mac.o e1000_manage.o e1000_nvm.o e1000_phy.o \
		e1000_82575.o e1000_i210.o e1000_mbx.o e1000_vf.o

#
#	e1000g module
#
E1000G_OBJS +=	e1000g_debug.o e1000g_main.o e1000g_alloc.o \
		e1000g_tx.o e1000g_rx.o e1000g_stat.o \
		e1000g_osdep.o e1000g_workarounds.o
		

#
#	Intel 82575 1G NIC driver module
#
IGB_OBJS =	igb_buf.o igb_debug.o igb_gld.o igb_log.o igb_main.o \
		igb_rx.o igb_stat.o igb_tx.o igb_osdep.o

#
#	Intel Pro/100 NIC driver module
#
IPRB_OBJS =	iprb.o

#
#       Intel 10GbE PCIE NIC driver module
#
IXGBE_OBJS =    ixgbe_82598.o ixgbe_82599.o ixgbe_api.o		\
                ixgbe_common.o ixgbe_phy.o			\
                ixgbe_buf.o ixgbe_debug.o ixgbe_gld.o           \
                ixgbe_log.o ixgbe_main.o 	                \
                ixgbe_osdep.o ixgbe_rx.o ixgbe_stat.o           \
                ixgbe_tx.o  ixgbe_x540.o ixgbe_mbx.o

#
<<<<<<< HEAD
#	Intel 40GbE PCIe NIC driver module
#

# illumos-written ones.
I40E_OBJS =	i40e_main.o i40e_osdep.o i40e_intr.o i40e_transceiver.o \
		i40e_stats.o i40e_gld.o 
# Intel-written ones.
I40E_INTC_OBJS = i40e_adminq.o i40e_common.o i40e_hmc.o i40e_lan_hmc.o \
		 i40e_nvm.o
=======
#	Solarflare 1/10/40GbE NIC driver module
#
#	NB: The illumos specific sources are listed first, with the
#	common (OS-independent) sources afterwards.
#
SFXGE_OBJS =	sfxge_err.o sfxge_ev.o sfxge_hash.o sfxge_intr.o sfxge_mac.o \
		sfxge_gld_v3.o sfxge_mon.o sfxge_phy.o \
		sfxge_sram.o sfxge_bar.o sfxge_pci.o sfxge_nvram.o \
		sfxge_rx.o sfxge_tcp.o sfxge_tx.o sfxge_mcdi.o sfxge_vpd.o \
		sfxge.o sfxge_dma.o
SFXGE_SF_OBJS =	efx_bootcfg.o efx_crc32.o efx_ev.o efx_filter.o \
		efx_hash.o efx_intr.o efx_mac.o efx_mcdi.o efx_mon.o \
		efx_nic.o efx_nvram.o efx_phy.o efx_port.o efx_rx.o \
		efx_sram.o efx_tx.o efx_vpd.o efx_wol.o mcdi_mon.o \
		siena_mac.o siena_mcdi.o siena_nic.o siena_nvram.o \
		siena_phy.o siena_sram.o siena_vpd.o \
		ef10_ev.o ef10_filter.o ef10_intr.o ef10_mac.o ef10_mcdi.o \
		ef10_nic.o ef10_nvram.o ef10_phy.o ef10_rx.o ef10_tx.o \
		ef10_vpd.o hunt_nic.o hunt_phy.o
>>>>>>> 591fabec

#
#	NIU 10G/1G driver module
#
NXGE_OBJS =	nxge_mac.o nxge_ipp.o nxge_rxdma.o		\
		nxge_txdma.o nxge_txc.o nxge_main.o		\
		nxge_hw.o nxge_fzc.o nxge_virtual.o		\
		nxge_send.o nxge_classify.o nxge_fflp.o		\
		nxge_fflp_hash.o nxge_ndd.o nxge_kstats.o	\
		nxge_zcp.o nxge_fm.o nxge_espc.o nxge_hv.o	\
		nxge_hio.o nxge_hio_guest.o nxge_intr.o

NXGE_NPI_OBJS =	\
		npi.o npi_mac.o npi_ipp.o			\
		npi_txdma.o npi_rxdma.o npi_txc.o		\
		npi_zcp.o npi_espc.o npi_fflp.o			\
		npi_vir.o

NXGE_HCALL_OBJS =	\
		nxge_hcall.o

#
# Virtio modules
#

# Virtio core
VIRTIO_OBJS = virtio.o

# Virtio block driver
VIOBLK_OBJS = vioblk.o

# Virtio network driver
VIOIF_OBJS = vioif.o

#
#	kiconv modules
#
KICONV_EMEA_OBJS += kiconv_emea.o

KICONV_JA_OBJS += kiconv_ja.o

KICONV_KO_OBJS += kiconv_cck_common.o kiconv_ko.o

KICONV_SC_OBJS += kiconv_cck_common.o kiconv_sc.o

KICONV_TC_OBJS += kiconv_cck_common.o kiconv_tc.o

#
#	AAC module
#
AAC_OBJS = aac.o aac_ioctl.o

#
#	sdcard modules
#
SDA_OBJS =	sda_cmd.o sda_host.o sda_init.o sda_mem.o sda_mod.o sda_slot.o
SDHOST_OBJS =	sdhost.o

#
#	hxge 10G driver module
#
HXGE_OBJS =	hxge_main.o hxge_vmac.o hxge_send.o		\
		hxge_txdma.o hxge_rxdma.o hxge_virtual.o	\
		hxge_fm.o hxge_fzc.o hxge_hw.o hxge_kstats.o	\
		hxge_ndd.o hxge_pfc.o				\
		hpi.o hpi_vmac.o hpi_rxdma.o hpi_txdma.o	\
		hpi_vir.o hpi_pfc.o

#
#	MEGARAID_SAS module
#
MEGA_SAS_OBJS = megaraid_sas.o

#
#	MR_SAS module
#
MR_SAS_OBJS = ld_pd_map.o mr_sas.o mr_sas_tbolt.o mr_sas_list.o

#
#	DR_SAS module
#
DR_SAS_OBJS = dr_sas.o

#
#	CPQARY3 module
#
CPQARY3_OBJS =	cpqary3.o cpqary3_noe.o cpqary3_talk2ctlr.o	\
		cpqary3_isr.o cpqary3_transport.o cpqary3_mem.o	\
		cpqary3_scsi.o cpqary3_util.o cpqary3_ioctl.o	\
		cpqary3_bd.o

#
#	ISCSI_INITIATOR module
#
ISCSI_INITIATOR_OBJS =	chap.o iscsi_io.o iscsi_thread.o	\
			iscsi_ioctl.o iscsid.o iscsi.o		\
			iscsi_login.o isns_client.o iscsiAuthClient.o	\
			iscsi_lun.o iscsiAuthClientGlue.o	\
			iscsi_net.o nvfile.o iscsi_cmd.o	\
			iscsi_queue.o persistent.o iscsi_conn.o	\
			iscsi_sess.o radius_auth.o iscsi_crc.o	\
			iscsi_stats.o radius_packet.o iscsi_doorclt.o	\
			iscsi_targetparam.o utils.o kifconf.o

#
#	ntxn 10Gb/1Gb NIC driver module
#
NTXN_OBJS =	unm_nic_init.o unm_gem.o unm_nic_hw.o unm_ndd.o	\
			unm_nic_main.o unm_nic_isr.o unm_nic_ctx.o niu.o

#
#	Myricom 10Gb NIC driver module
#
MYRI10GE_OBJS =	myri10ge.o myri10ge_lro.o

#	nulldriver module
#
NULLDRIVER_OBJS =	nulldriver.o

TPM_OBJS =	tpm.o tpm_hcall.o

#
# USB Fast ethernet drivers
#
USBGEM_OBJS = usbgem.o
AXF_OBJS = axf_usbgem.o
UDMF_OBJS = udmf_usbgem.o
URF_OBJS = urf_usbgem.o
UPF_OBJS = upf_usbgem.o

#
#	NFP objects
#
NFP_OBJS = hostif.o osif.o drvlist.o i21555.o i21285.o i21555d.o

#
#	BNXE objects
#
BNXE_OBJS +=	bnxe_cfg.o		\
		bnxe_fcoe.o		\
		bnxe_debug.o		\
		bnxe_gld.o		\
		bnxe_hw.o		\
		bnxe_intr.o		\
		bnxe_kstat.o		\
		bnxe_lock.o		\
		bnxe_main.o		\
		bnxe_mm.o		\
		bnxe_mm_l4.o		\
		bnxe_mm_l5.o		\
		bnxe_rr.o		\
		bnxe_rx.o		\
		bnxe_timer.o		\
		bnxe_tx.o		\
		bnxe_workq.o		\
		bnxe_clc.o		\
		ecore_sp_verbs.o	\
		bnxe_context.o		\
		57710_init_values.o	\
		57711_init_values.o	\
		57712_init_values.o	\
		bnxe_fw_funcs.o		\
		bnxe_hw_debug.o		\
		lm_l4fp.o		\
		lm_l4rx.o		\
		lm_l4sp.o		\
		lm_l4tx.o		\
		lm_l5.o			\
		lm_l5sp.o		\
		lm_dcbx.o		\
		lm_devinfo.o		\
		lm_dmae.o		\
		lm_er.o			\
		lm_hw_access.o		\
		lm_hw_attn.o		\
		lm_hw_init_reset.o	\
		lm_main.o		\
		lm_mcp.o		\
		lm_niv.o		\
		lm_nvram.o		\
		lm_phy.o		\
		lm_power.o		\
		lm_recv.o		\
		lm_resc.o		\
		lm_sb.o			\
		lm_send.o		\
		lm_sp.o			\
		lm_dcbx_mp.o		\
		lm_sp_req_mgr.o		\
		lm_stats.o		\
		lm_util.o<|MERGE_RESOLUTION|>--- conflicted
+++ resolved
@@ -21,15 +21,11 @@
 
 #
 # Copyright (c) 1991, 2010, Oracle and/or its affiliates. All rights reserved.
-# Copyright (c) 2012 Joyent, Inc.  All rights reserved.
 # Copyright (c) 2011, 2014 by Delphix. All rights reserved.
 # Copyright (c) 2013 by Saso Kiselkov. All rights reserved.
 # Copyright 2015 Nexenta Systems, Inc.  All rights reserved.
-<<<<<<< HEAD
 # Copyright 2016 Joyent, Inc.
-=======
 # Copyright 2016 Garrett D'Amore <garrett@damore.org>
->>>>>>> 591fabec
 #
 
 #
@@ -2039,7 +2035,6 @@
                 ixgbe_tx.o  ixgbe_x540.o ixgbe_mbx.o
 
 #
-<<<<<<< HEAD
 #	Intel 40GbE PCIe NIC driver module
 #
 
@@ -2049,7 +2044,6 @@
 # Intel-written ones.
 I40E_INTC_OBJS = i40e_adminq.o i40e_common.o i40e_hmc.o i40e_lan_hmc.o \
 		 i40e_nvm.o
-=======
 #	Solarflare 1/10/40GbE NIC driver module
 #
 #	NB: The illumos specific sources are listed first, with the
@@ -2069,7 +2063,6 @@
 		ef10_ev.o ef10_filter.o ef10_intr.o ef10_mac.o ef10_mcdi.o \
 		ef10_nic.o ef10_nvram.o ef10_phy.o ef10_rx.o ef10_tx.o \
 		ef10_vpd.o hunt_nic.o hunt_phy.o
->>>>>>> 591fabec
 
 #
 #	NIU 10G/1G driver module
