/*
 * Copyright (c) 2008 Isilon Inc http://www.isilon.com/
 * Authors: Doug Rabson <dfr@rabson.org>
 * Developed with Red Inc: Alfred Perlstein <alfred@freebsd.org>
 *
 * Redistribution and use in source and binary forms, with or without
 * modification, are permitted provided that the following conditions
 * are met:
 * 1. Redistributions of source code must retain the above copyright
 *    notice, this list of conditions and the following disclaimer.
 * 2. Redistributions in binary form must reproduce the above copyright
 *    notice, this list of conditions and the following disclaimer in the
 *    documentation and/or other materials provided with the distribution.
 *
 * THIS SOFTWARE IS PROVIDED BY THE AUTHOR AND CONTRIBUTORS ``AS IS'' AND
 * ANY EXPRESS OR IMPLIED WARRANTIES, INCLUDING, BUT NOT LIMITED TO, THE
 * IMPLIED WARRANTIES OF MERCHANTABILITY AND FITNESS FOR A PARTICULAR PURPOSE
 * ARE DISCLAIMED.  IN NO EVENT SHALL THE AUTHOR OR CONTRIBUTORS BE LIABLE
 * FOR ANY DIRECT, INDIRECT, INCIDENTAL, SPECIAL, EXEMPLARY, OR CONSEQUENTIAL
 * DAMAGES (INCLUDING, BUT NOT LIMITED TO, PROCUREMENT OF SUBSTITUTE GOODS
 * OR SERVICES; LOSS OF USE, DATA, OR PROFITS; OR BUSINESS INTERRUPTION)
 * HOWEVER CAUSED AND ON ANY THEORY OF LIABILITY, WHETHER IN CONTRACT, STRICT
 * LIABILITY, OR TORT (INCLUDING NEGLIGENCE OR OTHERWISE) ARISING IN ANY WAY
 * OUT OF THE USE OF THIS SOFTWARE, EVEN IF ADVISED OF THE POSSIBILITY OF
 * SUCH DAMAGE.
 *
 * $FreeBSD$
 */

/*
 * Copyright 2012 Nexenta Systems, Inc.  All rights reserved.
 * Copyright (c) 2012 by Delphix. All rights reserved.
 * Copyright 2016 Joyent, Inc.
 */

/*
 * NFS Lock Manager (NLM) private declarations, etc.
 *
 * Source code derived from FreeBSD nlm.h
 */

#ifndef	_NLM_NLM_H_
#define	_NLM_NLM_H_

#include <sys/cmn_err.h>
#include <sys/queue.h>
#include <sys/modhash.h>
#include <sys/avl.h>

#define	RPC_MSGOUT(args...)	cmn_err(CE_NOTE, args)
#define	NLM_ERR(...)		cmn_err(CE_NOTE, __VA_ARGS__)
#define	NLM_WARN(...)		cmn_err(CE_WARN, __VA_ARGS__)

#ifndef	SEEK_SET
#define	SEEK_SET	0
#endif
#ifndef	SEEK_CUR
#define	SEEK_CUR	1
#endif
#ifndef	SEEK_END
#define	SEEK_END	2
#endif

/*
 * Maximum offset supported by NLM calls using the older
 * (32-bit) versions of the protocol.
 */
#define	MAX_UOFF32	0xffffffffULL

struct nlm_host;
struct vnode;
struct exportinfo;
struct shrlock;
struct _kthread;

/*
 * How to read the code: probably the best point to start
 * it the nlm_host structure that is sort of most major
 * structure in klmmod. nlm_host is closely tied with all
 * other NLM structures.
 *
 * There're three major locks we use inside NLM:
 * 1) Global read-write lock (lm_lck) that is used to
 *    protect operations with sysid allocation and
 *    management of zone globals structures for each
 *    zone.
 * 2) Zone global lock: (nlm_globals->lock) is a mutex
 *    used to protect all operations inside particular
 *    zone.
 * 3) Host's lock: (nlm_host->nh_lock) is per-host mutex
 *    used to protect host's internal fields and all
 *    operations with the given host.
 *
 * Locks order _must_ obey the following scheme:
 *  lm_lck then nlm_globals->lock then nlm_host->nh_lock
 *
 * Locks:
 * (g)          locked by lm_lck
 * (z)          locked by nlm_globals->lock
 * (l)		locked by host->nh_lock
 * (c)		const until freeing
 */

/*
 * Callback functions for nlm_do_lock() and others.
 *
 * Calls to nlm_do_lock are unusual, because it needs to handle
 * the reply itself, instead of letting it happen the normal way.
 * It also needs to make an RPC call _back_ to the client when a
 * blocked lock request completes.
 *
 * We pass three callback functions to nlm_do_lock:
 *    nlm_reply_cb: send a normal RPC reply
 *      nlm_res_cb: do a _res (message style) RPC (call)
 * nlm_testargs_cb: do a "granted" RPC call (after blocking)
 * Only one of the 1st or 2nd is used.
 * The 3rd is used only for blocking
 *
 * We also use callback functions for all the _msg variants
 * of the NLM svc calls, where the reply is a reverse call.
 * The nlm_testres_cb is used by the _test_msg svc calls.
 * The nlm_res_cb type is used by the other _msg calls.
 */
typedef bool_t (*nlm_reply_cb)(SVCXPRT *, nlm4_res *);
typedef enum clnt_stat (*nlm_res_cb)(nlm4_res *, void *, CLIENT *);
typedef enum clnt_stat (*nlm_testargs_cb)(nlm4_testargs *, void *, CLIENT *);
typedef enum clnt_stat (*nlm_testres_cb)(nlm4_testres *, void *, CLIENT *);

/*
 * NLM sleeping lock request.
 *
 * Sleeping lock requests are server side only objects
 * that are created when client asks server to add new
 * sleeping lock and when this lock needs to block.
 * Server keeps a track of these requests in order to be
 * able to cancel them or clean them up.
 *
 * Sleeping lock requests are closely tiled with particular
 * vnode or, strictly speaking, NLM vhold object that holds
 * the vnode.
 *
 * struct nlm_slreq:
 *   nsr_fl: an information about file lock
 *   nsr_link: a list node to store lock requests
 *             in vhold object.
 */
struct nlm_slreq {
	struct flock64		nsr_fl;
	TAILQ_ENTRY(nlm_slreq)	nsr_link;
};
TAILQ_HEAD(nlm_slreq_list, nlm_slreq);

/*
 * NLM vhold object is a sort of wrapper on vnodes remote
 * clients have locked (or added share reservation)
 * on NLM server. Vhold keeps vnode held (by VN_HOLD())
 * while vnode has any locks or shares made by parent host.
 * Vholds are used for two purposes:
 * 1) Hold vnode (with VN_HOLD) while it has any locks;
 * 2) Keep a track of all vnodes remote host touched
 *    with lock/share operations on NLM server, so that NLM
 *    can know what vnodes are potentially locked;
 *
 * Vholds are used on server side only. For server side it's really
 * important to keep vnodes held while they potentially have
 * any locks/shares. In contrast, it's not important for clinet
 * side at all. When particular vnode comes to the NLM client side
 * code, it's already held (VN_HOLD) by the process calling
 * lock/share function (it's referenced because client calls open()
 * before making locks or shares).
 *
 * Each NLM host object has a collection of vholds associated
 * with vnodes host touched earlier by adding locks or shares.
 * Having this collection allows us to decide if host is still
 * in use. When it has any vhold objects it's considered to be
 * in use. Otherwise we're free to destroy it.
 *
 * Vholds are destroyed by the NLM garbage collecter thread that
 * periodically checks whether they have any locks or shares.
 * Checking occures when parent host is untouched by client
 * or server for some period of time.
 *
 * struct nlm_vhold:
 *   nv_vp: a pointer to vnode that is hold by given nlm_vhold
 *   nv_refcnt: reference counter (non zero when vhold is inuse)
 *   nv_slreqs: sleeping lock requests that were made on the nv_vp
 *   nv_link: list node to store vholds in host's nh_vnodes_list
 */
struct nlm_vhold {
	vnode_t			*nv_vp;    /* (c) */
	int			nv_refcnt; /* (l) */
	struct nlm_slreq_list	nv_slreqs; /* (l) */
	TAILQ_ENTRY(nlm_vhold)	nv_link;   /* (l) */
};
TAILQ_HEAD(nlm_vhold_list, nlm_vhold);

/*
 * Client side sleeping lock state.
 * - NLM_SL_BLOCKED: some thread is blocked on this lock
 * - NLM_SL_GRANTED: server granted us the lock
 * - NLM_SL_CANCELLED: the lock is cancelled (i.e. invalid/inactive)
 */
typedef enum nlm_slock_state {
	NLM_SL_UNKNOWN = 0,
	NLM_SL_BLOCKED,
	NLM_SL_GRANTED,
	NLM_SL_CANCELLED
} nlm_slock_state_t;

/*
 * A client side sleeping lock request (set by F_SETLKW)
 * stored in nlm_slocks collection of nlm_globals.
 *
 *  struct nlm_slock
 *   nsl_state: Sleeping lock state.
 *             (see nlm_slock_state for more information)
 *   nsl_cond: Condvar that is used when sleeping lock
 *            needs to wait for a GRANT callback
 *            or cancellation event.
 *   nsl_lock: nlm4_lock structure that is sent to the server
 *   nsl_fh: Filehandle that corresponds to nw_vp
 *   nsl_host: A host owning this sleeping lock
 *   nsl_vp: A vnode sleeping lock is waiting on.
 *   nsl_link: A list node for nlm_globals->nlm_slocks list.
 */
struct nlm_slock {
	nlm_slock_state_t	nsl_state; /* (z) */
	kcondvar_t		nsl_cond;  /* (z) */
	nlm4_lock		nsl_lock;  /* (c) */
	struct netobj		nsl_fh;    /* (c) */
	struct nlm_host		*nsl_host; /* (c) */
	struct vnode		*nsl_vp;   /* (c) */
	TAILQ_ENTRY(nlm_slock)	nsl_link;  /* (z) */
};
TAILQ_HEAD(nlm_slock_list, nlm_slock);

/*
 * Share reservation description. NLM tracks all active
 * share reservations made by the client side, so that
 * they can be easily recovered if remote NLM server
 * reboots. Share reservations tracking is also useful
 * when NLM needs to determine whether host owns any
 * resources on the system and can't be destroyed.
 *
 * nlm_shres:
 *   ns_shr: share reservation description
 *   ns_vp: a pointer to vnode where share reservation is located
 *   ns_next: next nlm_shres instance (or NULL if next item isn't
 *            present).
 */
struct nlm_shres {
	struct shrlock		*ns_shr;
	vnode_t			*ns_vp;
	struct nlm_shres	*ns_next;
};

/*
 * NLM RPC handle object.
 *
 * In kRPC subsystem it's unsafe to use one RPC handle by
 * several threads simultaneously. It was designed so that
 * each thread has to create an RPC handle that it'll use.
 * RPC handle creation can be quite expensive operation, especially
 * with session oriented protocols (such as TCP) that need to
 * establish session at first. NLM RPC handle object is a sort of
 * wrapper on kRPC handle object that can be cached and used in
 * future. We store all created RPC handles for given host in a
 * host's RPC handles cache, so that to make new requests threads
 * can simply take ready objects from the cache. That improves
 * NLM performance.
 *
 * nlm_rpc_t:
 *   nr_handle: a kRPC handle itself.
 *   nr_vers: a version of NLM protocol kRPC handle was
 *            created for.
 *   nr_link: a list node to store NLM RPC handles in the host
 *            RPC handles cache.
 */
typedef struct nlm_rpc {
	CLIENT	  *nr_handle;		/* (l) */
	rpcvers_t  nr_vers;		/* (c) */
	TAILQ_ENTRY(nlm_rpc) nr_link;	/* (l) */
} nlm_rpc_t;
TAILQ_HEAD(nlm_rpch_list, nlm_rpc);

/*
 * Describes the state of NLM host's RPC binding.
 * RPC binding can be in one of three states:
 * 1) NRPCB_NEED_UPDATE:
 *    Binding is either not initialized or stale.
 * 2) NRPCB_UPDATE_INPROGRESS:
 *    When some thread updates host's RPC binding,
 *    it sets binding's state to NRPCB_UPDATE_INPROGRESS
 *    which denotes that other threads must wait until
 *    update process is finished.
 * 3) NRPCB_UPDATED:
 *    Denotes that host's RPC binding is both initialized
 *    and fresh.
 */
enum nlm_rpcb_state {
	NRPCB_NEED_UPDATE = 0,
	NRPCB_UPDATE_INPROGRESS,
	NRPCB_UPDATED
};

/*
 * NLM host flags
 */
#define	NLM_NH_MONITORED 0x01
#define	NLM_NH_RECLAIM   0x02
#define	NLM_NH_INIDLE    0x04
#define	NLM_NH_SUSPEND   0x08

/*
 * NLM host object is the most major structure in NLM.
 * It identifies remote client or remote server or both.
 * NLM host object keep a track of all vnodes client/server
 * locked and all sleeping locks it has. All lock/unlock
 * operations are done using host object.
 *
 * nlm_host:
 *   nh_lock: a mutex protecting host object fields
 *   nh_refs: reference counter. Identifies how many threads
 *            uses this host object.
 *   nh_link: a list node for keeping host in zone-global list.
 *   nh_by_addr: an AVL tree node for keeping host in zone-global tree.
 *              Host can be looked up in the tree by <netid, address>
 *              pair.
 *   nh_name: host name.
 *   nh_netid: netid string identifying type of transport host uses.
 *   nh_knc: host's knetconfig (used by kRPC subsystem).
 *   nh_addr: host's address (either IPv4 or IPv6).
 *   nh_sysid: unique sysid associated with this host.
 *   nh_state: last seen host's state reported by NSM.
 *   nh_flags: ORed host flags.
 *   nh_idle_timeout: host idle timeout. When expired host is freed.
 *   nh_recl_cv: condition variable used for reporting that reclamation
 *               process is finished.
 *   nh_rpcb_cv: condition variable that is used to make sure
 *               that only one thread renews host's RPC binding.
 *   nh_rpcb_ustat: error code returned by RPC binding update operation.
 *   nh_rpcb_state: host's RPC binding state (see enum nlm_rpcb_state
 *                  for more details).
 *   nh_rpchc: host's RPC handles cache.
 *   nh_vholds_by_vp: a hash table of all vholds host owns. (used for lookup)
 *   nh_vholds_list: a linked list of all vholds host owns. (used for iteration)
 *   nh_shrlist: a list of all active share resevations on the client side.
 *   nh_reclaimer: a pointer to reclamation thread (kthread_t)
 *                 NULL if reclamation thread doesn't exist
 */
struct nlm_host {
	kmutex_t		nh_lock;		/* (c) */
	volatile uint_t		nh_refs;		/* (z) */
	TAILQ_ENTRY(nlm_host)	nh_link;		/* (z) */
	avl_node_t		nh_by_addr;		/* (z) */
	char			*nh_name;		/* (c) */
	char			*nh_netid;		/* (c) */
	struct knetconfig	nh_knc;			/* (c) */
	struct netbuf		nh_addr;		/* (c) */
	sysid_t			nh_sysid;		/* (c) */
	int32_t			nh_state;		/* (z) */
	clock_t			nh_idle_timeout;	/* (z) */
	uint8_t			nh_flags;		/* (z) */
	kcondvar_t		nh_recl_cv;		/* (z) */
	kcondvar_t		nh_rpcb_cv;		/* (l) */
	enum clnt_stat		nh_rpcb_ustat;		/* (l) */
	enum nlm_rpcb_state	nh_rpcb_state;		/* (l) */
	struct nlm_rpch_list	nh_rpchc;		/* (l) */
	mod_hash_t		*nh_vholds_by_vp;	/* (l) */
	struct nlm_vhold_list	nh_vholds_list;		/* (l) */
	struct nlm_shres	*nh_shrlist;		/* (l) */
	kthread_t		*nh_reclaimer;		/* (l) */
};
TAILQ_HEAD(nlm_host_list, nlm_host);

/*
 * nlm_nsm structure describes RPC client handle that can be
 * used to communicate with local NSM via kRPC.
 *
 * We need to wrap handle with nlm_nsm structure because kRPC
 * can not share one handle between several threads. It's assumed
 * that NLM uses only one NSM handle per zone, thus all RPC operations
 * on NSM's handle are serialized using nlm_nsm->sem semaphore.
 *
 * nlm_nsm also contains refcnt field used for reference counting.
 * It's used because there exist a possibility of simultaneous
 * execution of NLM shutdown operation and host monitor/unmonitor
 * operations.
 *
 * struct nlm_nsm:
 *  ns_sem: a semaphore for serialization network operations to statd
 *  ns_knc: a kneconfig describing transport that is used for communication
 *  ns_addr: an address of local statd we're talking to
 *  ns_handle: an RPC handle used for talking to local statd using the status
 *      monitor protocol (SM_PROG)
 *  ns_addr_handle: an RPC handle used for talking to local statd using the
 *      address registration protocol (NSM_ADDR_PROGRAM)
 */
struct nlm_nsm {
	ksema_t			ns_sem;
	struct knetconfig	ns_knc;		 /* (c) */
	struct netbuf		ns_addr;	 /* (c) */
	CLIENT			*ns_handle;	 /* (c) */
	CLIENT			*ns_addr_handle; /* (c) */
};

/*
 * Could use flock.h flk_nlm_status_t instead, but
 * prefer our own enum with initial zero...
 */
typedef enum {
	NLM_ST_DOWN = 0,
	NLM_ST_STOPPING,
	NLM_ST_UP,
	NLM_ST_STARTING
} nlm_run_status_t;

/*
 * nlm_globals structure allows NLM be zone aware. The structure
 * collects all "global variables" NLM has for each zone.
 *
 * struct nlm_globals:
 * lock: mutex protecting all operations inside given zone
 * grace_threshold: grace period expiration time (in ticks)
 * lockd_pid: PID of lockd user space daemon
 * run_status: run status of klmmod inside given zone
 * nsm_state: state obtained from local statd during klmmod startup
 * nlm_gc_thread: garbage collector thread
 * nlm_gc_sched_cv: condvar that can be signalled to wakeup GC
 * nlm_gc_finish_cv: condvar that is signalled just before GC thread exits
 * nlm_nsm: an object describing RPC handle used for talking to local statd
 * nlm_hosts_tree: an AVL tree of all hosts in the given zone
 *                 (used for hosts lookup by <netid, address> pair)
 * nlm_hosts_hash: a hash table of all hosts in the given zone
 *                 (used for hosts lookup by sysid)
 * nlm_idle_hosts: a list of all hosts that are idle state (i.e. unused)
 * nlm_slocks: a list of all client-side sleeping locks in the zone
 * cn_idle_tmo: a value of idle timeout (in seconds) obtained from lockd
 * grace_period: a value of grace period (in seconds) obtained from lockd
 * retrans_tmo: a value of retransmission timeout (in seconds) obtained
 *              from lockd.
 * clean_lock: mutex used to serialize clear_locks calls.
 * nlm_link: a list node used for keeping all nlm_globals objects
 *           in one global linked list.
 */
struct nlm_globals {
	kmutex_t			lock;
	clock_t				grace_threshold;	/* (z) */
	pid_t				lockd_pid;		/* (z) */
	nlm_run_status_t		run_status;		/* (z) */
	int32_t				nsm_state;		/* (z) */
	kthread_t			*nlm_gc_thread;		/* (z) */
	kcondvar_t			nlm_gc_sched_cv;	/* (z) */
	kcondvar_t			nlm_gc_finish_cv;	/* (z) */
	struct nlm_nsm			nlm_nsm;		/* (z) */
	avl_tree_t			nlm_hosts_tree;		/* (z) */
	mod_hash_t			*nlm_hosts_hash;	/* (z) */
	struct nlm_host_list		nlm_idle_hosts;		/* (z) */
	struct nlm_slock_list		nlm_slocks;		/* (z) */
	int				cn_idle_tmo;		/* (z) */
	int				grace_period;		/* (z) */
	int				retrans_tmo;		/* (z) */
<<<<<<< HEAD
	boolean_t			nlm_v4_only;		/* (z) */
=======
	zoneid_t			nlm_zoneid;		/* (c) */
>>>>>>> 19ee9cd1
	kmutex_t			clean_lock;		/* (c) */
	TAILQ_ENTRY(nlm_globals)	nlm_link;		/* (g) */
};
TAILQ_HEAD(nlm_globals_list, nlm_globals);


/*
 * This is what we pass as the "owner handle" for NLM_LOCK.
 * This lets us find the blocked lock in NLM_GRANTED.
 * It also exposes on the wire what we're using as the
 * sysid for any server, which can be very helpful for
 * problem diagnosis.  (Observability is good).
 */
struct nlm_owner_handle {
	sysid_t oh_sysid;		/* of remote host */
};

/*
 * Number retries NLM RPC call is repeatead in case of failure.
 * (used in case of conectionless transport).
 */
#define	NLM_RPC_RETRIES 5

/*
 * Klmmod global variables
 */
extern krwlock_t lm_lck;
extern zone_key_t nlm_zone_key;

/*
 * NLM interface functions (called directly by
 * either klmmod or klmpos)
 */
extern int nlm_frlock(struct vnode *, int, struct flock64 *, int, u_offset_t,
    struct cred *, struct netobj *, struct flk_callback *, int);
extern int nlm_shrlock(struct vnode *, int, struct shrlock *, int,
    struct netobj *, int);
extern int nlm_safemap(const vnode_t *);
extern int nlm_safelock(vnode_t *, const struct flock64 *, cred_t *);
extern int nlm_has_sleep(const vnode_t *);
extern void nlm_register_lock_locally(struct vnode *, struct nlm_host *,
    struct flock64 *, int, u_offset_t);
int nlm_vp_active(const vnode_t *vp);
void nlm_sysid_free(sysid_t);
int nlm_vp_active(const vnode_t *);
void nlm_unexport(struct exportinfo *);

/*
 * NLM startup/shutdown
 */
int nlm_svc_starting(struct nlm_globals *, struct file *,
    const char *, struct knetconfig *);
void nlm_svc_stopping(struct nlm_globals *);
int nlm_svc_add_ep(struct file *, const char *, struct knetconfig *);

/*
 * NLM suspend/resume
 */
void nlm_cprsuspend(void);
void nlm_cprresume(void);

/*
 * NLM internal functions for initialization.
 */
void nlm_init(void);
void nlm_rpc_init(void);
void nlm_rpc_cache_destroy(struct nlm_host *);
void nlm_globals_register(struct nlm_globals *);
void nlm_globals_unregister(struct nlm_globals *);
sysid_t nlm_sysid_alloc(void);

/*
 * Client reclamation/cancelation
 */
void nlm_reclaim_client(struct nlm_globals *, struct nlm_host *);
void nlm_client_cancel_all(struct nlm_globals *, struct nlm_host *);

/* (nlm_rpc_clnt.c) */
enum clnt_stat nlm_null_rpc(CLIENT *, rpcvers_t);
enum clnt_stat nlm_test_rpc(nlm4_testargs *, nlm4_testres *,
    CLIENT *, rpcvers_t);
enum clnt_stat nlm_lock_rpc(nlm4_lockargs *, nlm4_res *,
    CLIENT *, rpcvers_t);
enum clnt_stat nlm_cancel_rpc(nlm4_cancargs *, nlm4_res *,
    CLIENT *, rpcvers_t);
enum clnt_stat nlm_unlock_rpc(nlm4_unlockargs *, nlm4_res *,
    CLIENT *, rpcvers_t);
enum clnt_stat nlm_share_rpc(nlm4_shareargs *, nlm4_shareres *,
    CLIENT *, rpcvers_t);
enum clnt_stat nlm_unshare_rpc(nlm4_shareargs *, nlm4_shareres *,
    CLIENT *, rpcvers_t);


/*
 * RPC service functions.
 * nlm_dispatch.c
 */
void nlm_prog_3(struct svc_req *rqstp, SVCXPRT *transp);
void nlm_prog_4(struct svc_req *rqstp, SVCXPRT *transp);

/*
 * Functions for working with knetconfigs (nlm_netconfig.c)
 */
const char *nlm_knc_to_netid(struct knetconfig *);
int nlm_knc_from_netid(const char *, struct knetconfig *);

/*
 * NLM host functions (nlm_impl.c)
 */
struct nlm_host *nlm_host_findcreate(struct nlm_globals *, char *,
    const char *, struct netbuf *);
struct nlm_host *nlm_host_find(struct nlm_globals *,
    const char *, struct netbuf *);
struct nlm_host *nlm_host_find_by_sysid(struct nlm_globals *, sysid_t);
void nlm_host_release(struct nlm_globals *, struct nlm_host *);

void nlm_host_monitor(struct nlm_globals *, struct nlm_host *, int);
void nlm_host_unmonitor(struct nlm_globals *, struct nlm_host *);

void nlm_host_notify_server(struct nlm_host *, int32_t);
void nlm_host_notify_client(struct nlm_host *, int32_t);

int nlm_host_get_state(struct nlm_host *);

struct nlm_vhold *nlm_vhold_get(struct nlm_host *, vnode_t *);
void nlm_vhold_release(struct nlm_host *, struct nlm_vhold *);
struct nlm_vhold *nlm_vhold_find_locked(struct nlm_host *, const vnode_t *);

struct nlm_slock *nlm_slock_register(struct nlm_globals *,
    struct nlm_host *, struct nlm4_lock *, struct vnode *);
void nlm_slock_unregister(struct nlm_globals *, struct nlm_slock *);
int nlm_slock_wait(struct nlm_globals *, struct nlm_slock *, uint_t);
int nlm_slock_grant(struct nlm_globals *,
    struct nlm_host *, struct nlm4_lock *);
void nlm_host_cancel_slocks(struct nlm_globals *, struct nlm_host *);

int nlm_slreq_register(struct nlm_host *,
    struct nlm_vhold *, struct flock64 *);
int nlm_slreq_unregister(struct nlm_host *,
    struct nlm_vhold *, struct flock64 *);

void nlm_shres_track(struct nlm_host *, vnode_t *, struct shrlock *);
void nlm_shres_untrack(struct nlm_host *, vnode_t *, struct shrlock *);
struct nlm_shres *nlm_get_active_shres(struct nlm_host *);
void nlm_free_shrlist(struct nlm_shres *);

int nlm_host_wait_grace(struct nlm_host *);
int nlm_host_cmp(const void *, const void *);
void nlm_copy_netobj(struct netobj *, struct netobj *);

int nlm_host_get_rpc(struct nlm_host *, int, nlm_rpc_t **);
void nlm_host_rele_rpc(struct nlm_host *, nlm_rpc_t *);

/*
 * NLM server functions (nlm_service.c)
 */
int nlm_vp_active(const vnode_t *vp);
void nlm_do_notify1(nlm_sm_status *, void *, struct svc_req *);
void nlm_do_notify2(nlm_sm_status *, void *, struct svc_req *);
void nlm_do_test(nlm4_testargs *, nlm4_testres *,
    struct svc_req *, nlm_testres_cb);
void nlm_do_lock(nlm4_lockargs *, nlm4_res *, struct svc_req *,
    nlm_reply_cb, nlm_res_cb, nlm_testargs_cb);
void nlm_do_cancel(nlm4_cancargs *, nlm4_res *,
    struct svc_req *, nlm_res_cb);
void nlm_do_unlock(nlm4_unlockargs *, nlm4_res *,
    struct svc_req *, nlm_res_cb);
void nlm_do_granted(nlm4_testargs *, nlm4_res *,
    struct svc_req *, nlm_res_cb);
void nlm_do_share(nlm4_shareargs *, nlm4_shareres *, struct svc_req *);
void nlm_do_unshare(nlm4_shareargs *, nlm4_shareres *, struct svc_req *);
void nlm_do_free_all(nlm4_notify *, void *, struct svc_req *);

/*
 * NLM RPC functions
 */
enum clnt_stat nlm_clnt_call(CLIENT *, rpcproc_t, xdrproc_t,
    caddr_t, xdrproc_t, caddr_t, struct timeval);
bool_t nlm_caller_is_local(SVCXPRT *);

#endif	/* _NLM_NLM_H_ */<|MERGE_RESOLUTION|>--- conflicted
+++ resolved
@@ -460,11 +460,7 @@
 	int				cn_idle_tmo;		/* (z) */
 	int				grace_period;		/* (z) */
 	int				retrans_tmo;		/* (z) */
-<<<<<<< HEAD
-	boolean_t			nlm_v4_only;		/* (z) */
-=======
 	zoneid_t			nlm_zoneid;		/* (c) */
->>>>>>> 19ee9cd1
 	kmutex_t			clean_lock;		/* (c) */
 	TAILQ_ENTRY(nlm_globals)	nlm_link;		/* (g) */
 };
