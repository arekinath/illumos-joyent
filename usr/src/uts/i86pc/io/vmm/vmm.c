/*-
 * SPDX-License-Identifier: BSD-2-Clause-FreeBSD
 *
 * Copyright (c) 2011 NetApp, Inc.
 * All rights reserved.
 *
 * Redistribution and use in source and binary forms, with or without
 * modification, are permitted provided that the following conditions
 * are met:
 * 1. Redistributions of source code must retain the above copyright
 *    notice, this list of conditions and the following disclaimer.
 * 2. Redistributions in binary form must reproduce the above copyright
 *    notice, this list of conditions and the following disclaimer in the
 *    documentation and/or other materials provided with the distribution.
 *
 * THIS SOFTWARE IS PROVIDED BY NETAPP, INC ``AS IS'' AND
 * ANY EXPRESS OR IMPLIED WARRANTIES, INCLUDING, BUT NOT LIMITED TO, THE
 * IMPLIED WARRANTIES OF MERCHANTABILITY AND FITNESS FOR A PARTICULAR PURPOSE
 * ARE DISCLAIMED.  IN NO EVENT SHALL NETAPP, INC OR CONTRIBUTORS BE LIABLE
 * FOR ANY DIRECT, INDIRECT, INCIDENTAL, SPECIAL, EXEMPLARY, OR CONSEQUENTIAL
 * DAMAGES (INCLUDING, BUT NOT LIMITED TO, PROCUREMENT OF SUBSTITUTE GOODS
 * OR SERVICES; LOSS OF USE, DATA, OR PROFITS; OR BUSINESS INTERRUPTION)
 * HOWEVER CAUSED AND ON ANY THEORY OF LIABILITY, WHETHER IN CONTRACT, STRICT
 * LIABILITY, OR TORT (INCLUDING NEGLIGENCE OR OTHERWISE) ARISING IN ANY WAY
 * OUT OF THE USE OF THIS SOFTWARE, EVEN IF ADVISED OF THE POSSIBILITY OF
 * SUCH DAMAGE.
 *
 * $FreeBSD$
 */
/*
 * This file and its contents are supplied under the terms of the
 * Common Development and Distribution License ("CDDL"), version 1.0.
 * You may only use this file in accordance with the terms of version
 * 1.0 of the CDDL.
 *
 * A full copy of the text of the CDDL should have accompanied this
 * source.  A copy of the CDDL is also available via the Internet at
 * http://www.illumos.org/license/CDDL.
 *
 * Copyright 2015 Pluribus Networks Inc.
 * Copyright 2021 Joyent, Inc.
 * Copyright 2021 Oxide Computer Company
 * Copyright 2021 OmniOS Community Edition (OmniOSce) Association.
 */

#include <sys/cdefs.h>
__FBSDID("$FreeBSD$");

#include <sys/param.h>
#include <sys/systm.h>
#include <sys/kernel.h>
#include <sys/module.h>
#include <sys/sysctl.h>
#include <sys/malloc.h>
#include <sys/pcpu.h>
#include <sys/lock.h>
#include <sys/mutex.h>
#include <sys/proc.h>
#include <sys/rwlock.h>
#include <sys/sched.h>
#include <sys/smp.h>
#include <sys/systm.h>

#include <vm/vm.h>
#include <vm/vm_object.h>
#include <vm/vm_map.h>
#include <vm/vm_page.h>
#include <vm/pmap.h>
#include <vm/vm_extern.h>
#include <vm/vm_param.h>

#ifdef __FreeBSD__
#include <machine/cpu.h>
#endif
#include <machine/pcb.h>
#include <machine/smp.h>
#include <machine/md_var.h>
#include <x86/psl.h>
#include <x86/apicreg.h>

#include <machine/vmm.h>
#include <machine/vmm_dev.h>
#include <sys/vmm_instruction_emul.h>

#include "vmm_ioport.h"
#include "vmm_ktr.h"
#include "vmm_host.h"
#include "vmm_mem.h"
#include "vmm_util.h"
#include "vatpic.h"
#include "vatpit.h"
#include "vhpet.h"
#include "vioapic.h"
#include "vlapic.h"
#include "vpmtmr.h"
#include "vrtc.h"
#include "vmm_stat.h"
#include "vmm_lapic.h"

#include "io/ppt.h"
#include "io/iommu.h"

struct vlapic;

/*
 * Initialization:
 * (a) allocated when vcpu is created
 * (i) initialized when vcpu is created and when it is reinitialized
 * (o) initialized the first time the vcpu is created
 * (x) initialized before use
 */
struct vcpu {
	/* (o) protects state, run_state, hostcpu, sipi_vector */
	struct mtx	mtx;

	enum vcpu_state	state;		/* (o) vcpu state */
	enum vcpu_run_state run_state;	/* (i) vcpu init/sipi/run state */
	kcondvar_t	vcpu_cv;	/* (o) cpu waiter cv */
	kcondvar_t	state_cv;	/* (o) IDLE-transition cv */
	int		hostcpu;	/* (o) vcpu's current host cpu */
	int		lastloccpu;	/* (o) last host cpu localized to */
	int		reqidle;	/* (i) request vcpu to idle */
	struct vlapic	*vlapic;	/* (i) APIC device model */
	enum x2apic_state x2apic_state;	/* (i) APIC mode */
	uint64_t	exitintinfo;	/* (i) events pending at VM exit */
	int		nmi_pending;	/* (i) NMI pending */
	int		extint_pending;	/* (i) INTR pending */
	int	exception_pending;	/* (i) exception pending */
	int	exc_vector;		/* (x) exception collateral */
	int	exc_errcode_valid;
	uint32_t exc_errcode;
	uint8_t		sipi_vector;	/* (i) SIPI vector */
	struct savefpu	*guestfpu;	/* (a,i) guest fpu state */
	uint64_t	guest_xcr0;	/* (i) guest %xcr0 register */
	void		*stats;		/* (a,i) statistics */
	struct vm_exit	exitinfo;	/* (x) exit reason and collateral */
	uint64_t	nextrip;	/* (x) next instruction to execute */
	struct vie	*vie_ctx;	/* (x) instruction emulation context */
	uint64_t	tsc_offset;	/* (x) offset from host TSC */

	enum vcpu_ustate ustate;	/* (i) microstate for the vcpu */
	hrtime_t	ustate_when;	/* (i) time of last ustate change */
	uint64_t ustate_total[VU_MAX];	/* (o) total time spent in ustates */
};

#define	vcpu_lock_initialized(v) mtx_initialized(&((v)->mtx))
#define	vcpu_lock_init(v)	mtx_init(&((v)->mtx), "vcpu lock", 0, MTX_SPIN)
#define	vcpu_lock(v)		mtx_lock_spin(&((v)->mtx))
#define	vcpu_unlock(v)		mtx_unlock_spin(&((v)->mtx))
#define	vcpu_assert_locked(v)	mtx_assert(&((v)->mtx), MA_OWNED)

struct mem_seg {
	size_t	len;
	bool	sysmem;
	struct vm_object *object;
};
#ifdef __FreeBSD__
#define	VM_MAX_MEMSEGS	3
#else
#define	VM_MAX_MEMSEGS	4
#endif

struct mem_map {
	vm_paddr_t	gpa;
	size_t		len;
	vm_ooffset_t	segoff;
	int		segid;
	int		prot;
	int		flags;
};
#define	VM_MAX_MEMMAPS	8

/*
 * Initialization:
 * (o) initialized the first time the VM is created
 * (i) initialized when VM is created and when it is reinitialized
 * (x) initialized before use
 */
struct vm {
	void		*cookie;		/* (i) cpu-specific data */
	void		*iommu;			/* (x) iommu-specific data */
	struct vhpet	*vhpet;			/* (i) virtual HPET */
	struct vioapic	*vioapic;		/* (i) virtual ioapic */
	struct vatpic	*vatpic;		/* (i) virtual atpic */
	struct vatpit	*vatpit;		/* (i) virtual atpit */
	struct vpmtmr	*vpmtmr;		/* (i) virtual ACPI PM timer */
	struct vrtc	*vrtc;			/* (o) virtual RTC */
	volatile cpuset_t active_cpus;		/* (i) active vcpus */
	volatile cpuset_t debug_cpus;		/* (i) vcpus stopped for dbg */
	int		suspend;		/* (i) stop VM execution */
	volatile cpuset_t suspended_cpus;	/* (i) suspended vcpus */
	volatile cpuset_t halted_cpus;		/* (x) cpus in a hard halt */
	struct mem_map	mem_maps[VM_MAX_MEMMAPS]; /* (i) guest address space */
	struct mem_seg	mem_segs[VM_MAX_MEMSEGS]; /* (o) guest memory regions */
	struct vmspace	*vmspace;		/* (o) guest's address space */
	char		name[VM_MAX_NAMELEN];	/* (o) virtual machine name */
	struct vcpu	vcpu[VM_MAXCPU];	/* (i) guest vcpus */
	/* The following describe the vm cpu topology */
	uint16_t	sockets;		/* (o) num of sockets */
	uint16_t	cores;			/* (o) num of cores/socket */
	uint16_t	threads;		/* (o) num of threads/core */
	uint16_t	maxcpus;		/* (o) max pluggable cpus */
	uint64_t	boot_tsc_offset;	/* (i) TSC offset at VM boot */
	size_t		arc_resv;		/* # of pages take from ARC */

	struct ioport_config ioports;		/* (o) ioport handling */
};

static int vmm_initialized;


static void
nullop_panic(void)
{
	panic("null vmm operation call");
}

/* Do not allow use of an un-set `ops` to do anything but panic */
static struct vmm_ops vmm_ops_null = {
	.init		= (vmm_init_func_t)nullop_panic,
	.cleanup	= (vmm_cleanup_func_t)nullop_panic,
	.resume		= (vmm_resume_func_t)nullop_panic,
	.vminit		= (vmi_init_func_t)nullop_panic,
	.vmrun		= (vmi_run_func_t)nullop_panic,
	.vmcleanup	= (vmi_cleanup_func_t)nullop_panic,
	.vmgetreg	= (vmi_get_register_t)nullop_panic,
	.vmsetreg	= (vmi_set_register_t)nullop_panic,
	.vmgetdesc	= (vmi_get_desc_t)nullop_panic,
	.vmsetdesc	= (vmi_set_desc_t)nullop_panic,
	.vmgetcap	= (vmi_get_cap_t)nullop_panic,
	.vmsetcap	= (vmi_set_cap_t)nullop_panic,
	.vmspace_alloc	= (vmi_vmspace_alloc)nullop_panic,
	.vmspace_free	= (vmi_vmspace_free)nullop_panic,
	.vlapic_init	= (vmi_vlapic_init)nullop_panic,
	.vlapic_cleanup	= (vmi_vlapic_cleanup)nullop_panic,
	.vmsavectx	= (vmi_savectx)nullop_panic,
	.vmrestorectx	= (vmi_restorectx)nullop_panic,
};

static struct vmm_ops *ops = &vmm_ops_null;

#define	VMM_INIT(num)			((*ops->init)(num))
#define	VMM_CLEANUP()			((*ops->cleanup)())
#define	VMM_RESUME()			((*ops->resume)())

#define	VMINIT(vm, pmap)		((*ops->vminit)(vm, pmap))
#define	VMRUN(vmi, vcpu, rip, pmap) \
	((*ops->vmrun)(vmi, vcpu, rip, pmap))
#define	VMCLEANUP(vmi)			((*ops->vmcleanup)(vmi))
#define	VMSPACE_ALLOC(min, max)		((*ops->vmspace_alloc)(min, max))
#define	VMSPACE_FREE(vmspace)		((*ops->vmspace_free)(vmspace))

#define	VMGETREG(vmi, vcpu, num, rv)	((*ops->vmgetreg)(vmi, vcpu, num, rv))
#define	VMSETREG(vmi, vcpu, num, val)	((*ops->vmsetreg)(vmi, vcpu, num, val))
#define	VMGETDESC(vmi, vcpu, num, dsc)	((*ops->vmgetdesc)(vmi, vcpu, num, dsc))
#define	VMSETDESC(vmi, vcpu, num, dsc)	((*ops->vmsetdesc)(vmi, vcpu, num, dsc))
#define	VMGETCAP(vmi, vcpu, num, rv)	((*ops->vmgetcap)(vmi, vcpu, num, rv))
#define	VMSETCAP(vmi, vcpu, num, val)	((*ops->vmsetcap)(vmi, vcpu, num, val))
#define	VLAPIC_INIT(vmi, vcpu)		((*ops->vlapic_init)(vmi, vcpu))
#define	VLAPIC_CLEANUP(vmi, vlapic)	((*ops->vlapic_cleanup)(vmi, vlapic))

#define	fpu_start_emulating()	load_cr0(rcr0() | CR0_TS)
#define	fpu_stop_emulating()	clts()

SDT_PROVIDER_DEFINE(vmm);

static MALLOC_DEFINE(M_VM, "vm", "vm");

SYSCTL_NODE(_hw, OID_AUTO, vmm, CTLFLAG_RW | CTLFLAG_MPSAFE, NULL,
    NULL);

/*
 * Halt the guest if all vcpus are executing a HLT instruction with
 * interrupts disabled.
 */
static int halt_detection_enabled = 1;

/* IPI vector used for vcpu notifications */
static int vmm_ipinum;

/* Trap into hypervisor on all guest exceptions and reflect them back */
static int trace_guest_exceptions;

static void vm_free_memmap(struct vm *vm, int ident);
static bool sysmem_mapping(struct vm *vm, struct mem_map *mm);
static void vcpu_notify_event_locked(struct vcpu *vcpu, vcpu_notify_t);
static bool vcpu_sleep_bailout_checks(struct vm *vm, int vcpuid);
static int vcpu_vector_sipi(struct vm *vm, int vcpuid, uint8_t vector);

#ifndef __FreeBSD__
static void vm_clear_memseg(struct vm *, int);

extern int arc_virt_machine_reserve(size_t);
extern void arc_virt_machine_release(size_t);

/* Flags for vtc_status */
#define	VTCS_FPU_RESTORED	1 /* guest FPU restored, host FPU saved */
#define	VTCS_FPU_CTX_CRITICAL	2 /* in ctx where FPU restore cannot be lazy */

typedef struct vm_thread_ctx {
	struct vm	*vtc_vm;
	int		vtc_vcpuid;
	uint_t		vtc_status;
	enum vcpu_ustate vtc_ustate;
} vm_thread_ctx_t;

#endif /* __FreeBSD__ */

#ifdef KTR
static const char *
vcpu_state2str(enum vcpu_state state)
{

	switch (state) {
	case VCPU_IDLE:
		return ("idle");
	case VCPU_FROZEN:
		return ("frozen");
	case VCPU_RUNNING:
		return ("running");
	case VCPU_SLEEPING:
		return ("sleeping");
	default:
		return ("unknown");
	}
}
#endif

static void
vcpu_cleanup(struct vm *vm, int i, bool destroy)
{
	struct vcpu *vcpu = &vm->vcpu[i];

	VLAPIC_CLEANUP(vm->cookie, vcpu->vlapic);
	if (destroy) {
		vmm_stat_free(vcpu->stats);
		fpu_save_area_free(vcpu->guestfpu);
		vie_free(vcpu->vie_ctx);
		vcpu->vie_ctx = NULL;
	}
}

static void
vcpu_init(struct vm *vm, int vcpu_id, bool create)
{
	struct vcpu *vcpu;

	KASSERT(vcpu_id >= 0 && vcpu_id < vm->maxcpus,
	    ("vcpu_init: invalid vcpu %d", vcpu_id));

	vcpu = &vm->vcpu[vcpu_id];

	if (create) {
#ifdef __FreeBSD__
		KASSERT(!vcpu_lock_initialized(vcpu), ("vcpu %d already "
		    "initialized", vcpu_id));
#endif
		vcpu_lock_init(vcpu);
		vcpu->state = VCPU_IDLE;
		vcpu->hostcpu = NOCPU;
#ifndef __FreeBSD__
		vcpu->lastloccpu = NOCPU;
#endif
		vcpu->guestfpu = fpu_save_area_alloc();
		vcpu->stats = vmm_stat_alloc();
		vcpu->vie_ctx = vie_alloc();

		vcpu->ustate = VU_INIT;
		vcpu->ustate_when = gethrtime();
	} else {
		vie_reset(vcpu->vie_ctx);
		bzero(&vcpu->exitinfo, sizeof (vcpu->exitinfo));
		if (vcpu->ustate != VU_INIT) {
			vcpu_ustate_change(vm, vcpu_id, VU_INIT);
		}
	}

	vcpu->run_state = VRS_HALT;
	vcpu->vlapic = VLAPIC_INIT(vm->cookie, vcpu_id);
	vm_set_x2apic_state(vm, vcpu_id, X2APIC_DISABLED);
	vcpu->reqidle = 0;
	vcpu->exitintinfo = 0;
	vcpu->nmi_pending = 0;
	vcpu->extint_pending = 0;
	vcpu->exception_pending = 0;
	vcpu->guest_xcr0 = XFEATURE_ENABLED_X87;
	fpu_save_area_reset(vcpu->guestfpu);
	vmm_stat_init(vcpu->stats);
	vcpu->tsc_offset = 0;
}

int
vcpu_trace_exceptions(struct vm *vm, int vcpuid)
{

	return (trace_guest_exceptions);
}

struct vm_exit *
vm_exitinfo(struct vm *vm, int cpuid)
{
	struct vcpu *vcpu;

	if (cpuid < 0 || cpuid >= vm->maxcpus)
		panic("vm_exitinfo: invalid cpuid %d", cpuid);

	vcpu = &vm->vcpu[cpuid];

	return (&vcpu->exitinfo);
}

struct vie *
vm_vie_ctx(struct vm *vm, int cpuid)
{
	if (cpuid < 0 || cpuid >= vm->maxcpus)
		panic("vm_vie_ctx: invalid cpuid %d", cpuid);

	return (vm->vcpu[cpuid].vie_ctx);
}

static int
vmm_init(void)
{
	int error;

	vmm_host_state_init();

#ifdef __FreeBSD__
	vmm_ipinum = lapic_ipi_alloc(pti ? &IDTVEC(justreturn1_pti) :
	    &IDTVEC(justreturn));
	if (vmm_ipinum < 0)
		vmm_ipinum = IPI_AST;
#else
	/* We use cpu_poke() for IPIs */
	vmm_ipinum = 0;
#endif

	error = vmm_mem_init();
	if (error)
		return (error);

	if (vmm_is_intel())
		ops = &vmm_ops_intel;
	else if (vmm_is_svm())
		ops = &vmm_ops_amd;
	else
		return (ENXIO);

#ifdef __FreeBSD__
	vmm_resume_p = vmm_resume;
#endif

	return (VMM_INIT(vmm_ipinum));
}

int
vmm_mod_load()
{
	int	error;

	VERIFY(vmm_initialized == 0);

	error = vmm_init();
	if (error == 0)
		vmm_initialized = 1;

	return (error);
}

int
vmm_mod_unload()
{
	int	error;

	VERIFY(vmm_initialized == 1);

	iommu_cleanup();
	error = VMM_CLEANUP();
	if (error)
		return (error);
	vmm_initialized = 0;

	return (0);
}

static void
vm_init(struct vm *vm, bool create)
{
	int i;

	vm->cookie = VMINIT(vm, vmspace_pmap(vm->vmspace));
	vm->iommu = NULL;
	vm->vioapic = vioapic_init(vm);
	vm->vhpet = vhpet_init(vm);
	vm->vatpic = vatpic_init(vm);
	vm->vatpit = vatpit_init(vm);
	vm->vpmtmr = vpmtmr_init(vm);
	if (create)
		vm->vrtc = vrtc_init(vm);

	vm_inout_init(vm, &vm->ioports);

	CPU_ZERO(&vm->active_cpus);
	CPU_ZERO(&vm->debug_cpus);

	vm->suspend = 0;
	CPU_ZERO(&vm->suspended_cpus);

	for (i = 0; i < vm->maxcpus; i++)
		vcpu_init(vm, i, create);

	/*
	 * Configure the VM-wide TSC offset so that the call to vm_init()
	 * represents the boot time (when the TSC(s) read 0).  Each vCPU will
	 * have its own offset from this, which is altered if/when the guest
	 * writes to MSR_TSC.
	 *
	 * The TSC offsetting math is all unsigned, using overflow for negative
	 * offets.  A reading of the TSC is negated to form the boot offset.
	 */
	vm->boot_tsc_offset = (uint64_t)(-(int64_t)rdtsc_offset());
}

/*
 * The default CPU topology is a single thread per package.
 */
uint_t cores_per_package = 1;
uint_t threads_per_core = 1;

int
vm_create(const char *name, struct vm **retvm)
{
	struct vm *vm;
	struct vmspace *vmspace;

	/*
	 * If vmm.ko could not be successfully initialized then don't attempt
	 * to create the virtual machine.
	 */
	if (!vmm_initialized)
		return (ENXIO);

	if (name == NULL || strlen(name) >= VM_MAX_NAMELEN)
		return (EINVAL);

	vmspace = VMSPACE_ALLOC(0, VM_MAXUSER_ADDRESS);
	if (vmspace == NULL)
		return (ENOMEM);

	vm = malloc(sizeof (struct vm), M_VM, M_WAITOK | M_ZERO);
	strcpy(vm->name, name);
	vm->vmspace = vmspace;

	vm->sockets = 1;
	vm->cores = cores_per_package;	/* XXX backwards compatibility */
	vm->threads = threads_per_core;	/* XXX backwards compatibility */
	vm->maxcpus = VM_MAXCPU;	/* XXX temp to keep code working */

	vm_init(vm, true);

	*retvm = vm;
	return (0);
}

void
vm_get_topology(struct vm *vm, uint16_t *sockets, uint16_t *cores,
    uint16_t *threads, uint16_t *maxcpus)
{
	*sockets = vm->sockets;
	*cores = vm->cores;
	*threads = vm->threads;
	*maxcpus = vm->maxcpus;
}

uint16_t
vm_get_maxcpus(struct vm *vm)
{
	return (vm->maxcpus);
}

int
vm_set_topology(struct vm *vm, uint16_t sockets, uint16_t cores,
    uint16_t threads, uint16_t maxcpus)
{
	if (maxcpus != 0)
		return (EINVAL);	/* XXX remove when supported */
	if ((sockets * cores * threads) > vm->maxcpus)
		return (EINVAL);
	/* XXX need to check sockets * cores * threads == vCPU, how? */
	vm->sockets = sockets;
	vm->cores = cores;
	vm->threads = threads;
	vm->maxcpus = VM_MAXCPU;	/* XXX temp to keep code working */
	return (0);
}

static void
vm_cleanup(struct vm *vm, bool destroy)
{
	struct mem_map *mm;
	int i;

	ppt_unassign_all(vm);

	if (vm->iommu != NULL)
		iommu_destroy_domain(vm->iommu);

	/*
	 * Devices which attach their own ioport hooks should be cleaned up
	 * first so they can tear down those registrations.
	 */
	vpmtmr_cleanup(vm->vpmtmr);

	vm_inout_cleanup(vm, &vm->ioports);

	if (destroy)
		vrtc_cleanup(vm->vrtc);
	else
		vrtc_reset(vm->vrtc);

	vatpit_cleanup(vm->vatpit);
	vhpet_cleanup(vm->vhpet);
	vatpic_cleanup(vm->vatpic);
	vioapic_cleanup(vm->vioapic);

	for (i = 0; i < vm->maxcpus; i++)
		vcpu_cleanup(vm, i, destroy);

	VMCLEANUP(vm->cookie);

	/*
	 * System memory is removed from the guest address space only when
	 * the VM is destroyed. This is because the mapping remains the same
	 * across VM reset.
	 *
	 * Device memory can be relocated by the guest (e.g. using PCI BARs)
	 * so those mappings are removed on a VM reset.
	 */
	for (i = 0; i < VM_MAX_MEMMAPS; i++) {
		mm = &vm->mem_maps[i];
		if (destroy || !sysmem_mapping(vm, mm))
			vm_free_memmap(vm, i);
#ifndef __FreeBSD__
		else {
			/*
			 * We need to reset the IOMMU flag so this mapping can
			 * be reused when a VM is rebooted. Since the IOMMU
			 * domain has already been destroyed we can just reset
			 * the flag here.
			 */
			mm->flags &= ~VM_MEMMAP_F_IOMMU;
		}
#endif
	}

	if (destroy) {
		for (i = 0; i < VM_MAX_MEMSEGS; i++)
			vm_free_memseg(vm, i);

		VMSPACE_FREE(vm->vmspace);
		vm->vmspace = NULL;

#ifndef __FreeBSD__
		arc_virt_machine_release(vm->arc_resv);
		vm->arc_resv = 0;
#endif

	}
#ifndef __FreeBSD__
	else {
		/*
		 * Clear the first memory segment (low mem), old memory contents
		 * could confuse the UEFI firmware.
		 */
		vm_clear_memseg(vm, 0);
	}
#endif
}

void
vm_destroy(struct vm *vm)
{
	vm_cleanup(vm, true);
	free(vm, M_VM);
}

int
vm_reinit(struct vm *vm)
{
	int error;

	/*
	 * A virtual machine can be reset only if all vcpus are suspended.
	 */
	if (CPU_CMP(&vm->suspended_cpus, &vm->active_cpus) == 0) {
		vm_cleanup(vm, false);
		vm_init(vm, false);
		error = 0;
	} else {
		error = EBUSY;
	}

	return (error);
}

const char *
vm_name(struct vm *vm)
{
	return (vm->name);
}

int
vm_map_mmio(struct vm *vm, vm_paddr_t gpa, size_t len, vm_paddr_t hpa)
{
	vm_object_t obj;

	if ((obj = vmm_mmio_alloc(vm->vmspace, gpa, len, hpa)) == NULL)
		return (ENOMEM);
	else
		return (0);
}

int
vm_unmap_mmio(struct vm *vm, vm_paddr_t gpa, size_t len)
{
	return (vm_map_remove(&vm->vmspace->vm_map, gpa, gpa + len));
}

/*
 * Return 'true' if 'gpa' is allocated in the guest address space.
 *
 * This function is called in the context of a running vcpu which acts as
 * an implicit lock on 'vm->mem_maps[]'.
 */
bool
vm_mem_allocated(struct vm *vm, int vcpuid, vm_paddr_t gpa)
{
	struct mem_map *mm;
	int i;

#ifdef INVARIANTS
	int hostcpu, state;
	state = vcpu_get_state(vm, vcpuid, &hostcpu);
	KASSERT(state == VCPU_RUNNING && hostcpu == curcpu,
	    ("%s: invalid vcpu state %d/%d", __func__, state, hostcpu));
#endif

	for (i = 0; i < VM_MAX_MEMMAPS; i++) {
		mm = &vm->mem_maps[i];
		if (mm->len != 0 && gpa >= mm->gpa && gpa < mm->gpa + mm->len)
			return (true);		/* 'gpa' is sysmem or devmem */
	}

	if (ppt_is_mmio(vm, gpa))
		return (true);			/* 'gpa' is pci passthru mmio */

	return (false);
}

int
vm_alloc_memseg(struct vm *vm, int ident, size_t len, bool sysmem)
{
	struct mem_seg *seg;
	vm_object_t obj;

#ifndef __FreeBSD__
	extern pgcnt_t get_max_page_get(void);
#endif

	if (ident < 0 || ident >= VM_MAX_MEMSEGS)
		return (EINVAL);

	if (len == 0 || (len & PAGE_MASK))
		return (EINVAL);

#ifndef __FreeBSD__
	if (len > ptob(get_max_page_get()))
		return (EINVAL);
#endif

	seg = &vm->mem_segs[ident];
	if (seg->object != NULL) {
		if (seg->len == len && seg->sysmem == sysmem)
			return (EEXIST);
		else
			return (EINVAL);
	}

	obj = vm_object_allocate(OBJT_DEFAULT, len >> PAGE_SHIFT);
	if (obj == NULL)
		return (ENOMEM);

	seg->len = len;
	seg->object = obj;
	seg->sysmem = sysmem;
	return (0);
}

int
vm_get_memseg(struct vm *vm, int ident, size_t *len, bool *sysmem,
    vm_object_t *objptr)
{
	struct mem_seg *seg;

	if (ident < 0 || ident >= VM_MAX_MEMSEGS)
		return (EINVAL);

	seg = &vm->mem_segs[ident];
	if (len)
		*len = seg->len;
	if (sysmem)
		*sysmem = seg->sysmem;
	if (objptr)
		*objptr = seg->object;
	return (0);
}

#ifndef __FreeBSD__
static void
vm_clear_memseg(struct vm *vm, int ident)
{
	struct mem_seg *seg;

	KASSERT(ident >= 0 && ident < VM_MAX_MEMSEGS,
	    ("%s: invalid memseg ident %d", __func__, ident));

	seg = &vm->mem_segs[ident];

	if (seg->object != NULL)
		vm_object_clear(seg->object);
}
#endif

void
vm_free_memseg(struct vm *vm, int ident)
{
	struct mem_seg *seg;

	KASSERT(ident >= 0 && ident < VM_MAX_MEMSEGS,
	    ("%s: invalid memseg ident %d", __func__, ident));

	seg = &vm->mem_segs[ident];
	if (seg->object != NULL) {
		vm_object_deallocate(seg->object);
		bzero(seg, sizeof (struct mem_seg));
	}
}

int
vm_mmap_memseg(struct vm *vm, vm_paddr_t gpa, int segid, vm_ooffset_t first,
    size_t len, int prot, int flags)
{
	struct mem_seg *seg;
	struct mem_map *m, *map;
	vm_ooffset_t last;
	int i, error;

	if (prot == 0 || (prot & ~(VM_PROT_ALL)) != 0)
		return (EINVAL);

	if (flags & ~VM_MEMMAP_F_WIRED)
		return (EINVAL);

	if (segid < 0 || segid >= VM_MAX_MEMSEGS)
		return (EINVAL);

	seg = &vm->mem_segs[segid];
	if (seg->object == NULL)
		return (EINVAL);

	last = first + len;
	if (first < 0 || first >= last || last > seg->len)
		return (EINVAL);

	if ((gpa | first | last) & PAGE_MASK)
		return (EINVAL);

	map = NULL;
	for (i = 0; i < VM_MAX_MEMMAPS; i++) {
		m = &vm->mem_maps[i];
		if (m->len == 0) {
			map = m;
			break;
		}
	}

	if (map == NULL)
		return (ENOSPC);

	error = vm_map_find(&vm->vmspace->vm_map, seg->object, first, &gpa,
	    len, 0, VMFS_NO_SPACE, prot, prot, 0);
	if (error != KERN_SUCCESS)
		return (EFAULT);

	vm_object_reference(seg->object);

	if ((flags & VM_MEMMAP_F_WIRED) != 0) {
		error = vm_map_wire(&vm->vmspace->vm_map, gpa, gpa + len,
		    VM_MAP_WIRE_USER | VM_MAP_WIRE_NOHOLES);
		if (error != KERN_SUCCESS) {
			vm_map_remove(&vm->vmspace->vm_map, gpa, gpa + len);
			return (error == KERN_RESOURCE_SHORTAGE ? ENOMEM :
			    EFAULT);
		}
	}

	map->gpa = gpa;
	map->len = len;
	map->segoff = first;
	map->segid = segid;
	map->prot = prot;
	map->flags = flags;
	return (0);
}

int
vm_munmap_memseg(struct vm *vm, vm_paddr_t gpa, size_t len)
{
	struct mem_map *m;
	int i;

	for (i = 0; i < VM_MAX_MEMMAPS; i++) {
		m = &vm->mem_maps[i];
		if (m->gpa == gpa && m->len == len &&
		    (m->flags & VM_MEMMAP_F_IOMMU) == 0) {
			vm_free_memmap(vm, i);
			return (0);
		}
	}

	return (EINVAL);
}

int
vm_mmap_getnext(struct vm *vm, vm_paddr_t *gpa, int *segid,
    vm_ooffset_t *segoff, size_t *len, int *prot, int *flags)
{
	struct mem_map *mm, *mmnext;
	int i;

	mmnext = NULL;
	for (i = 0; i < VM_MAX_MEMMAPS; i++) {
		mm = &vm->mem_maps[i];
		if (mm->len == 0 || mm->gpa < *gpa)
			continue;
		if (mmnext == NULL || mm->gpa < mmnext->gpa)
			mmnext = mm;
	}

	if (mmnext != NULL) {
		*gpa = mmnext->gpa;
		if (segid)
			*segid = mmnext->segid;
		if (segoff)
			*segoff = mmnext->segoff;
		if (len)
			*len = mmnext->len;
		if (prot)
			*prot = mmnext->prot;
		if (flags)
			*flags = mmnext->flags;
		return (0);
	} else {
		return (ENOENT);
	}
}

static void
vm_free_memmap(struct vm *vm, int ident)
{
	struct mem_map *mm;
	int error;

	mm = &vm->mem_maps[ident];
	if (mm->len) {
		error = vm_map_remove(&vm->vmspace->vm_map, mm->gpa,
		    mm->gpa + mm->len);
		KASSERT(error == KERN_SUCCESS, ("%s: vm_map_remove error %d",
		    __func__, error));
		bzero(mm, sizeof (struct mem_map));
	}
}

static __inline bool
sysmem_mapping(struct vm *vm, struct mem_map *mm)
{

	if (mm->len != 0 && vm->mem_segs[mm->segid].sysmem)
		return (true);
	else
		return (false);
}

vm_paddr_t
vmm_sysmem_maxaddr(struct vm *vm)
{
	struct mem_map *mm;
	vm_paddr_t maxaddr;
	int i;

	maxaddr = 0;
	for (i = 0; i < VM_MAX_MEMMAPS; i++) {
		mm = &vm->mem_maps[i];
		if (sysmem_mapping(vm, mm)) {
			if (maxaddr < mm->gpa + mm->len)
				maxaddr = mm->gpa + mm->len;
		}
	}
	return (maxaddr);
}

static void
vm_iommu_modify(struct vm *vm, bool map)
{
	int i, sz;
	vm_paddr_t gpa, hpa;
	struct mem_map *mm;
#ifdef __FreeBSD__
	void *vp, *cookie, *host_domain;
#else
	void *vp, *cookie, *host_domain __unused;
#endif

	sz = PAGE_SIZE;
	host_domain = iommu_host_domain();

	for (i = 0; i < VM_MAX_MEMMAPS; i++) {
		mm = &vm->mem_maps[i];
		if (!sysmem_mapping(vm, mm))
			continue;

		if (map) {
			KASSERT((mm->flags & VM_MEMMAP_F_IOMMU) == 0,
			    ("iommu map found invalid memmap %lx/%lx/%x",
			    mm->gpa, mm->len, mm->flags));
			if ((mm->flags & VM_MEMMAP_F_WIRED) == 0)
				continue;
			mm->flags |= VM_MEMMAP_F_IOMMU;
		} else {
			if ((mm->flags & VM_MEMMAP_F_IOMMU) == 0)
				continue;
			mm->flags &= ~VM_MEMMAP_F_IOMMU;
			KASSERT((mm->flags & VM_MEMMAP_F_WIRED) != 0,
			    ("iommu unmap found invalid memmap %lx/%lx/%x",
			    mm->gpa, mm->len, mm->flags));
		}

		gpa = mm->gpa;
		while (gpa < mm->gpa + mm->len) {
			vp = vm_gpa_hold(vm, -1, gpa, PAGE_SIZE, VM_PROT_WRITE,
			    &cookie);
			KASSERT(vp != NULL, ("vm(%s) could not map gpa %lx",
			    vm_name(vm), gpa));

			vm_gpa_release(cookie);

			hpa = DMAP_TO_PHYS((uintptr_t)vp);
			if (map) {
				iommu_create_mapping(vm->iommu, gpa, hpa, sz);
#ifdef __FreeBSD__
				iommu_remove_mapping(host_domain, hpa, sz);
#endif
			} else {
				iommu_remove_mapping(vm->iommu, gpa, sz);
#ifdef __FreeBSD__
				iommu_create_mapping(host_domain, hpa, hpa, sz);
#endif
			}

			gpa += PAGE_SIZE;
		}
	}

	/*
	 * Invalidate the cached translations associated with the domain
	 * from which pages were removed.
	 */
#ifdef __FreeBSD__
	if (map)
		iommu_invalidate_tlb(host_domain);
	else
		iommu_invalidate_tlb(vm->iommu);
#else
	iommu_invalidate_tlb(vm->iommu);
#endif
}

#define	vm_iommu_unmap(vm)	vm_iommu_modify((vm), false)
#define	vm_iommu_map(vm)	vm_iommu_modify((vm), true)

int
vm_unassign_pptdev(struct vm *vm, int pptfd)
{
	int error;

	error = ppt_unassign_device(vm, pptfd);
	if (error)
		return (error);

	if (ppt_assigned_devices(vm) == 0)
		vm_iommu_unmap(vm);

	return (0);
}

int
vm_assign_pptdev(struct vm *vm, int pptfd)
{
	int error;
	vm_paddr_t maxaddr;

	/* Set up the IOMMU to do the 'gpa' to 'hpa' translation */
	if (ppt_assigned_devices(vm) == 0) {
		KASSERT(vm->iommu == NULL,
		    ("vm_assign_pptdev: iommu must be NULL"));
		maxaddr = vmm_sysmem_maxaddr(vm);
		vm->iommu = iommu_create_domain(maxaddr);
		if (vm->iommu == NULL)
			return (ENXIO);
		vm_iommu_map(vm);
	}

	error = ppt_assign_device(vm, pptfd);
	return (error);
}

void *
vm_gpa_hold(struct vm *vm, int vcpuid, vm_paddr_t gpa, size_t len, int reqprot,
    void **cookie)
{
	int i, count, pageoff;
	struct mem_map *mm;
	vm_page_t m;
#ifdef INVARIANTS
	/*
	 * All vcpus are frozen by ioctls that modify the memory map
	 * (e.g. VM_MMAP_MEMSEG). Therefore 'vm->memmap[]' stability is
	 * guaranteed if at least one vcpu is in the VCPU_FROZEN state.
	 */
	int state;
	KASSERT(vcpuid >= -1 && vcpuid < vm->maxcpus, ("%s: invalid vcpuid %d",
	    __func__, vcpuid));
	for (i = 0; i < vm->maxcpus; i++) {
		if (vcpuid != -1 && vcpuid != i)
			continue;
		state = vcpu_get_state(vm, i, NULL);
		KASSERT(state == VCPU_FROZEN, ("%s: invalid vcpu state %d",
		    __func__, state));
	}
#endif
	pageoff = gpa & PAGE_MASK;
	if (len > PAGE_SIZE - pageoff)
		panic("vm_gpa_hold: invalid gpa/len: 0x%016lx/%lu", gpa, len);

	count = 0;
	for (i = 0; i < VM_MAX_MEMMAPS; i++) {
		mm = &vm->mem_maps[i];
		if (mm->len == 0) {
			continue;
		}
		if (gpa >= mm->gpa && gpa < mm->gpa + mm->len) {
			count = vm_fault_quick_hold_pages(&vm->vmspace->vm_map,
			    trunc_page(gpa), PAGE_SIZE, reqprot, &m, 1);
			break;
		}
	}

	if (count == 1) {
		*cookie = m;
		return ((void *)(PHYS_TO_DMAP(VM_PAGE_TO_PHYS(m)) + pageoff));
	} else {
		*cookie = NULL;
		return (NULL);
	}
}

void
vm_gpa_release(void *cookie)
{
	vm_page_t m = cookie;

	vm_page_unwire(m, PQ_ACTIVE);
}

int
vm_get_register(struct vm *vm, int vcpu, int reg, uint64_t *retval)
{

	if (vcpu < 0 || vcpu >= vm->maxcpus)
		return (EINVAL);

	if (reg >= VM_REG_LAST)
		return (EINVAL);

	return (VMGETREG(vm->cookie, vcpu, reg, retval));
}

int
vm_set_register(struct vm *vm, int vcpuid, int reg, uint64_t val)
{
	struct vcpu *vcpu;
	int error;

	if (vcpuid < 0 || vcpuid >= vm->maxcpus)
		return (EINVAL);

	if (reg >= VM_REG_LAST)
		return (EINVAL);

	error = VMSETREG(vm->cookie, vcpuid, reg, val);
	if (error || reg != VM_REG_GUEST_RIP)
		return (error);

	/* Set 'nextrip' to match the value of %rip */
	VCPU_CTR1(vm, vcpuid, "Setting nextrip to %lx", val);
	vcpu = &vm->vcpu[vcpuid];
	vcpu->nextrip = val;
	return (0);
}

static bool
is_descriptor_table(int reg)
{
	switch (reg) {
	case VM_REG_GUEST_IDTR:
	case VM_REG_GUEST_GDTR:
		return (true);
	default:
		return (false);
	}
}

static bool
is_segment_register(int reg)
{
	switch (reg) {
	case VM_REG_GUEST_ES:
	case VM_REG_GUEST_CS:
	case VM_REG_GUEST_SS:
	case VM_REG_GUEST_DS:
	case VM_REG_GUEST_FS:
	case VM_REG_GUEST_GS:
	case VM_REG_GUEST_TR:
	case VM_REG_GUEST_LDTR:
		return (true);
	default:
		return (false);
	}
}

int
vm_get_seg_desc(struct vm *vm, int vcpu, int reg, struct seg_desc *desc)
{

	if (vcpu < 0 || vcpu >= vm->maxcpus)
		return (EINVAL);

	if (!is_segment_register(reg) && !is_descriptor_table(reg))
		return (EINVAL);

	return (VMGETDESC(vm->cookie, vcpu, reg, desc));
}

int
vm_set_seg_desc(struct vm *vm, int vcpu, int reg, const struct seg_desc *desc)
{
	if (vcpu < 0 || vcpu >= vm->maxcpus)
		return (EINVAL);

	if (!is_segment_register(reg) && !is_descriptor_table(reg))
		return (EINVAL);

	return (VMSETDESC(vm->cookie, vcpu, reg, desc));
}

int
vm_get_run_state(struct vm *vm, int vcpuid, uint32_t *state, uint8_t *sipi_vec)
{
	struct vcpu *vcpu;

	if (vcpuid < 0 || vcpuid >= vm->maxcpus) {
		return (EINVAL);
	}

	vcpu = &vm->vcpu[vcpuid];

	vcpu_lock(vcpu);
	*state = vcpu->run_state;
	*sipi_vec = vcpu->sipi_vector;
	vcpu_unlock(vcpu);

	return (0);
}

int
vm_set_run_state(struct vm *vm, int vcpuid, uint32_t state, uint8_t sipi_vec)
{
	struct vcpu *vcpu;

	if (vcpuid < 0 || vcpuid >= vm->maxcpus) {
		return (EINVAL);
	}
	if (!VRS_IS_VALID(state)) {
		return (EINVAL);
	}

	vcpu = &vm->vcpu[vcpuid];

	vcpu_lock(vcpu);
	vcpu->run_state = state;
	vcpu->sipi_vector = sipi_vec;
	vcpu_notify_event_locked(vcpu, VCPU_NOTIFY_EXIT);
	vcpu_unlock(vcpu);

	return (0);
}


static void
restore_guest_fpustate(struct vcpu *vcpu)
{

	/* flush host state to the pcb */
	fpuexit(curthread);

	/* restore guest FPU state */
	fpu_stop_emulating();
	fpurestore(vcpu->guestfpu);

	/* restore guest XCR0 if XSAVE is enabled in the host */
	if (rcr4() & CR4_XSAVE)
		load_xcr(0, vcpu->guest_xcr0);

	/*
	 * The FPU is now "dirty" with the guest's state so turn on emulation
	 * to trap any access to the FPU by the host.
	 */
	fpu_start_emulating();
}

static void
save_guest_fpustate(struct vcpu *vcpu)
{

	if ((rcr0() & CR0_TS) == 0)
		panic("fpu emulation not enabled in host!");

	/* save guest XCR0 and restore host XCR0 */
	if (rcr4() & CR4_XSAVE) {
		vcpu->guest_xcr0 = rxcr(0);
		load_xcr(0, vmm_get_host_xcr0());
	}

	/* save guest FPU state */
	fpu_stop_emulating();
	fpusave(vcpu->guestfpu);
#ifdef __FreeBSD__
	fpu_start_emulating();
#else
	/*
	 * When the host state has been restored, we should not re-enable
	 * CR0.TS on illumos for eager FPU.
	 */
#endif
}

static int
vcpu_set_state_locked(struct vm *vm, int vcpuid, enum vcpu_state newstate,
    bool from_idle)
{
	struct vcpu *vcpu;
	int error;

	vcpu = &vm->vcpu[vcpuid];
	vcpu_assert_locked(vcpu);

	/*
	 * State transitions from the vmmdev_ioctl() must always begin from
	 * the VCPU_IDLE state. This guarantees that there is only a single
	 * ioctl() operating on a vcpu at any point.
	 */
	if (from_idle) {
		while (vcpu->state != VCPU_IDLE) {
			vcpu->reqidle = 1;
			vcpu_notify_event_locked(vcpu, VCPU_NOTIFY_EXIT);
			VCPU_CTR1(vm, vcpuid, "vcpu state change from %s to "
			    "idle requested", vcpu_state2str(vcpu->state));
#ifdef __FreeBSD__
			msleep_spin(&vcpu->state, &vcpu->mtx, "vmstat", hz);
#else
			cv_wait(&vcpu->state_cv, &vcpu->mtx.m);
#endif
		}
	} else {
		KASSERT(vcpu->state != VCPU_IDLE, ("invalid transition from "
		    "vcpu idle state"));
	}

	if (vcpu->state == VCPU_RUNNING) {
		KASSERT(vcpu->hostcpu == curcpu, ("curcpu %d and hostcpu %d "
		    "mismatch for running vcpu", curcpu, vcpu->hostcpu));
	} else {
		KASSERT(vcpu->hostcpu == NOCPU, ("Invalid hostcpu %d for a "
		    "vcpu that is not running", vcpu->hostcpu));
	}

	/*
	 * The following state transitions are allowed:
	 * IDLE -> FROZEN -> IDLE
	 * FROZEN -> RUNNING -> FROZEN
	 * FROZEN -> SLEEPING -> FROZEN
	 */
	switch (vcpu->state) {
	case VCPU_IDLE:
	case VCPU_RUNNING:
	case VCPU_SLEEPING:
		error = (newstate != VCPU_FROZEN);
		break;
	case VCPU_FROZEN:
		error = (newstate == VCPU_FROZEN);
		break;
	default:
		error = 1;
		break;
	}

	if (error)
		return (EBUSY);

	VCPU_CTR2(vm, vcpuid, "vcpu state changed from %s to %s",
	    vcpu_state2str(vcpu->state), vcpu_state2str(newstate));

	vcpu->state = newstate;
	if (newstate == VCPU_RUNNING)
		vcpu->hostcpu = curcpu;
	else
		vcpu->hostcpu = NOCPU;

	if (newstate == VCPU_IDLE) {
#ifdef __FreeBSD__
		wakeup(&vcpu->state);
#else
		cv_broadcast(&vcpu->state_cv);
#endif
	}

	return (0);
}

static void
vcpu_require_state(struct vm *vm, int vcpuid, enum vcpu_state newstate)
{
	int error;

	if ((error = vcpu_set_state(vm, vcpuid, newstate, false)) != 0)
		panic("Error %d setting state to %d\n", error, newstate);
}

static void
vcpu_require_state_locked(struct vm *vm, int vcpuid, enum vcpu_state newstate)
{
	int error;

	if ((error = vcpu_set_state_locked(vm, vcpuid, newstate, false)) != 0)
		panic("Error %d setting state to %d", error, newstate);
}

/*
 * Emulate a guest 'hlt' by sleeping until the vcpu is ready to run.
 */
static int
vm_handle_hlt(struct vm *vm, int vcpuid, bool intr_disabled)
{
	struct vcpu *vcpu;
	int vcpu_halted, vm_halted;
	bool userspace_exit = false;

	KASSERT(!CPU_ISSET(vcpuid, &vm->halted_cpus), ("vcpu already halted"));

	vcpu = &vm->vcpu[vcpuid];
	vcpu_halted = 0;
	vm_halted = 0;

	vcpu_lock(vcpu);
	while (1) {
		/*
		 * Do a final check for pending interrupts (including NMI and
		 * INIT) before putting this thread to sleep.
		 */
		if (vm_nmi_pending(vm, vcpuid))
			break;
		if (vcpu_run_state_pending(vm, vcpuid))
			break;
		if (!intr_disabled) {
			if (vm_extint_pending(vm, vcpuid) ||
			    vlapic_pending_intr(vcpu->vlapic, NULL)) {
				break;
			}
		}

		/*
		 * Also check for software events which would cause a wake-up.
		 * This will set the appropriate exitcode directly, rather than
		 * requiring a trip through VM_RUN().
		 */
		if (vcpu_sleep_bailout_checks(vm, vcpuid)) {
			userspace_exit = true;
			break;
		}

		/*
		 * Some Linux guests implement "halt" by having all vcpus
		 * execute HLT with interrupts disabled. 'halted_cpus' keeps
		 * track of the vcpus that have entered this state. When all
		 * vcpus enter the halted state the virtual machine is halted.
		 */
		if (intr_disabled) {
			if (!vcpu_halted && halt_detection_enabled) {
				vcpu_halted = 1;
				CPU_SET_ATOMIC(vcpuid, &vm->halted_cpus);
			}
			if (CPU_CMP(&vm->halted_cpus, &vm->active_cpus) == 0) {
				vm_halted = 1;
				break;
			}
		}

		vcpu_ustate_change(vm, vcpuid, VU_IDLE);
		vcpu_require_state_locked(vm, vcpuid, VCPU_SLEEPING);
		(void) cv_wait_sig(&vcpu->vcpu_cv, &vcpu->mtx.m);
		vcpu_require_state_locked(vm, vcpuid, VCPU_FROZEN);
		vcpu_ustate_change(vm, vcpuid, VU_EMU_KERN);
	}

	if (vcpu_halted)
		CPU_CLR_ATOMIC(vcpuid, &vm->halted_cpus);

	vcpu_unlock(vcpu);

	if (vm_halted)
		vm_suspend(vm, VM_SUSPEND_HALT);

	return (userspace_exit ? -1 : 0);
}

static int
vm_handle_paging(struct vm *vm, int vcpuid)
{
	int rv, ftype;
	struct vm_map *map;
	struct vcpu *vcpu;
	struct vm_exit *vme;

	vcpu = &vm->vcpu[vcpuid];
	vme = &vcpu->exitinfo;

	KASSERT(vme->inst_length == 0, ("%s: invalid inst_length %d",
	    __func__, vme->inst_length));

	ftype = vme->u.paging.fault_type;
	KASSERT(ftype == VM_PROT_READ ||
	    ftype == VM_PROT_WRITE || ftype == VM_PROT_EXECUTE,
	    ("vm_handle_paging: invalid fault_type %d", ftype));

	if (ftype == VM_PROT_READ || ftype == VM_PROT_WRITE) {
		rv = pmap_emulate_accessed_dirty(vmspace_pmap(vm->vmspace),
		    vme->u.paging.gpa, ftype);
		if (rv == 0) {
			VCPU_CTR2(vm, vcpuid, "%s bit emulation for gpa %lx",
			    ftype == VM_PROT_READ ? "accessed" : "dirty",
			    vme->u.paging.gpa);
			goto done;
		}
	}

	map = &vm->vmspace->vm_map;
	rv = vm_fault(map, vme->u.paging.gpa, ftype, VM_FAULT_NORMAL);

	VCPU_CTR3(vm, vcpuid, "vm_handle_paging rv = %d, gpa = %lx, "
	    "ftype = %d", rv, vme->u.paging.gpa, ftype);

	if (rv != KERN_SUCCESS)
		return (EFAULT);
done:
	return (0);
}

int
vm_service_mmio_read(struct vm *vm, int cpuid, uint64_t gpa, uint64_t *rval,
    int rsize)
{
	int err = ESRCH;

	if (gpa >= DEFAULT_APIC_BASE && gpa < DEFAULT_APIC_BASE + PAGE_SIZE) {
		err = lapic_mmio_read(vm, cpuid, gpa, rval, rsize);
	} else if (gpa >= VIOAPIC_BASE && gpa < VIOAPIC_BASE + VIOAPIC_SIZE) {
		err = vioapic_mmio_read(vm, cpuid, gpa, rval, rsize);
	} else if (gpa >= VHPET_BASE && gpa < VHPET_BASE + VHPET_SIZE) {
		err = vhpet_mmio_read(vm, cpuid, gpa, rval, rsize);
	}

	return (err);
}

int
vm_service_mmio_write(struct vm *vm, int cpuid, uint64_t gpa, uint64_t wval,
    int wsize)
{
	int err = ESRCH;

	if (gpa >= DEFAULT_APIC_BASE && gpa < DEFAULT_APIC_BASE + PAGE_SIZE) {
		err = lapic_mmio_write(vm, cpuid, gpa, wval, wsize);
	} else if (gpa >= VIOAPIC_BASE && gpa < VIOAPIC_BASE + VIOAPIC_SIZE) {
		err = vioapic_mmio_write(vm, cpuid, gpa, wval, wsize);
	} else if (gpa >= VHPET_BASE && gpa < VHPET_BASE + VHPET_SIZE) {
		err = vhpet_mmio_write(vm, cpuid, gpa, wval, wsize);
	}

	return (err);
}

static int
vm_handle_mmio_emul(struct vm *vm, int vcpuid)
{
	struct vie *vie;
	struct vcpu *vcpu;
	struct vm_exit *vme;
	uint64_t inst_addr;
	int error, fault, cs_d;

	vcpu = &vm->vcpu[vcpuid];
	vme = &vcpu->exitinfo;
	vie = vcpu->vie_ctx;

	KASSERT(vme->inst_length == 0, ("%s: invalid inst_length %d",
	    __func__, vme->inst_length));

	inst_addr = vme->rip + vme->u.mmio_emul.cs_base;
	cs_d = vme->u.mmio_emul.cs_d;

	VCPU_CTR1(vm, vcpuid, "inst_emul fault accessing gpa %lx",
	    vme->u.mmio_emul.gpa);

	/* Fetch the faulting instruction */
	if (vie_needs_fetch(vie)) {
		error = vie_fetch_instruction(vie, vm, vcpuid, inst_addr,
		    &fault);
		if (error != 0) {
			return (error);
		} else if (fault) {
			/*
			 * If a fault during instruction fetch was encountered,
			 * it will have asserted that the appropriate exception
			 * be injected at next entry.
			 * No further work is required.
			 */
			return (0);
		}
	}

	if (vie_decode_instruction(vie, vm, vcpuid, cs_d) != 0) {
		VCPU_CTR1(vm, vcpuid, "Error decoding instruction at %lx",
		    inst_addr);
		/* Dump (unrecognized) instruction bytes in userspace */
		vie_fallback_exitinfo(vie, vme);
		return (-1);
	}
	if (vme->u.mmio_emul.gla != VIE_INVALID_GLA &&
	    vie_verify_gla(vie, vm, vcpuid, vme->u.mmio_emul.gla) != 0) {
		/* Decoded GLA does not match GLA from VM exit state */
		vie_fallback_exitinfo(vie, vme);
		return (-1);
	}

repeat:
	error = vie_emulate_mmio(vie, vm, vcpuid);
	if (error < 0) {
		/*
		 * MMIO not handled by any of the in-kernel-emulated devices, so
		 * make a trip out to userspace for it.
		 */
		vie_exitinfo(vie, vme);
	} else if (error == EAGAIN) {
		/*
		 * Continue emulating the rep-prefixed instruction, which has
		 * not completed its iterations.
		 *
		 * In case this can be emulated in-kernel and has a high
		 * repetition count (causing a tight spin), it should be
		 * deferential to yield conditions.
		 */
		if (!vcpu_should_yield(vm, vcpuid)) {
			goto repeat;
		} else {
			/*
			 * Defer to the contending load by making a trip to
			 * userspace with a no-op (BOGUS) exit reason.
			 */
			vie_reset(vie);
			vme->exitcode = VM_EXITCODE_BOGUS;
			return (-1);
		}
	} else if (error == 0) {
		/* Update %rip now that instruction has been emulated */
		vie_advance_pc(vie, &vcpu->nextrip);
	}
	return (error);
}

static int
vm_handle_inout(struct vm *vm, int vcpuid, struct vm_exit *vme)
{
	struct vcpu *vcpu;
	struct vie *vie;
	int err;

	vcpu = &vm->vcpu[vcpuid];
	vie = vcpu->vie_ctx;

repeat:
	err = vie_emulate_inout(vie, vm, vcpuid);

	if (err < 0) {
		/*
		 * In/out not handled by any of the in-kernel-emulated devices,
		 * so make a trip out to userspace for it.
		 */
		vie_exitinfo(vie, vme);
		return (err);
	} else if (err == EAGAIN) {
		/*
		 * Continue emulating the rep-prefixed ins/outs, which has not
		 * completed its iterations.
		 *
		 * In case this can be emulated in-kernel and has a high
		 * repetition count (causing a tight spin), it should be
		 * deferential to yield conditions.
		 */
		if (!vcpu_should_yield(vm, vcpuid)) {
			goto repeat;
		} else {
			/*
			 * Defer to the contending load by making a trip to
			 * userspace with a no-op (BOGUS) exit reason.
			 */
			vie_reset(vie);
			vme->exitcode = VM_EXITCODE_BOGUS;
			return (-1);
		}
	} else if (err != 0) {
		/* Emulation failure.  Bail all the way out to userspace. */
		vme->exitcode = VM_EXITCODE_INST_EMUL;
		bzero(&vme->u.inst_emul, sizeof (vme->u.inst_emul));
		return (-1);
	}

	vie_advance_pc(vie, &vcpu->nextrip);
	return (0);
}

static int
vm_handle_inst_emul(struct vm *vm, int vcpuid)
{
	struct vie *vie;
	struct vcpu *vcpu;
	struct vm_exit *vme;
	uint64_t cs_base;
	int error, fault, cs_d;

	vcpu = &vm->vcpu[vcpuid];
	vme = &vcpu->exitinfo;
	vie = vcpu->vie_ctx;

	vie_cs_info(vie, vm, vcpuid, &cs_base, &cs_d);

	/* Fetch the faulting instruction */
	ASSERT(vie_needs_fetch(vie));
	error = vie_fetch_instruction(vie, vm, vcpuid, vme->rip + cs_base,
	    &fault);
	if (error != 0) {
		return (error);
	} else if (fault) {
		/*
		 * If a fault during instruction fetch was encounted, it will
		 * have asserted that the appropriate exception be injected at
		 * next entry.  No further work is required.
		 */
		return (0);
	}

	if (vie_decode_instruction(vie, vm, vcpuid, cs_d) != 0) {
		/* Dump (unrecognized) instruction bytes in userspace */
		vie_fallback_exitinfo(vie, vme);
		return (-1);
	}

	error = vie_emulate_other(vie, vm, vcpuid);
	if (error != 0) {
		/*
		 * Instruction emulation was unable to complete successfully, so
		 * kick it out to userspace for handling.
		 */
		vie_fallback_exitinfo(vie, vme);
	} else {
		/* Update %rip now that instruction has been emulated */
		vie_advance_pc(vie, &vcpu->nextrip);
	}
	return (error);
}

static int
vm_handle_suspend(struct vm *vm, int vcpuid)
{
#ifdef __FreeBSD__
	int error, i;
	struct vcpu *vcpu;
	struct thread *td;

	error = 0;
	vcpu = &vm->vcpu[vcpuid];
	td = curthread;
#else
	int i;
	struct vcpu *vcpu;

	vcpu = &vm->vcpu[vcpuid];
#endif

	CPU_SET_ATOMIC(vcpuid, &vm->suspended_cpus);

#ifdef __FreeBSD__
	/*
	 * Wait until all 'active_cpus' have suspended themselves.
	 *
	 * Since a VM may be suspended at any time including when one or
	 * more vcpus are doing a rendezvous we need to call the rendezvous
	 * handler while we are waiting to prevent a deadlock.
	 */
	vcpu_lock(vcpu);
	while (error == 0) {
		if (CPU_CMP(&vm->suspended_cpus, &vm->active_cpus) == 0) {
			VCPU_CTR0(vm, vcpuid, "All vcpus suspended");
			break;
		}

		if (vm->rendezvous_func == NULL) {
			VCPU_CTR0(vm, vcpuid, "Sleeping during suspend");
			vcpu_require_state_locked(vm, vcpuid, VCPU_SLEEPING);
			msleep_spin(vcpu, &vcpu->mtx, "vmsusp", hz);
			vcpu_require_state_locked(vm, vcpuid, VCPU_FROZEN);
			if ((td->td_flags & TDF_NEEDSUSPCHK) != 0) {
				vcpu_unlock(vcpu);
				error = thread_check_susp(td, false);
				vcpu_lock(vcpu);
			}
		} else {
			VCPU_CTR0(vm, vcpuid, "Rendezvous during suspend");
			vcpu_unlock(vcpu);
			error = vm_handle_rendezvous(vm, vcpuid);
			vcpu_lock(vcpu);
		}
	}
	vcpu_unlock(vcpu);
#else
	vcpu_lock(vcpu);
	vcpu_ustate_change(vm, vcpuid, VU_INIT);
	while (1) {
		int rc;

		if (CPU_CMP(&vm->suspended_cpus, &vm->active_cpus) == 0) {
			VCPU_CTR0(vm, vcpuid, "All vcpus suspended");
			break;
		}

		vcpu_require_state_locked(vm, vcpuid, VCPU_SLEEPING);
		rc = cv_reltimedwait_sig(&vcpu->vcpu_cv, &vcpu->mtx.m, hz,
		    TR_CLOCK_TICK);
		vcpu_require_state_locked(vm, vcpuid, VCPU_FROZEN);

		/*
		 * If the userspace process driving the instance is killed, any
		 * vCPUs yet to be marked suspended (because they are not
		 * VM_RUN-ing in the kernel presently) will never reach that
		 * state.
		 *
		 * To avoid vm_handle_suspend() getting stuck in the kernel
		 * waiting for those vCPUs, offer a bail-out even though it
		 * means returning without all vCPUs in a suspended state.
		 */
		if (rc <= 0) {
			if ((curproc->p_flag & SEXITING) != 0) {
				break;
			}
		}
	}
	vcpu_unlock(vcpu);

#endif

	/*
	 * Wakeup the other sleeping vcpus and return to userspace.
	 */
	for (i = 0; i < vm->maxcpus; i++) {
		if (CPU_ISSET(i, &vm->suspended_cpus)) {
			vcpu_notify_event(vm, i);
		}
	}

	return (-1);
}

static int
vm_handle_reqidle(struct vm *vm, int vcpuid)
{
	struct vcpu *vcpu = &vm->vcpu[vcpuid];

	vcpu_lock(vcpu);
	KASSERT(vcpu->reqidle, ("invalid vcpu reqidle %d", vcpu->reqidle));
	vcpu->reqidle = 0;
	vcpu_unlock(vcpu);
	return (-1);
}

static int
vm_handle_run_state(struct vm *vm, int vcpuid)
{
	struct vcpu *vcpu = &vm->vcpu[vcpuid];
	bool handled = false;

	vcpu_lock(vcpu);
	while (1) {
		if ((vcpu->run_state & VRS_PEND_INIT) != 0) {
			vcpu_unlock(vcpu);
			VERIFY0(vcpu_arch_reset(vm, vcpuid, true));
			vcpu_lock(vcpu);

			vcpu->run_state &= ~(VRS_RUN | VRS_PEND_INIT);
			vcpu->run_state |= VRS_INIT;
		}

		if ((vcpu->run_state & (VRS_INIT | VRS_RUN | VRS_PEND_SIPI)) ==
		    (VRS_INIT | VRS_PEND_SIPI)) {
			const uint8_t vector = vcpu->sipi_vector;

			vcpu_unlock(vcpu);
			VERIFY0(vcpu_vector_sipi(vm, vcpuid, vector));
			vcpu_lock(vcpu);

			vcpu->run_state &= ~VRS_PEND_SIPI;
			vcpu->run_state |= VRS_RUN;
		}

		/*
		 * If the vCPU is now in the running state, there is no need to
		 * wait for anything prior to re-entry.
		 */
		if ((vcpu->run_state & VRS_RUN) != 0) {
			handled = true;
			break;
		}

		/*
		 * Also check for software events which would cause a wake-up.
		 * This will set the appropriate exitcode directly, rather than
		 * requiring a trip through VM_RUN().
		 */
		if (vcpu_sleep_bailout_checks(vm, vcpuid)) {
			break;
		}

		vcpu_ustate_change(vm, vcpuid, VU_IDLE);
		vcpu_require_state_locked(vm, vcpuid, VCPU_SLEEPING);
		(void) cv_wait_sig(&vcpu->vcpu_cv, &vcpu->mtx.m);
		vcpu_require_state_locked(vm, vcpuid, VCPU_FROZEN);
		vcpu_ustate_change(vm, vcpuid, VU_EMU_KERN);
	}
	vcpu_unlock(vcpu);

	return (handled ? 0 : -1);
}

static int
vm_handle_rdmsr(struct vm *vm, int vcpuid, struct vm_exit *vme)
{
	const uint32_t code = vme->u.msr.code;
	uint64_t val = 0;

	switch (code) {
	case MSR_MCG_CAP:
	case MSR_MCG_STATUS:
		val = 0;
		break;

	case MSR_MTRRcap:
	case MSR_MTRRdefType:
	case MSR_MTRR4kBase ... MSR_MTRR4kBase + 8:
	case MSR_MTRR16kBase ... MSR_MTRR16kBase + 1:
	case MSR_MTRR64kBase:
		val = 0;
		break;

	case MSR_TSC:
		/*
		 * In all likelihood, this should always be handled in guest
		 * context by VMX/SVM rather than taking an exit.  (Both VMX and
		 * SVM pass through read-only access to MSR_TSC to the guest.)
		 *
		 * No physical offset is requested of vcpu_tsc_offset() since
		 * rdtsc_offset() takes care of that instead.
		 */
		val = vcpu_tsc_offset(vm, vcpuid, false) + rdtsc_offset();
		break;

	default:
		/*
		 * Anything not handled at this point will be kicked out to
		 * userspace for attempted processing there.
		 */
		return (-1);
	}

	VERIFY0(vm_set_register(vm, vcpuid, VM_REG_GUEST_RAX,
	    val & 0xffffffff));
	VERIFY0(vm_set_register(vm, vcpuid, VM_REG_GUEST_RDX,
	    val >> 32));
	return (0);
}

static int
vm_handle_wrmsr(struct vm *vm, int vcpuid, struct vm_exit *vme)
{
	struct vcpu *vcpu = &vm->vcpu[vcpuid];
	const uint32_t code = vme->u.msr.code;
	const uint64_t val = vme->u.msr.wval;

	switch (code) {
	case MSR_MCG_CAP:
	case MSR_MCG_STATUS:
		/* Ignore writes */
		break;

	case MSR_MTRRcap:
		vm_inject_gp(vm, vcpuid);
		break;
	case MSR_MTRRdefType:
	case MSR_MTRR4kBase ... MSR_MTRR4kBase + 8:
	case MSR_MTRR16kBase ... MSR_MTRR16kBase + 1:
	case MSR_MTRR64kBase:
		/* Ignore writes */
		break;

	case MSR_TSC:
		/*
		 * The effect of writing the TSC MSR is that a subsequent read
		 * of the TSC would report that value written (plus any time
		 * elapsed between the write and the read).  The guest TSC value
		 * is calculated from a global offset for the guest (which
		 * effectively makes its TSC read 0 at guest boot) and a
		 * per-vCPU offset to handle these writes to the MSR.
		 *
		 * To calculate that per-vCPU offset, we can work backwards from
		 * the guest value at the time of write:
		 *
		 * value = host TSC + VM boot offset + vCPU offset
		 *
		 * so therefore:
		 *
		 * value - host TSC - VM boot offset = vCPU offset
		 */
		vcpu->tsc_offset = val - vm->boot_tsc_offset - rdtsc_offset();
		break;

	default:
		/*
		 * Anything not handled at this point will be kicked out to
		 * userspace for attempted processing there.
		 */
		return (-1);
	}

	return (0);
}

int
vm_suspend(struct vm *vm, enum vm_suspend_how how)
{
	int i;

	if (how <= VM_SUSPEND_NONE || how >= VM_SUSPEND_LAST)
		return (EINVAL);

	if (atomic_cmpset_int((uint_t *)&vm->suspend, 0, how) == 0) {
		VM_CTR2(vm, "virtual machine already suspended %d/%d",
		    vm->suspend, how);
		return (EALREADY);
	}

	VM_CTR1(vm, "virtual machine successfully suspended %d", how);

	/*
	 * Notify all active vcpus that they are now suspended.
	 */
	for (i = 0; i < vm->maxcpus; i++) {
		if (CPU_ISSET(i, &vm->active_cpus))
			vcpu_notify_event(vm, i);
	}

	return (0);
}

void
vm_exit_run_state(struct vm *vm, int vcpuid, uint64_t rip)
{
	struct vm_exit *vmexit;

	vmexit = vm_exitinfo(vm, vcpuid);
	vmexit->rip = rip;
	vmexit->inst_length = 0;
	vmexit->exitcode = VM_EXITCODE_RUN_STATE;
	vmm_stat_incr(vm, vcpuid, VMEXIT_RUN_STATE, 1);
}


#ifndef __FreeBSD__
/*
 * Some vmm resources, such as the lapic, may have CPU-specific resources
 * allocated to them which would benefit from migration onto the host CPU which
 * is processing the vcpu state.
 */
static void
vm_localize_resources(struct vm *vm, struct vcpu *vcpu)
{
	/*
	 * Localizing cyclic resources requires acquisition of cpu_lock, and
	 * doing so with kpreempt disabled is a recipe for deadlock disaster.
	 */
	VERIFY(curthread->t_preempt == 0);

	/*
	 * Do not bother with localization if this vCPU is about to return to
	 * the host CPU it was last localized to.
	 */
	if (vcpu->lastloccpu == curcpu)
		return;

	/*
	 * Localize system-wide resources to the primary boot vCPU.  While any
	 * of the other vCPUs may access them, it keeps the potential interrupt
	 * footprint constrained to CPUs involved with this instance.
	 */
	if (vcpu == &vm->vcpu[0]) {
		vhpet_localize_resources(vm->vhpet);
		vrtc_localize_resources(vm->vrtc);
		vatpit_localize_resources(vm->vatpit);
	}

	vlapic_localize_resources(vcpu->vlapic);

	vcpu->lastloccpu = curcpu;
}

static void
vmm_savectx(void *arg)
{
	vm_thread_ctx_t *vtc = arg;
	struct vm *vm = vtc->vtc_vm;
	const int vcpuid = vtc->vtc_vcpuid;

	if (ops->vmsavectx != NULL) {
		ops->vmsavectx(vm->cookie, vcpuid);
	}

	/*
	 * Account for going off-cpu, unless the vCPU is idled, where being
	 * off-cpu is the explicit point.
	 */
	if (vm->vcpu[vcpuid].ustate != VU_IDLE) {
		vtc->vtc_ustate = vm->vcpu[vcpuid].ustate;
		vcpu_ustate_change(vm, vcpuid, VU_SCHED);
	}

	/*
	 * If the CPU holds the restored guest FPU state, save it and restore
	 * the host FPU state before this thread goes off-cpu.
	 */
	if ((vtc->vtc_status & VTCS_FPU_RESTORED) != 0) {
		struct vcpu *vcpu = &vm->vcpu[vcpuid];

		save_guest_fpustate(vcpu);
		vtc->vtc_status &= ~VTCS_FPU_RESTORED;
	}
}

static void
vmm_restorectx(void *arg)
{
	vm_thread_ctx_t *vtc = arg;
	struct vm *vm = vtc->vtc_vm;
	const int vcpuid = vtc->vtc_vcpuid;

	/* Complete microstate accounting for vCPU being off-cpu */
	if (vm->vcpu[vcpuid].ustate != VU_IDLE) {
		vcpu_ustate_change(vm, vcpuid, vtc->vtc_ustate);
	}

	/*
	 * When coming back on-cpu, only restore the guest FPU status if the
	 * thread is in a context marked as requiring it.  This should be rare,
	 * occurring only when a future logic error results in a voluntary
	 * sleep during the VMRUN critical section.
	 *
	 * The common case will result in elision of the guest FPU state
	 * restoration, deferring that action until it is clearly necessary
	 * during vm_run.
	 */
	VERIFY((vtc->vtc_status & VTCS_FPU_RESTORED) == 0);
	if ((vtc->vtc_status & VTCS_FPU_CTX_CRITICAL) != 0) {
		struct vcpu *vcpu = &vm->vcpu[vcpuid];

		restore_guest_fpustate(vcpu);
		vtc->vtc_status |= VTCS_FPU_RESTORED;
	}

	if (ops->vmrestorectx != NULL) {
		ops->vmrestorectx(vm->cookie, vcpuid);
	}

}

/*
 * If we're in removectx(), we might still have state to tidy up.
 */
static void
vmm_freectx(void *arg, int isexec)
{
	vmm_savectx(arg);
}

#endif /* __FreeBSD */

static int
vm_entry_actions(struct vm *vm, int vcpuid, const struct vm_entry *entry,
    struct vm_exit *vme)
{
	struct vcpu *vcpu;
	struct vie *vie;
	int err;

	vcpu = &vm->vcpu[vcpuid];
	vie = vcpu->vie_ctx;
	err = 0;

	switch (entry->cmd) {
	case VEC_DEFAULT:
		return (0);
	case VEC_DISCARD_INSTR:
		vie_reset(vie);
		return (0);
	case VEC_FULFILL_MMIO:
		err = vie_fulfill_mmio(vie, &entry->u.mmio);
		if (err == 0) {
			err = vie_emulate_mmio(vie, vm, vcpuid);
			if (err == 0) {
				vie_advance_pc(vie, &vcpu->nextrip);
			} else if (err < 0) {
				vie_exitinfo(vie, vme);
			} else if (err == EAGAIN) {
				/*
				 * Clear the instruction emulation state in
				 * order to re-enter VM context and continue
				 * this 'rep <instruction>'
				 */
				vie_reset(vie);
				err = 0;
			}
		}
		break;
	case VEC_FULFILL_INOUT:
		err = vie_fulfill_inout(vie, &entry->u.inout);
		if (err == 0) {
			err = vie_emulate_inout(vie, vm, vcpuid);
			if (err == 0) {
				vie_advance_pc(vie, &vcpu->nextrip);
			} else if (err < 0) {
				vie_exitinfo(vie, vme);
			} else if (err == EAGAIN) {
				/*
				 * Clear the instruction emulation state in
				 * order to re-enter VM context and continue
				 * this 'rep ins/outs'
				 */
				vie_reset(vie);
				err = 0;
			}
		}
		break;
	default:
		return (EINVAL);
	}
	return (err);
}

static int
vm_loop_checks(struct vm *vm, int vcpuid, struct vm_exit *vme)
{
	struct vie *vie;

	vie = vm->vcpu[vcpuid].vie_ctx;

	if (vie_pending(vie)) {
		/*
		 * Userspace has not fulfilled the pending needs of the
		 * instruction emulation, so bail back out.
		 */
		vie_exitinfo(vie, vme);
		return (-1);
	}

	return (0);
}

int
vm_run(struct vm *vm, int vcpuid, const struct vm_entry *entry)
{
	int error;
	struct vcpu *vcpu;
#ifdef	__FreeBSD__
	struct pcb *pcb;
#endif
	struct vm_exit *vme;
	bool intr_disabled;
	pmap_t pmap;
#ifndef	__FreeBSD__
	vm_thread_ctx_t vtc;
	int affinity_type = CPU_CURRENT;
#endif

	if (vcpuid < 0 || vcpuid >= vm->maxcpus)
		return (EINVAL);

	if (!CPU_ISSET(vcpuid, &vm->active_cpus))
		return (EINVAL);

	if (CPU_ISSET(vcpuid, &vm->suspended_cpus))
		return (EINVAL);

	pmap = vmspace_pmap(vm->vmspace);
	vcpu = &vm->vcpu[vcpuid];
	vme = &vcpu->exitinfo;

	vcpu_ustate_change(vm, vcpuid, VU_EMU_KERN);

#ifndef	__FreeBSD__
	vtc.vtc_vm = vm;
	vtc.vtc_vcpuid = vcpuid;
	vtc.vtc_status = 0;

	installctx(curthread, &vtc, vmm_savectx, vmm_restorectx, NULL, NULL,
	    NULL, vmm_freectx);
#endif

	error = vm_entry_actions(vm, vcpuid, entry, vme);
	if (error != 0) {
		goto exit;
	}

restart:
	error = vm_loop_checks(vm, vcpuid, vme);
	if (error != 0) {
		goto exit;
	}

#ifndef	__FreeBSD__
	thread_affinity_set(curthread, affinity_type);
	/*
	 * Resource localization should happen after the CPU affinity for the
	 * thread has been set to ensure that access from restricted contexts,
	 * such as VMX-accelerated APIC operations, can occur without inducing
	 * cyclic cross-calls.
	 *
	 * This must be done prior to disabling kpreempt via critical_enter().
	 */
	vm_localize_resources(vm, vcpu);

	affinity_type = CPU_CURRENT;
#endif

	critical_enter();

	KASSERT(!CPU_ISSET(curcpu, &pmap->pm_active),
	    ("vm_run: absurd pm_active"));

#ifdef	__FreeBSD__
	pcb = PCPU_GET(curpcb);
	set_pcb_flags(pcb, PCB_FULL_IRET);
#else
	/* Force a trip through update_sregs to reload %fs/%gs and friends */
	PCB_SET_UPDATE_SEGS(&ttolwp(curthread)->lwp_pcb);
#endif

#ifdef	__FreeBSD__
	restore_guest_fpustate(vcpu);
#else
	if ((vtc.vtc_status & VTCS_FPU_RESTORED) == 0) {
		restore_guest_fpustate(vcpu);
		vtc.vtc_status |= VTCS_FPU_RESTORED;
	}
	vtc.vtc_status |= VTCS_FPU_CTX_CRITICAL;
#endif

	vcpu_require_state(vm, vcpuid, VCPU_RUNNING);
	error = VMRUN(vm->cookie, vcpuid, vcpu->nextrip, pmap);
	vcpu_require_state(vm, vcpuid, VCPU_FROZEN);

#ifdef	__FreeBSD__
	save_guest_fpustate(vcpu);
#else
	vtc.vtc_status &= ~VTCS_FPU_CTX_CRITICAL;
#endif

#ifndef	__FreeBSD__
	/*
	 * Once clear of the delicate contexts comprising the VM_RUN handler,
	 * thread CPU affinity can be loosened while other processing occurs.
	 */
	thread_affinity_clear(curthread);
#endif

	critical_exit();

	if (error != 0) {
		/* Communicate out any error from VMRUN() above */
		goto exit;
	}

	vcpu->nextrip = vme->rip + vme->inst_length;
	switch (vme->exitcode) {
	case VM_EXITCODE_REQIDLE:
		error = vm_handle_reqidle(vm, vcpuid);
		break;
	case VM_EXITCODE_RUN_STATE:
		error = vm_handle_run_state(vm, vcpuid);
		break;
	case VM_EXITCODE_SUSPENDED:
		error = vm_handle_suspend(vm, vcpuid);
		break;
	case VM_EXITCODE_IOAPIC_EOI:
		vioapic_process_eoi(vm, vcpuid,
		    vme->u.ioapic_eoi.vector);
		break;
	case VM_EXITCODE_HLT:
		intr_disabled = ((vme->u.hlt.rflags & PSL_I) == 0);
		error = vm_handle_hlt(vm, vcpuid, intr_disabled);
		break;
	case VM_EXITCODE_PAGING:
		error = vm_handle_paging(vm, vcpuid);
		break;
	case VM_EXITCODE_MMIO_EMUL:
		error = vm_handle_mmio_emul(vm, vcpuid);
		break;
	case VM_EXITCODE_INOUT:
		error = vm_handle_inout(vm, vcpuid, vme);
		break;
	case VM_EXITCODE_INST_EMUL:
		error = vm_handle_inst_emul(vm, vcpuid);
		break;
	case VM_EXITCODE_MONITOR:
	case VM_EXITCODE_MWAIT:
	case VM_EXITCODE_VMINSN:
		vm_inject_ud(vm, vcpuid);
		break;
	case VM_EXITCODE_RDMSR:
		error = vm_handle_rdmsr(vm, vcpuid, vme);
		break;
	case VM_EXITCODE_WRMSR:
		error = vm_handle_wrmsr(vm, vcpuid, vme);
		break;

	case VM_EXITCODE_HT: {
		affinity_type = CPU_BEST;
		break;
	}

	case VM_EXITCODE_MTRAP:
		vm_suspend_cpu(vm, vcpuid);
		error = -1;
		break;
	default:
		/* handled in userland */
		error = -1;
		break;
	}

	if (error == 0) {
		/* VM exit conditions handled in-kernel, continue running */
		goto restart;
	}

exit:
#ifndef	__FreeBSD__
	removectx(curthread, &vtc, vmm_savectx, vmm_restorectx, NULL, NULL,
	    NULL, vmm_freectx);
#endif

	VCPU_CTR2(vm, vcpuid, "retu %d/%d", error, vme->exitcode);

	vcpu_ustate_change(vm, vcpuid, VU_EMU_USER);
	return (error);
}

int
vm_restart_instruction(void *arg, int vcpuid)
{
	struct vm *vm;
	struct vcpu *vcpu;
	enum vcpu_state state;
	uint64_t rip;
	int error;

	vm = arg;
	if (vcpuid < 0 || vcpuid >= vm->maxcpus)
		return (EINVAL);

	vcpu = &vm->vcpu[vcpuid];
	state = vcpu_get_state(vm, vcpuid, NULL);
	if (state == VCPU_RUNNING) {
		/*
		 * When a vcpu is "running" the next instruction is determined
		 * by adding 'rip' and 'inst_length' in the vcpu's 'exitinfo'.
		 * Thus setting 'inst_length' to zero will cause the current
		 * instruction to be restarted.
		 */
		vcpu->exitinfo.inst_length = 0;
		VCPU_CTR1(vm, vcpuid, "restarting instruction at %lx by "
		    "setting inst_length to zero", vcpu->exitinfo.rip);
	} else if (state == VCPU_FROZEN) {
		/*
		 * When a vcpu is "frozen" it is outside the critical section
		 * around VMRUN() and 'nextrip' points to the next instruction.
		 * Thus instruction restart is achieved by setting 'nextrip'
		 * to the vcpu's %rip.
		 */
		error = vm_get_register(vm, vcpuid, VM_REG_GUEST_RIP, &rip);
		KASSERT(!error, ("%s: error %d getting rip", __func__, error));
		VCPU_CTR2(vm, vcpuid, "restarting instruction by updating "
		    "nextrip from %lx to %lx", vcpu->nextrip, rip);
		vcpu->nextrip = rip;
	} else {
		panic("%s: invalid state %d", __func__, state);
	}
	return (0);
}

int
vm_exit_intinfo(struct vm *vm, int vcpuid, uint64_t info)
{
	struct vcpu *vcpu;
	int type, vector;

	if (vcpuid < 0 || vcpuid >= vm->maxcpus)
		return (EINVAL);

	vcpu = &vm->vcpu[vcpuid];

	if (info & VM_INTINFO_VALID) {
		type = info & VM_INTINFO_TYPE;
		vector = info & 0xff;
		if (type == VM_INTINFO_NMI && vector != IDT_NMI)
			return (EINVAL);
		if (type == VM_INTINFO_HWEXCEPTION && vector >= 32)
			return (EINVAL);
		if (info & VM_INTINFO_RSVD)
			return (EINVAL);
	} else {
		info = 0;
	}
	VCPU_CTR2(vm, vcpuid, "%s: info1(%lx)", __func__, info);
	vcpu->exitintinfo = info;
	return (0);
}

enum exc_class {
	EXC_BENIGN,
	EXC_CONTRIBUTORY,
	EXC_PAGEFAULT
};

#define	IDT_VE	20	/* Virtualization Exception (Intel specific) */

static enum exc_class
exception_class(uint64_t info)
{
	int type, vector;

	KASSERT(info & VM_INTINFO_VALID, ("intinfo must be valid: %lx", info));
	type = info & VM_INTINFO_TYPE;
	vector = info & 0xff;

	/* Table 6-4, "Interrupt and Exception Classes", Intel SDM, Vol 3 */
	switch (type) {
	case VM_INTINFO_HWINTR:
	case VM_INTINFO_SWINTR:
	case VM_INTINFO_NMI:
		return (EXC_BENIGN);
	default:
		/*
		 * Hardware exception.
		 *
		 * SVM and VT-x use identical type values to represent NMI,
		 * hardware interrupt and software interrupt.
		 *
		 * SVM uses type '3' for all exceptions. VT-x uses type '3'
		 * for exceptions except #BP and #OF. #BP and #OF use a type
		 * value of '5' or '6'. Therefore we don't check for explicit
		 * values of 'type' to classify 'intinfo' into a hardware
		 * exception.
		 */
		break;
	}

	switch (vector) {
	case IDT_PF:
	case IDT_VE:
		return (EXC_PAGEFAULT);
	case IDT_DE:
	case IDT_TS:
	case IDT_NP:
	case IDT_SS:
	case IDT_GP:
		return (EXC_CONTRIBUTORY);
	default:
		return (EXC_BENIGN);
	}
}

static int
nested_fault(struct vm *vm, int vcpuid, uint64_t info1, uint64_t info2,
    uint64_t *retinfo)
{
	enum exc_class exc1, exc2;
	int type1, vector1;

	KASSERT(info1 & VM_INTINFO_VALID, ("info1 %lx is not valid", info1));
	KASSERT(info2 & VM_INTINFO_VALID, ("info2 %lx is not valid", info2));

	/*
	 * If an exception occurs while attempting to call the double-fault
	 * handler the processor enters shutdown mode (aka triple fault).
	 */
	type1 = info1 & VM_INTINFO_TYPE;
	vector1 = info1 & 0xff;
	if (type1 == VM_INTINFO_HWEXCEPTION && vector1 == IDT_DF) {
		VCPU_CTR2(vm, vcpuid, "triple fault: info1(%lx), info2(%lx)",
		    info1, info2);
		vm_suspend(vm, VM_SUSPEND_TRIPLEFAULT);
		*retinfo = 0;
		return (0);
	}

	/*
	 * Table 6-5 "Conditions for Generating a Double Fault", Intel SDM, Vol3
	 */
	exc1 = exception_class(info1);
	exc2 = exception_class(info2);
	if ((exc1 == EXC_CONTRIBUTORY && exc2 == EXC_CONTRIBUTORY) ||
	    (exc1 == EXC_PAGEFAULT && exc2 != EXC_BENIGN)) {
		/* Convert nested fault into a double fault. */
		*retinfo = IDT_DF;
		*retinfo |= VM_INTINFO_VALID | VM_INTINFO_HWEXCEPTION;
		*retinfo |= VM_INTINFO_DEL_ERRCODE;
	} else {
		/* Handle exceptions serially */
		*retinfo = info2;
	}
	return (1);
}

static uint64_t
vcpu_exception_intinfo(struct vcpu *vcpu)
{
	uint64_t info = 0;

	if (vcpu->exception_pending) {
		info = vcpu->exc_vector & 0xff;
		info |= VM_INTINFO_VALID | VM_INTINFO_HWEXCEPTION;
		if (vcpu->exc_errcode_valid) {
			info |= VM_INTINFO_DEL_ERRCODE;
			info |= (uint64_t)vcpu->exc_errcode << 32;
		}
	}
	return (info);
}

int
vm_entry_intinfo(struct vm *vm, int vcpuid, uint64_t *retinfo)
{
	struct vcpu *vcpu;
	uint64_t info1, info2;
	int valid;

	KASSERT(vcpuid >= 0 &&
	    vcpuid < vm->maxcpus, ("invalid vcpu %d", vcpuid));

	vcpu = &vm->vcpu[vcpuid];

	info1 = vcpu->exitintinfo;
	vcpu->exitintinfo = 0;

	info2 = 0;
	if (vcpu->exception_pending) {
		info2 = vcpu_exception_intinfo(vcpu);
		vcpu->exception_pending = 0;
		VCPU_CTR2(vm, vcpuid, "Exception %d delivered: %lx",
		    vcpu->exc_vector, info2);
	}

	if ((info1 & VM_INTINFO_VALID) && (info2 & VM_INTINFO_VALID)) {
		valid = nested_fault(vm, vcpuid, info1, info2, retinfo);
	} else if (info1 & VM_INTINFO_VALID) {
		*retinfo = info1;
		valid = 1;
	} else if (info2 & VM_INTINFO_VALID) {
		*retinfo = info2;
		valid = 1;
	} else {
		valid = 0;
	}

	if (valid) {
		VCPU_CTR4(vm, vcpuid, "%s: info1(%lx), info2(%lx), "
		    "retinfo(%lx)", __func__, info1, info2, *retinfo);
	}

	return (valid);
}

int
vm_get_intinfo(struct vm *vm, int vcpuid, uint64_t *info1, uint64_t *info2)
{
	struct vcpu *vcpu;

	if (vcpuid < 0 || vcpuid >= vm->maxcpus)
		return (EINVAL);

	vcpu = &vm->vcpu[vcpuid];
	*info1 = vcpu->exitintinfo;
	*info2 = vcpu_exception_intinfo(vcpu);
	return (0);
}

int
vm_inject_exception(struct vm *vm, int vcpuid, int vector, int errcode_valid,
    uint32_t errcode, int restart_instruction)
{
	struct vcpu *vcpu;
	uint64_t regval;
	int error;

	if (vcpuid < 0 || vcpuid >= vm->maxcpus)
		return (EINVAL);

	if (vector < 0 || vector >= 32)
		return (EINVAL);

	/*
	 * NMIs (which bear an exception vector of 2) are to be injected via
	 * their own specialized path using vm_inject_nmi().
	 */
	if (vector == 2) {
		return (EINVAL);
	}

	/*
	 * A double fault exception should never be injected directly into
	 * the guest. It is a derived exception that results from specific
	 * combinations of nested faults.
	 */
	if (vector == IDT_DF)
		return (EINVAL);

	vcpu = &vm->vcpu[vcpuid];

	if (vcpu->exception_pending) {
		VCPU_CTR2(vm, vcpuid, "Unable to inject exception %d due to "
		    "pending exception %d", vector, vcpu->exc_vector);
		return (EBUSY);
	}

	if (errcode_valid) {
		/*
		 * Exceptions don't deliver an error code in real mode.
		 */
		error = vm_get_register(vm, vcpuid, VM_REG_GUEST_CR0, &regval);
		KASSERT(!error, ("%s: error %d getting CR0", __func__, error));
		if (!(regval & CR0_PE))
			errcode_valid = 0;
	}

	/*
	 * From section 26.6.1 "Interruptibility State" in Intel SDM:
	 *
	 * Event blocking by "STI" or "MOV SS" is cleared after guest executes
	 * one instruction or incurs an exception.
	 */
	error = vm_set_register(vm, vcpuid, VM_REG_GUEST_INTR_SHADOW, 0);
	KASSERT(error == 0, ("%s: error %d clearing interrupt shadow",
	    __func__, error));

	if (restart_instruction)
		vm_restart_instruction(vm, vcpuid);

	vcpu->exception_pending = 1;
	vcpu->exc_vector = vector;
	vcpu->exc_errcode = errcode;
	vcpu->exc_errcode_valid = errcode_valid;
	VCPU_CTR1(vm, vcpuid, "Exception %d pending", vector);
	return (0);
}

void
vm_inject_fault(struct vm *vm, int vcpuid, int vector, int errcode_valid,
    int errcode)
{
	int error;

	error = vm_inject_exception(vm, vcpuid, vector, errcode_valid,
	    errcode, 1);
	KASSERT(error == 0, ("vm_inject_exception error %d", error));
}

void
vm_inject_ud(struct vm *vm, int vcpuid)
{
	vm_inject_fault(vm, vcpuid, IDT_UD, 0, 0);
}

void
vm_inject_gp(struct vm *vm, int vcpuid)
{
	vm_inject_fault(vm, vcpuid, IDT_GP, 1, 0);
}

void
vm_inject_ac(struct vm *vm, int vcpuid, int errcode)
{
	vm_inject_fault(vm, vcpuid, IDT_AC, 1, errcode);
}

void
vm_inject_ss(struct vm *vm, int vcpuid, int errcode)
{
	vm_inject_fault(vm, vcpuid, IDT_SS, 1, errcode);
}

void
vm_inject_pf(struct vm *vm, int vcpuid, int error_code, uint64_t cr2)
{
	int error;

	VCPU_CTR2(vm, vcpuid, "Injecting page fault: error_code %x, cr2 %lx",
	    error_code, cr2);

	error = vm_set_register(vm, vcpuid, VM_REG_GUEST_CR2, cr2);
	KASSERT(error == 0, ("vm_set_register(cr2) error %d", error));

	vm_inject_fault(vm, vcpuid, IDT_PF, 1, error_code);
}

static VMM_STAT(VCPU_NMI_COUNT, "number of NMIs delivered to vcpu");

int
vm_inject_nmi(struct vm *vm, int vcpuid)
{
	struct vcpu *vcpu;

	if (vcpuid < 0 || vcpuid >= vm->maxcpus)
		return (EINVAL);

	vcpu = &vm->vcpu[vcpuid];

	vcpu->nmi_pending = 1;
	vcpu_notify_event(vm, vcpuid);
	return (0);
}

int
vm_nmi_pending(struct vm *vm, int vcpuid)
{
	struct vcpu *vcpu;

	if (vcpuid < 0 || vcpuid >= vm->maxcpus)
		panic("vm_nmi_pending: invalid vcpuid %d", vcpuid);

	vcpu = &vm->vcpu[vcpuid];

	return (vcpu->nmi_pending);
}

void
vm_nmi_clear(struct vm *vm, int vcpuid)
{
	struct vcpu *vcpu;

	if (vcpuid < 0 || vcpuid >= vm->maxcpus)
		panic("vm_nmi_pending: invalid vcpuid %d", vcpuid);

	vcpu = &vm->vcpu[vcpuid];

	if (vcpu->nmi_pending == 0)
		panic("vm_nmi_clear: inconsistent nmi_pending state");

	vcpu->nmi_pending = 0;
	vmm_stat_incr(vm, vcpuid, VCPU_NMI_COUNT, 1);
}

static VMM_STAT(VCPU_EXTINT_COUNT, "number of ExtINTs delivered to vcpu");

int
vm_inject_extint(struct vm *vm, int vcpuid)
{
	struct vcpu *vcpu;

	if (vcpuid < 0 || vcpuid >= vm->maxcpus)
		return (EINVAL);

	vcpu = &vm->vcpu[vcpuid];

	vcpu->extint_pending = 1;
	vcpu_notify_event(vm, vcpuid);
	return (0);
}

int
vm_extint_pending(struct vm *vm, int vcpuid)
{
	struct vcpu *vcpu;

	if (vcpuid < 0 || vcpuid >= vm->maxcpus)
		panic("vm_extint_pending: invalid vcpuid %d", vcpuid);

	vcpu = &vm->vcpu[vcpuid];

	return (vcpu->extint_pending);
}

void
vm_extint_clear(struct vm *vm, int vcpuid)
{
	struct vcpu *vcpu;

	if (vcpuid < 0 || vcpuid >= vm->maxcpus)
		panic("vm_extint_pending: invalid vcpuid %d", vcpuid);

	vcpu = &vm->vcpu[vcpuid];

	if (vcpu->extint_pending == 0)
		panic("vm_extint_clear: inconsistent extint_pending state");

	vcpu->extint_pending = 0;
	vmm_stat_incr(vm, vcpuid, VCPU_EXTINT_COUNT, 1);
}

int
vm_inject_init(struct vm *vm, int vcpuid)
{
	struct vcpu *vcpu;

	if (vcpuid < 0 || vcpuid >= vm->maxcpus)
		return (EINVAL);

	vcpu = &vm->vcpu[vcpuid];
	vcpu_lock(vcpu);
	vcpu->run_state |= VRS_PEND_INIT;
	/*
	 * As part of queuing the INIT request, clear any pending SIPI.  It
	 * would not otherwise survive across the reset of the vCPU when it
	 * undergoes the requested INIT.  We would not want it to linger when it
	 * could be mistaken as a subsequent (after the INIT) SIPI request.
	 */
	vcpu->run_state &= ~VRS_PEND_SIPI;
	vcpu_notify_event_locked(vcpu, VCPU_NOTIFY_EXIT);

	vcpu_unlock(vcpu);
	return (0);
}

int
vm_inject_sipi(struct vm *vm, int vcpuid, uint8_t vector)
{
	struct vcpu *vcpu;

	if (vcpuid < 0 || vcpuid >= vm->maxcpus)
		return (EINVAL);

	vcpu = &vm->vcpu[vcpuid];
	vcpu_lock(vcpu);
	vcpu->run_state |= VRS_PEND_SIPI;
	vcpu->sipi_vector = vector;
	/* SIPI is only actionable if the CPU is waiting in INIT state */
	if ((vcpu->run_state & (VRS_INIT | VRS_RUN)) == VRS_INIT) {
		vcpu_notify_event_locked(vcpu, VCPU_NOTIFY_EXIT);
	}
	vcpu_unlock(vcpu);
	return (0);
}

bool
vcpu_run_state_pending(struct vm *vm, int vcpuid)
{
	struct vcpu *vcpu;

	ASSERT(vcpuid >= 0 && vcpuid < vm->maxcpus);
	vcpu = &vm->vcpu[vcpuid];

	/* Of interest: vCPU not in running state or with pending INIT */
	return ((vcpu->run_state & (VRS_RUN | VRS_PEND_INIT)) != VRS_RUN);
}

int
vcpu_arch_reset(struct vm *vm, int vcpuid, bool init_only)
{
	struct seg_desc desc;
	const enum vm_reg_name clear_regs[] = {
		VM_REG_GUEST_CR2,
		VM_REG_GUEST_CR3,
		VM_REG_GUEST_CR4,
		VM_REG_GUEST_RAX,
		VM_REG_GUEST_RBX,
		VM_REG_GUEST_RCX,
		VM_REG_GUEST_RSI,
		VM_REG_GUEST_RDI,
		VM_REG_GUEST_RBP,
		VM_REG_GUEST_RSP,
		VM_REG_GUEST_R8,
		VM_REG_GUEST_R9,
		VM_REG_GUEST_R10,
		VM_REG_GUEST_R11,
		VM_REG_GUEST_R12,
		VM_REG_GUEST_R13,
		VM_REG_GUEST_R14,
		VM_REG_GUEST_R15,
		VM_REG_GUEST_DR0,
		VM_REG_GUEST_DR1,
		VM_REG_GUEST_DR2,
		VM_REG_GUEST_DR3,
		VM_REG_GUEST_EFER,
	};
	const enum vm_reg_name data_segs[] = {
		VM_REG_GUEST_SS,
		VM_REG_GUEST_DS,
		VM_REG_GUEST_ES,
		VM_REG_GUEST_FS,
		VM_REG_GUEST_GS,
	};
	struct vcpu *vcpu = &vm->vcpu[vcpuid];

	if (vcpuid < 0 || vcpuid >= vm->maxcpus)
		return (EINVAL);

	for (uint_t i = 0; i < nitems(clear_regs); i++) {
		VERIFY0(vm_set_register(vm, vcpuid, clear_regs[i], 0));
	}

	VERIFY0(vm_set_register(vm, vcpuid, VM_REG_GUEST_RFLAGS, 2));
	VERIFY0(vm_set_register(vm, vcpuid, VM_REG_GUEST_RIP, 0xfff0));
	VERIFY0(vm_set_register(vm, vcpuid, VM_REG_GUEST_CR0, 0x60000010));

	/*
	 * The prescribed contents of %rdx differ slightly between the Intel and
	 * AMD architectural definitions.  The former expects the Extended Model
	 * in bits 16-19 where the latter expects all the Family, Model, and
	 * Stepping be there.  Common boot ROMs appear to disregard this
	 * anyways, so we stick with a compromise value similar to what is
	 * spelled out in the Intel SDM.
	 */
	VERIFY0(vm_set_register(vm, vcpuid, VM_REG_GUEST_RDX, 0x600));

	VERIFY0(vm_set_register(vm, vcpuid, VM_REG_GUEST_DR6, 0xffff0ff0));
	VERIFY0(vm_set_register(vm, vcpuid, VM_REG_GUEST_DR7, 0x400));

	/* CS: Present, R/W, Accessed */
	desc.access = 0x0093;
	desc.base = 0xffff0000;
	desc.limit = 0xffff;
	VERIFY0(vm_set_seg_desc(vm, vcpuid, VM_REG_GUEST_CS, &desc));
	VERIFY0(vm_set_register(vm, vcpuid, VM_REG_GUEST_CS, 0xf000));

	/* SS, DS, ES, FS, GS: Present, R/W, Accessed */
	desc.access = 0x0093;
	desc.base = 0;
	desc.limit = 0xffff;
	for (uint_t i = 0; i < nitems(data_segs); i++) {
		VERIFY0(vm_set_seg_desc(vm, vcpuid, data_segs[i], &desc));
		VERIFY0(vm_set_register(vm, vcpuid, data_segs[i], 0));
	}

	/* GDTR, IDTR */
	desc.base = 0;
	desc.limit = 0xffff;
	VERIFY0(vm_set_seg_desc(vm, vcpuid, VM_REG_GUEST_GDTR, &desc));
	VERIFY0(vm_set_seg_desc(vm, vcpuid, VM_REG_GUEST_IDTR, &desc));

	/* LDTR: Present, LDT */
	desc.access = 0x0082;
	desc.base = 0;
	desc.limit = 0xffff;
	VERIFY0(vm_set_seg_desc(vm, vcpuid, VM_REG_GUEST_LDTR, &desc));
	VERIFY0(vm_set_register(vm, vcpuid, VM_REG_GUEST_LDTR, 0));

	/* TR: Present, 32-bit TSS */
	desc.access = 0x008b;
	desc.base = 0;
	desc.limit = 0xffff;
	VERIFY0(vm_set_seg_desc(vm, vcpuid, VM_REG_GUEST_TR, &desc));
	VERIFY0(vm_set_register(vm, vcpuid, VM_REG_GUEST_TR, 0));

	vlapic_reset(vm_lapic(vm, vcpuid));

	VERIFY0(vm_set_register(vm, vcpuid, VM_REG_GUEST_INTR_SHADOW, 0));

	vcpu->exitintinfo = 0;
	vcpu->exception_pending = 0;
	vcpu->nmi_pending = 0;
	vcpu->extint_pending = 0;

	/*
	 * A CPU reset caused by power-on or system reset clears more state than
	 * one which is trigged from an INIT IPI.
	 */
	if (!init_only) {
		vcpu->guest_xcr0 = XFEATURE_ENABLED_X87;
		fpu_save_area_reset(vcpu->guestfpu);

		/* XXX: clear MSRs and other pieces */
	}

	return (0);
}

static int
vcpu_vector_sipi(struct vm *vm, int vcpuid, uint8_t vector)
{
	struct seg_desc desc;

	if (vcpuid < 0 || vcpuid >= vm->maxcpus)
		return (EINVAL);

	/* CS: Present, R/W, Accessed */
	desc.access = 0x0093;
	desc.base = (uint64_t)vector << 12;
	desc.limit = 0xffff;
	VERIFY0(vm_set_seg_desc(vm, vcpuid, VM_REG_GUEST_CS, &desc));
	VERIFY0(vm_set_register(vm, vcpuid, VM_REG_GUEST_CS,
	    (uint64_t)vector << 8));

	VERIFY0(vm_set_register(vm, vcpuid, VM_REG_GUEST_RIP, 0));

	return (0);
}

int
vm_get_capability(struct vm *vm, int vcpu, int type, int *retval)
{
	if (vcpu < 0 || vcpu >= vm->maxcpus)
		return (EINVAL);

	if (type < 0 || type >= VM_CAP_MAX)
		return (EINVAL);

	return (VMGETCAP(vm->cookie, vcpu, type, retval));
}

int
vm_set_capability(struct vm *vm, int vcpu, int type, int val)
{
	if (vcpu < 0 || vcpu >= vm->maxcpus)
		return (EINVAL);

	if (type < 0 || type >= VM_CAP_MAX)
		return (EINVAL);

	return (VMSETCAP(vm->cookie, vcpu, type, val));
}

struct vlapic *
vm_lapic(struct vm *vm, int cpu)
{
	return (vm->vcpu[cpu].vlapic);
}

struct vioapic *
vm_ioapic(struct vm *vm)
{

	return (vm->vioapic);
}

struct vhpet *
vm_hpet(struct vm *vm)
{

	return (vm->vhpet);
}

#ifdef	__FreeBSD__
bool
vmm_is_pptdev(int bus, int slot, int func)
{
	int b, f, i, n, s;
	char *val, *cp, *cp2;
	bool found;

	/*
	 * XXX
	 * The length of an environment variable is limited to 128 bytes which
	 * puts an upper limit on the number of passthru devices that may be
	 * specified using a single environment variable.
	 *
	 * Work around this by scanning multiple environment variable
	 * names instead of a single one - yuck!
	 */
	const char *names[] = { "pptdevs", "pptdevs2", "pptdevs3", NULL };

	/* set pptdevs="1/2/3 4/5/6 7/8/9 10/11/12" */
	found = false;
	for (i = 0; names[i] != NULL && !found; i++) {
		cp = val = kern_getenv(names[i]);
		while (cp != NULL && *cp != '\0') {
			if ((cp2 = strchr(cp, ' ')) != NULL)
				*cp2 = '\0';

			n = sscanf(cp, "%d/%d/%d", &b, &s, &f);
			if (n == 3 && bus == b && slot == s && func == f) {
				found = true;
				break;
			}

			if (cp2 != NULL)
				*cp2++ = ' ';

			cp = cp2;
		}
		freeenv(val);
	}
	return (found);
}
#endif

void *
vm_iommu_domain(struct vm *vm)
{

	return (vm->iommu);
}

int
vcpu_set_state(struct vm *vm, int vcpuid, enum vcpu_state newstate,
    bool from_idle)
{
	int error;
	struct vcpu *vcpu;

	if (vcpuid < 0 || vcpuid >= vm->maxcpus)
		panic("vcpu_set_state: invalid vcpuid %d", vcpuid);

	vcpu = &vm->vcpu[vcpuid];

	vcpu_lock(vcpu);
	error = vcpu_set_state_locked(vm, vcpuid, newstate, from_idle);
	vcpu_unlock(vcpu);

	return (error);
}

enum vcpu_state
vcpu_get_state(struct vm *vm, int vcpuid, int *hostcpu)
{
	struct vcpu *vcpu;
	enum vcpu_state state;

	if (vcpuid < 0 || vcpuid >= vm->maxcpus)
		panic("vcpu_get_state: invalid vcpuid %d", vcpuid);

	vcpu = &vm->vcpu[vcpuid];

	vcpu_lock(vcpu);
	state = vcpu->state;
	if (hostcpu != NULL)
		*hostcpu = vcpu->hostcpu;
	vcpu_unlock(vcpu);

	return (state);
}

uint64_t
vcpu_tsc_offset(struct vm *vm, int vcpuid, bool phys_adj)
{
	ASSERT(vcpuid >= 0 && vcpuid < vm->maxcpus);

	uint64_t vcpu_off = vm->boot_tsc_offset + vm->vcpu[vcpuid].tsc_offset;

	if (phys_adj) {
		/* Include any offset for the current physical CPU too */
		extern hrtime_t tsc_gethrtime_tick_delta(void);
		vcpu_off += (uint64_t)tsc_gethrtime_tick_delta();
	}

	return (vcpu_off);
}

int
vm_activate_cpu(struct vm *vm, int vcpuid)
{

	if (vcpuid < 0 || vcpuid >= vm->maxcpus)
		return (EINVAL);

	if (CPU_ISSET(vcpuid, &vm->active_cpus))
		return (EBUSY);

	VCPU_CTR0(vm, vcpuid, "activated");
	CPU_SET_ATOMIC(vcpuid, &vm->active_cpus);
	return (0);
}

int
vm_suspend_cpu(struct vm *vm, int vcpuid)
{
	int i;

	if (vcpuid < -1 || vcpuid >= vm->maxcpus)
		return (EINVAL);

	if (vcpuid == -1) {
		vm->debug_cpus = vm->active_cpus;
		for (i = 0; i < vm->maxcpus; i++) {
			if (CPU_ISSET(i, &vm->active_cpus))
				vcpu_notify_event(vm, i);
		}
	} else {
		if (!CPU_ISSET(vcpuid, &vm->active_cpus))
			return (EINVAL);

		CPU_SET_ATOMIC(vcpuid, &vm->debug_cpus);
		vcpu_notify_event(vm, vcpuid);
	}
	return (0);
}

int
vm_resume_cpu(struct vm *vm, int vcpuid)
{

	if (vcpuid < -1 || vcpuid >= vm->maxcpus)
		return (EINVAL);

	if (vcpuid == -1) {
		CPU_ZERO(&vm->debug_cpus);
	} else {
		if (!CPU_ISSET(vcpuid, &vm->debug_cpus))
			return (EINVAL);

		CPU_CLR_ATOMIC(vcpuid, &vm->debug_cpus);
	}
	return (0);
}

static bool
vcpu_bailout_checks(struct vm *vm, int vcpuid, bool on_entry,
    uint64_t entry_rip)
{
	struct vcpu *vcpu = &vm->vcpu[vcpuid];
	struct vm_exit *vme = &vcpu->exitinfo;
	bool bail = false;

	ASSERT(vcpuid >= 0 && vcpuid < vm->maxcpus);

	if (vm->suspend) {
		if (on_entry) {
			VERIFY(vm->suspend > VM_SUSPEND_NONE &&
			    vm->suspend < VM_SUSPEND_LAST);

			vme->exitcode = VM_EXITCODE_SUSPENDED;
			vme->u.suspended.how = vm->suspend;
		} else {
			/*
			 * Handling VM suspend is complicated, so if that
			 * condition is detected outside of VM-entry itself,
			 * just emit a BOGUS exitcode so we take a lap to pick
			 * up the event during an entry and are directed into
			 * the vm_handle_suspend() logic.
			 */
			vme->exitcode = VM_EXITCODE_BOGUS;
		}
		bail = true;
	}
	if (vcpu->reqidle) {
		vme->exitcode = VM_EXITCODE_REQIDLE;
		vmm_stat_incr(vm, vcpuid, VMEXIT_REQIDLE, 1);

		if (!on_entry) {
			/*
			 * A reqidle request detected outside of VM-entry can be
			 * handled directly by clearing the request (and taking
			 * a lap to userspace).
			 */
			vcpu_assert_locked(vcpu);
			vcpu->reqidle = 0;
		}
		bail = true;
	}
	if (vcpu_should_yield(vm, vcpuid)) {
		vme->exitcode = VM_EXITCODE_BOGUS;
		vmm_stat_incr(vm, vcpuid, VMEXIT_ASTPENDING, 1);
		bail = true;
	}
	if (CPU_ISSET(vcpuid, &vm->debug_cpus)) {
		vme->exitcode = VM_EXITCODE_DEBUG;
		bail = true;
	}

	if (bail) {
		if (on_entry) {
			/*
			 * If bailing out during VM-entry, the current %rip must
			 * be recorded in the exitinfo.
			 */
			vme->rip = entry_rip;
		}
		vme->inst_length = 0;
	}
	return (bail);
}

static bool
vcpu_sleep_bailout_checks(struct vm *vm, int vcpuid)
{
	/*
	 * Bail-out check done prior to sleeping (in vCPU contexts like HLT or
	 * wait-for-SIPI) expect that %rip is already populated in the vm_exit
	 * structure, and we would only modify the exitcode.
	 */
	return (vcpu_bailout_checks(vm, vcpuid, false, 0));
}

bool
vcpu_entry_bailout_checks(struct vm *vm, int vcpuid, uint64_t rip)
{
	/*
	 * Bail-out checks done as part of VM entry require an updated %rip to
	 * populate the vm_exit struct if any of the conditions of interest are
	 * matched in the check.
	 */
	return (vcpu_bailout_checks(vm, vcpuid, true, rip));
}

cpuset_t
vm_active_cpus(struct vm *vm)
{

	return (vm->active_cpus);
}

cpuset_t
vm_debug_cpus(struct vm *vm)
{

	return (vm->debug_cpus);
}

cpuset_t
vm_suspended_cpus(struct vm *vm)
{

	return (vm->suspended_cpus);
}

void *
vcpu_stats(struct vm *vm, int vcpuid)
{

	return (vm->vcpu[vcpuid].stats);
}

int
vm_get_x2apic_state(struct vm *vm, int vcpuid, enum x2apic_state *state)
{
	if (vcpuid < 0 || vcpuid >= vm->maxcpus)
		return (EINVAL);

	*state = vm->vcpu[vcpuid].x2apic_state;

	return (0);
}

int
vm_set_x2apic_state(struct vm *vm, int vcpuid, enum x2apic_state state)
{
	if (vcpuid < 0 || vcpuid >= vm->maxcpus)
		return (EINVAL);

	if (state >= X2APIC_STATE_LAST)
		return (EINVAL);

	vm->vcpu[vcpuid].x2apic_state = state;

	vlapic_set_x2apic_state(vm, vcpuid, state);

	return (0);
}

/*
 * This function is called to ensure that a vcpu "sees" a pending event
 * as soon as possible:
 * - If the vcpu thread is sleeping then it is woken up.
 * - If the vcpu is running on a different host_cpu then an IPI will be directed
 *   to the host_cpu to cause the vcpu to trap into the hypervisor.
 */
static void
vcpu_notify_event_locked(struct vcpu *vcpu, vcpu_notify_t ntype)
{
	int hostcpu;

	ASSERT(ntype == VCPU_NOTIFY_APIC || VCPU_NOTIFY_EXIT);

	hostcpu = vcpu->hostcpu;
	if (vcpu->state == VCPU_RUNNING) {
		KASSERT(hostcpu != NOCPU, ("vcpu running on invalid hostcpu"));
		if (hostcpu != curcpu) {
			if (ntype == VCPU_NOTIFY_APIC) {
				vlapic_post_intr(vcpu->vlapic, hostcpu,
				    vmm_ipinum);
			} else {
				ipi_cpu(hostcpu, vmm_ipinum);
			}
		} else {
			/*
			 * If the 'vcpu' is running on 'curcpu' then it must
			 * be sending a notification to itself (e.g. SELF_IPI).
			 * The pending event will be picked up when the vcpu
			 * transitions back to guest context.
			 */
		}
	} else {
		KASSERT(hostcpu == NOCPU, ("vcpu state %d not consistent "
		    "with hostcpu %d", vcpu->state, hostcpu));
		if (vcpu->state == VCPU_SLEEPING) {
#ifdef __FreeBSD__
			wakeup_one(vcpu);
#else
			cv_signal(&vcpu->vcpu_cv);
#endif
		}
	}
}

void
vcpu_notify_event(struct vm *vm, int vcpuid)
{
	struct vcpu *vcpu = &vm->vcpu[vcpuid];

	vcpu_lock(vcpu);
	vcpu_notify_event_locked(vcpu, VCPU_NOTIFY_EXIT);
	vcpu_unlock(vcpu);
}

void
vcpu_notify_event_type(struct vm *vm, int vcpuid, vcpu_notify_t ntype)
{
	struct vcpu *vcpu = &vm->vcpu[vcpuid];

	if (ntype == VCPU_NOTIFY_NONE) {
		return;
	}

	vcpu_lock(vcpu);
	vcpu_notify_event_locked(vcpu, ntype);
	vcpu_unlock(vcpu);
}

void
vcpu_ustate_change(struct vm *vm, int vcpuid, enum vcpu_ustate ustate)
{
	struct vcpu *vcpu = &vm->vcpu[vcpuid];
	hrtime_t now = gethrtime();

	ASSERT3U(ustate, !=, vcpu->ustate);
	ASSERT3S(ustate, <, VU_MAX);
	ASSERT3S(ustate, >=, VU_INIT);

	hrtime_t delta = now - vcpu->ustate_when;
	vcpu->ustate_total[vcpu->ustate] += delta;

	membar_producer();

	vcpu->ustate_when = now;
	vcpu->ustate = ustate;
}

struct vmspace *
vm_get_vmspace(struct vm *vm)
{

	return (vm->vmspace);
}

int
vm_apicid2vcpuid(struct vm *vm, int apicid)
{
	/*
	 * XXX apic id is assumed to be numerically identical to vcpu id
	 */
	return (apicid);
}

struct vatpic *
vm_atpic(struct vm *vm)
{
	return (vm->vatpic);
}

struct vatpit *
vm_atpit(struct vm *vm)
{
	return (vm->vatpit);
}

struct vpmtmr *
vm_pmtmr(struct vm *vm)
{

	return (vm->vpmtmr);
}

struct vrtc *
vm_rtc(struct vm *vm)
{

	return (vm->vrtc);
}

enum vm_reg_name
vm_segment_name(int seg)
{
	static enum vm_reg_name seg_names[] = {
		VM_REG_GUEST_ES,
		VM_REG_GUEST_CS,
		VM_REG_GUEST_SS,
		VM_REG_GUEST_DS,
		VM_REG_GUEST_FS,
		VM_REG_GUEST_GS
	};

	KASSERT(seg >= 0 && seg < nitems(seg_names),
	    ("%s: invalid segment encoding %d", __func__, seg));
	return (seg_names[seg]);
}

void
vm_copy_teardown(struct vm *vm, int vcpuid, struct vm_copyinfo *copyinfo,
    int num_copyinfo)
{
	int idx;

	for (idx = 0; idx < num_copyinfo; idx++) {
		if (copyinfo[idx].cookie != NULL)
			vm_gpa_release(copyinfo[idx].cookie);
	}
	bzero(copyinfo, num_copyinfo * sizeof (struct vm_copyinfo));
}

int
vm_copy_setup(struct vm *vm, int vcpuid, struct vm_guest_paging *paging,
    uint64_t gla, size_t len, int prot, struct vm_copyinfo *copyinfo,
    int num_copyinfo, int *fault)
{
	int error, idx, nused;
	size_t n, off, remaining;
	void *hva, *cookie;
	uint64_t gpa;

	bzero(copyinfo, sizeof (struct vm_copyinfo) * num_copyinfo);

	nused = 0;
	remaining = len;
	while (remaining > 0) {
		KASSERT(nused < num_copyinfo, ("insufficient vm_copyinfo"));
		error = vm_gla2gpa(vm, vcpuid, paging, gla, prot, &gpa, fault);
		if (error || *fault)
			return (error);
		off = gpa & PAGE_MASK;
		n = min(remaining, PAGE_SIZE - off);
		copyinfo[nused].gpa = gpa;
		copyinfo[nused].len = n;
		remaining -= n;
		gla += n;
		nused++;
	}

	for (idx = 0; idx < nused; idx++) {
		hva = vm_gpa_hold(vm, vcpuid, copyinfo[idx].gpa,
		    copyinfo[idx].len, prot, &cookie);
		if (hva == NULL)
			break;
		copyinfo[idx].hva = hva;
		copyinfo[idx].cookie = cookie;
	}

	if (idx != nused) {
		vm_copy_teardown(vm, vcpuid, copyinfo, num_copyinfo);
		return (EFAULT);
	} else {
		*fault = 0;
		return (0);
	}
}

void
vm_copyin(struct vm *vm, int vcpuid, struct vm_copyinfo *copyinfo, void *kaddr,
    size_t len)
{
	char *dst;
	int idx;

	dst = kaddr;
	idx = 0;
	while (len > 0) {
		bcopy(copyinfo[idx].hva, dst, copyinfo[idx].len);
		len -= copyinfo[idx].len;
		dst += copyinfo[idx].len;
		idx++;
	}
}

void
vm_copyout(struct vm *vm, int vcpuid, const void *kaddr,
    struct vm_copyinfo *copyinfo, size_t len)
{
	const char *src;
	int idx;

	src = kaddr;
	idx = 0;
	while (len > 0) {
		bcopy(src, copyinfo[idx].hva, copyinfo[idx].len);
		len -= copyinfo[idx].len;
		src += copyinfo[idx].len;
		idx++;
	}
}

/*
 * Return the amount of in-use and wired memory for the VM. Since
 * these are global stats, only return the values with for vCPU 0
 */
VMM_STAT_DECLARE(VMM_MEM_RESIDENT);
VMM_STAT_DECLARE(VMM_MEM_WIRED);

static void
vm_get_rescnt(struct vm *vm, int vcpu, struct vmm_stat_type *stat)
{

	if (vcpu == 0) {
		vmm_stat_set(vm, vcpu, VMM_MEM_RESIDENT,
		    PAGE_SIZE * vmspace_resident_count(vm->vmspace));
	}
}

static void
vm_get_wiredcnt(struct vm *vm, int vcpu, struct vmm_stat_type *stat)
{

	if (vcpu == 0) {
		vmm_stat_set(vm, vcpu, VMM_MEM_WIRED,
		    PAGE_SIZE * pmap_wired_count(vmspace_pmap(vm->vmspace)));
	}
}

VMM_STAT_FUNC(VMM_MEM_RESIDENT, "Resident memory", vm_get_rescnt);
VMM_STAT_FUNC(VMM_MEM_WIRED, "Wired memory", vm_get_wiredcnt);

int
vm_ioport_access(struct vm *vm, int vcpuid, bool in, uint16_t port,
    uint8_t bytes, uint32_t *val)
{
	return (vm_inout_access(&vm->ioports, in, port, bytes, val));
}

/*
 * bhyve-internal interfaces to attach or detach IO port handlers.
 * Must be called with VM write lock held for safety.
 */
int
vm_ioport_attach(struct vm *vm, uint16_t port, ioport_handler_t func, void *arg,
    void **cookie)
{
	int err;
	err = vm_inout_attach(&vm->ioports, port, IOPF_DEFAULT, func, arg);
	if (err == 0) {
		*cookie = (void *)IOP_GEN_COOKIE(func, arg, port);
	}
	return (err);
}
int
vm_ioport_detach(struct vm *vm, void **cookie, ioport_handler_t *old_func,
    void **old_arg)
{
	uint16_t port = IOP_PORT_FROM_COOKIE((uintptr_t)*cookie);
	int err;

	err = vm_inout_detach(&vm->ioports, port, false, old_func, old_arg);
	if (err == 0) {
		*cookie = NULL;
	}
	return (err);
}

/*
 * External driver interfaces to attach or detach IO port handlers.
 * Must be called with VM write lock held for safety.
 */
int
vm_ioport_hook(struct vm *vm, uint16_t port, ioport_handler_t func,
    void *arg, void **cookie)
{
	int err;

	if (port == 0) {
		return (EINVAL);
	}

	err = vm_inout_attach(&vm->ioports, port, IOPF_DRV_HOOK, func, arg);
	if (err == 0) {
		*cookie = (void *)IOP_GEN_COOKIE(func, arg, port);
	}
	return (err);
}
void
vm_ioport_unhook(struct vm *vm, void **cookie)
{
	uint16_t port = IOP_PORT_FROM_COOKIE((uintptr_t)*cookie);
	ioport_handler_t old_func;
	void *old_arg;
	int err;

	err = vm_inout_detach(&vm->ioports, port, true, &old_func, &old_arg);

	/* ioport-hook-using drivers are expected to be well-behaved */
	VERIFY0(err);
	VERIFY(IOP_GEN_COOKIE(old_func, old_arg, port) == (uintptr_t)*cookie);

	*cookie = NULL;
}

<<<<<<< HEAD
#ifndef __FreeBSD__
int
vm_arc_resv(struct vm *vm, uint64_t len)
{
	/* Since we already have the compat macros included, we use those */
	size_t pages = (size_t)roundup2(len, PAGE_SIZE) >> PAGE_SHIFT;
	int err = 0;

	err = arc_virt_machine_reserve(pages);
	if (err != 0)
		return (err);

	vm->arc_resv += pages;
	return (0);
}
#endif /* __FreeBSD__ */
=======
int
vmm_kstat_update_vcpu(struct kstat *ksp, int rw)
{
	struct vm *vm = ksp->ks_private;
	vmm_vcpu_kstats_t *vvk = ksp->ks_data;
	const int vcpuid = vvk->vvk_vcpu.value.ui32;
	struct vcpu *vcpu = &vm->vcpu[vcpuid];

	ASSERT3U(vcpuid, <, VM_MAXCPU);

	vvk->vvk_time_init.value.ui64 = vcpu->ustate_total[VU_INIT];
	vvk->vvk_time_run.value.ui64 = vcpu->ustate_total[VU_RUN];
	vvk->vvk_time_idle.value.ui64 = vcpu->ustate_total[VU_IDLE];
	vvk->vvk_time_emu_kern.value.ui64 = vcpu->ustate_total[VU_EMU_KERN];
	vvk->vvk_time_emu_user.value.ui64 = vcpu->ustate_total[VU_EMU_USER];
	vvk->vvk_time_sched.value.ui64 = vcpu->ustate_total[VU_SCHED];

	return (0);
}
>>>>>>> 0597f6f3
<|MERGE_RESOLUTION|>--- conflicted
+++ resolved
@@ -3852,24 +3852,6 @@
 	*cookie = NULL;
 }
 
-<<<<<<< HEAD
-#ifndef __FreeBSD__
-int
-vm_arc_resv(struct vm *vm, uint64_t len)
-{
-	/* Since we already have the compat macros included, we use those */
-	size_t pages = (size_t)roundup2(len, PAGE_SIZE) >> PAGE_SHIFT;
-	int err = 0;
-
-	err = arc_virt_machine_reserve(pages);
-	if (err != 0)
-		return (err);
-
-	vm->arc_resv += pages;
-	return (0);
-}
-#endif /* __FreeBSD__ */
-=======
 int
 vmm_kstat_update_vcpu(struct kstat *ksp, int rw)
 {
@@ -3889,4 +3871,20 @@
 
 	return (0);
 }
->>>>>>> 0597f6f3
+
+#ifndef __FreeBSD__
+int
+vm_arc_resv(struct vm *vm, uint64_t len)
+{
+	/* Since we already have the compat macros included, we use those */
+	size_t pages = (size_t)roundup2(len, PAGE_SIZE) >> PAGE_SHIFT;
+	int err = 0;
+
+	err = arc_virt_machine_reserve(pages);
+	if (err != 0)
+		return (err);
+
+	vm->arc_resv += pages;
+	return (0);
+}
+#endif /* __FreeBSD__ */