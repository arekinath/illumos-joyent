--- conflicted
+++ resolved
@@ -217,13 +217,9 @@
 	"ibrs_all",
 	"rsba",
 	"ssb_no",
-<<<<<<< HEAD
 	"stibp_all",
 	"flush_cmd",
 	"l1d_vmentry_no"
-=======
-	"stibp_all"
->>>>>>> 2eeda986
 };
 
 boolean_t
@@ -992,7 +988,6 @@
 }
 
 static void
-<<<<<<< HEAD
 spec_l1d_flush_noop(void)
 {
 }
@@ -1006,8 +1001,6 @@
 void (*spec_l1d_flush)(void) = spec_l1d_flush_noop;
 
 static void
-=======
->>>>>>> 2eeda986
 cpuid_scan_security(cpu_t *cpu, uchar_t *featureset)
 {
 	struct cpuid_info *cpi = cpu->cpu_m.mcpu_cpi;
@@ -1073,13 +1066,10 @@
 					add_x86_feature(featureset,
 					    X86FSET_RSBA);
 				}
-<<<<<<< HEAD
 				if (reg & IA32_ARCH_CAP_SKIP_L1DFL_VMENTRY) {
 					add_x86_feature(featureset,
 					    X86FSET_L1D_VM_NO);
 				}
-=======
->>>>>>> 2eeda986
 				if (reg & IA32_ARCH_CAP_SSB_NO) {
 					add_x86_feature(featureset,
 					    X86FSET_SSB_NO);
@@ -1091,7 +1081,6 @@
 
 		if (ecp->cp_edx & CPUID_INTC_EDX_7_0_SSBD)
 			add_x86_feature(featureset, X86FSET_SSBD);
-<<<<<<< HEAD
 
 		if (ecp->cp_edx & CPUID_INTC_EDX_7_0_FLUSH_CMD)
 			add_x86_feature(featureset, X86FSET_FLUSH_CMD);
@@ -1133,9 +1122,6 @@
 	}
 
 	membar_producer();
-=======
-	}
->>>>>>> 2eeda986
 }
 
 /*
@@ -5486,10 +5472,7 @@
 	cpuid_scan_security(cpu, fset);
 }
 
-<<<<<<< HEAD
-=======
 /* ARGSUSED */
->>>>>>> 2eeda986
 static int
 cpuid_post_ucodeadm_xc(xc_arg_t arg0, xc_arg_t arg1, xc_arg_t arg2)
 {
@@ -5558,12 +5541,8 @@
 		if (!compare_x86_featureset(f0, fset)) {
 			panic("Post microcode update CPU %d has "
 			    "differing security feature (%p) set from CPU 0 "
-<<<<<<< HEAD
-			    "(%p), not appending to feature set", i, fset, f0);
-=======
 			    "(%p), not appending to feature set", i,
 			    (void *)fset, (void *)f0);
->>>>>>> 2eeda986
 		}
 	}
 
