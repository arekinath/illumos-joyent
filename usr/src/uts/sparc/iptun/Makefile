--- conflicted
+++ resolved
@@ -50,14 +50,9 @@
 #
 # Overrides
 #
-<<<<<<< HEAD
-CFLAGS 		+= $(CCVERBOSE)
-LDFLAGS 	+= -dy -Ndrv/dld -Nmisc/dls -Nmisc/mac -Ndrv/ip
-=======
 CFLAGS		+= $(CCVERBOSE)
 LDFLAGS		+= -dy -Ndrv/dld -Nmisc/dls -Nmisc/mac -Ndrv/ip
 INC_PATH	+= -I$(UTSBASE)/common/io/bpf
->>>>>>> 93d78aba
 
 
 CERRWARN	+= -_gcc=-Wno-unused-label
