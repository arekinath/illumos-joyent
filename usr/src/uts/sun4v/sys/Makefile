#
# CDDL HEADER START
#
# The contents of this file are subject to the terms of the
# Common Development and Distribution License (the "License").
# You may not use this file except in compliance with the License.
#
# You can obtain a copy of the license at usr/src/OPENSOLARIS.LICENSE
# or http://www.opensolaris.org/os/licensing.
# See the License for the specific language governing permissions
# and limitations under the License.
#
# When distributing Covered Code, include this CDDL HEADER in each
# file and include the License file at usr/src/OPENSOLARIS.LICENSE.
# If applicable, add the following below this CDDL HEADER, with the
# fields enclosed by brackets "[]" replaced with your own identifying
# information: Portions Copyright [yyyy] [name of copyright owner]
#
# CDDL HEADER END
#

# Copyright 2009 Sun Microsystems, Inc.  All rights reserved.
# Use is subject to license terms.
#
<<<<<<< HEAD
# Copyright 2019 Joyent, Inc.
=======
# Copyright 2018 Joyent, Inc.
>>>>>>> 46648336
#
# include global definitions
UTSBASE	= ../..

#
# include global definitions
#
include ../Makefile.sun4v

#
# Override defaults.
#
FILEMODE	 = 644

SUN4_HDRS=			\
	clock.h			\
	cmp.h			\
	cpc_ultra.h		\
	cpu_sgnblk_defs.h	\
	ddi_subrdefs.h		\
	dvma.h			\
	eeprom.h		\
	fcode.h			\
	ht.h			\
	idprom.h		\
	intr.h			\
	intreg.h		\
	ivintr.h		\
	memlist_plat.h		\
	memnode.h		\
	nexusdebug.h		\
	prom_debug.h		\
	scb.h			\
	smt.h			\
	sun4asi.h		\
	tod.h			\
	trapstat.h		\
	vis.h			\
	vm_machparam.h		\
	x_call.h		\
	xc_impl.h		\
	zsmach.h

HDRS=	\
	ds_pri.h		\
	ds_snmp.h		\
	hypervisor_api.h	\
	hsvc.h			\
	machasi.h		\
	machclock.h		\
	machcpuvar.h		\
	mach_descrip.h		\
	machintreg.h		\
	machparam.h		\
	machsystm.h		\
	machthread.h		\
	mmu.h			\
	niagaraasi.h		\
	niagararegs.h		\
	ntwdt.h			\
	pte.h			\
	prom_plat.h		\
	qcn.h			\
	soft_state.h		\
	traptrace.h		\
	vlds.h

ROOTHDRS=		$(HDRS:%=$(USR_PSM_ISYS_DIR)/%)

SUN4_ROOTHDRS=		$(SUN4_HDRS:%=$(USR_PSM_ISYS_DIR)/%)

ROOTDIR=		$(ROOT)/usr/share/src
ROOTDIRS=		$(ROOTDIR)/uts $(ROOTDIR)/uts/$(PLATFORM)

ROOTLINK=		$(ROOTDIR)/uts/$(PLATFORM)/sys
LINKDEST=		../../../../platform/$(PLATFORM)/include/sys

CHECKHDRS=		$(HDRS:%.h=%.check) \
			$(SUN4_HDRS:%.h=%.cmncheck)

.KEEP_STATE:

.PARALLEL: $(CHECKHDRS) $(ROOTHDRS) $(SUN4_ROOTHDRS)

install_h: $(ROOTDIRS) .WAIT \
		$(ROOTHDRS) .WAIT \
		$(SUN4_ROOTHDRS) .WAIT $(ROOTLINK)

check:	$(CHECKHDRS)

#
# install rules
#
$(USR_PSM_ISYS_DIR)/%:	../../sfmmu/sys/% $(USR_PSM_ISYS_DIR)
	$(INS.file)

$(USR_PSM_ISYS_DIR)/%:	../../sun4/sys/% $(USR_PSM_ISYS_DIR)
	$(INS.file)

$(ROOTDIRS):
	$(INS.dir)

# -r because this used to be a directory and is now a link.
$(ROOTLINK):	$(ROOTDIRS)
	-$(RM) -r $@; $(SYMLINK) $(LINKDEST) $@

mon/%.check:	mon/%.h
	$(DOT_H_CHECK)

%.check:	../../sfmmu/sys/%.h
	$(DOT_H_CHECK)
%.cmncheck:	../../sun4/sys/%.h
	$(DOT_H_CHECK)

FRC:

include ../../Makefile.targ<|MERGE_RESOLUTION|>--- conflicted
+++ resolved
@@ -22,11 +22,7 @@
 # Copyright 2009 Sun Microsystems, Inc.  All rights reserved.
 # Use is subject to license terms.
 #
-<<<<<<< HEAD
 # Copyright 2019 Joyent, Inc.
-=======
-# Copyright 2018 Joyent, Inc.
->>>>>>> 46648336
 #
 # include global definitions
 UTSBASE	= ../..
