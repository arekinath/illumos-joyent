--- conflicted
+++ resolved
@@ -306,197 +306,4 @@
 
 $(OBJS_DIR)/%.o:	$(SRC)/common/util/$(SUBARCH_DIR)/%.c
 	$(COMPILE.c) $(KRTLD_INC_PATH) $(KRTLD_CPPFLAGS) -o $@ $<
-<<<<<<< HEAD
-	$(CTFCONVERT_O)
-
-
-#
-#	Section 1b: Lint `object' build rules.
-#
-$(LINTS_DIR)/%.ln:		$(SRC)/common/fs/%.c
-	@($(LHEAD) $(LINT.c) $< $(LTAIL))
-
-$(LINTS_DIR)/%.ln:		$(SRC)/common/util/i386/%.s
-	@($(LHEAD) $(LINT.s) $< $(LTAIL))
-
-$(LINTS_DIR)/%.ln:		$(UTSBASE)/intel/brand/sn1/%.s
-	@($(LHEAD) $(LINT.s) $< $(LTAIL))
-
-$(LINTS_DIR)/%.ln:		$(UTSBASE)/intel/brand/solaris10/%.s
-	@($(LHEAD) $(LINT.s) $< $(LTAIL))
-
-$(LINTS_DIR)/%.ln:		$(UTSBASE)/intel/dtrace/%.c
-	@($(LHEAD) $(LINT.c) $< $(LTAIL))
-
-$(LINTS_DIR)/%.ln:		$(UTSBASE)/intel/dtrace/%.s
-	@($(LHEAD) $(LINT.s) $< $(LTAIL))
-
-$(LINTS_DIR)/%.ln:		$(UTSBASE)/intel/zfs/%.c
-	@($(LHEAD) $(LINT.c) $< $(LTAIL))
-
-$(LINTS_DIR)/%.ln:		$(UTSBASE)/intel/fs/proc/%.c
-	@($(LHEAD) $(LINT.c) $< $(LTAIL))
-
-$(LINTS_DIR)/%.ln:		$(UTSBASE)/intel/ia32/ml/%.s
-	@($(LHEAD) $(LINT.s) $< $(LTAIL))
-
-$(LINTS_DIR)/%.ln:		$(UTSBASE)/intel/ia32/os/%.c
-	@($(LHEAD) $(LINT.c) $< $(LTAIL))
-
-$(LINTS_DIR)/%.ln:		$(UTSBASE)/intel/ia32/promif/%.c
-	@($(LHEAD) $(LINT.c) $< $(LTAIL))
-
-$(LINTS_DIR)/%.ln:		$(UTSBASE)/intel/ia32/syscall/%.c
-	@($(LHEAD) $(LINT.c) $< $(LTAIL))
-
-$(LINTS_DIR)/%.ln:		$(UTSBASE)/intel/io/%.c
-	@($(LHEAD) $(LINT.c) $< $(LTAIL))
-
-$(LINTS_DIR)/%.ln:		$(UTSBASE)/intel/io/acpica/%.s
-	@($(LHEAD) $(LINT.s) $< $(LTAIL))
-
-$(LINTS_DIR)/%.ln:		$(UTSBASE)/intel/io/acpica/%.c
-	@($(LHEAD) $(LINT.c) $< $(LTAIL))
-
-$(LINTS_DIR)/%.ln:		$(SRC)/common/acpica/events/%.c
-	@($(LHEAD) $(LINT.c) $< $(LTAIL))
-
-$(LINTS_DIR)/%.ln:		$(SRC)/common/acpica/hardware/%.c
-	@($(LHEAD) $(LINT.c) $< $(LTAIL))
-
-$(LINTS_DIR)/%.ln:		$(SRC)/common/acpica/dispatcher/%.c
-	@($(LHEAD) $(LINT.c) $< $(LTAIL))
-
-$(LINTS_DIR)/%.ln:		$(SRC)/common/acpica/executer/%.c
-	@($(LHEAD) $(LINT.c) $< $(LTAIL))
-
-$(LINTS_DIR)/%.ln:		$(SRC)/common/acpica/parser/%.c
-	@($(LHEAD) $(LINT.c) $< $(LTAIL))
-
-$(LINTS_DIR)/%.ln:		$(SRC)/common/acpica/namespace/%.c
-	@($(LHEAD) $(LINT.c) $< $(LTAIL))
-
-$(LINTS_DIR)/%.ln:		$(SRC)/common/acpica/resources/%.c
-	@($(LHEAD) $(LINT.c) $< $(LTAIL))
-
-$(LINTS_DIR)/%.ln:		$(SRC)/common/acpica/tables/%.c
-	@($(LHEAD) $(LINT.c) $< $(LTAIL))
-
-$(LINTS_DIR)/%.ln:		$(SRC)/common/acpica/utilities/%.c
-	@($(LHEAD) $(LINT.c) $< $(LTAIL))
-
-$(LINTS_DIR)/%.ln:		$(SRC)/common/acpica/disassembler/%.c
-	@($(LHEAD) $(LINT.c) $< $(LTAIL))
-
-$(LINTS_DIR)/%.ln:		$(UTSBASE)/intel/io/amd8111s/%.c
-	@($(LHEAD) $(LINT.c) $< $(LTAIL))
-
-$(LINTS_DIR)/%.ln:		$(UTSBASE)/intel/io/amr/%.c
-	@($(LHEAD) $(LINT.c) $< $(LTAIL))
-
-$(LINTS_DIR)/%.ln:		$(UTSBASE)/intel/io/scsi/adapters/arcmsr/%.c
-	@($(LHEAD) $(LINT.c) $< $(LTAIL))
-
-$(LINTS_DIR)/%.ln:		$(UTSBASE)/intel/io/hotplug/pcicfg/%.c
-	@($(LHEAD) $(LINT.c) $< $(LTAIL))
-
-$(LINTS_DIR)/%.ln:		$(UTSBASE)/intel/io/hotplug/pci/%.c
-	@($(LHEAD) $(LINT.c) $< $(LTAIL))
-
-$(LINTS_DIR)/%.ln:		$(UTSBASE)/intel/io/intel_nb5000/%.c
-	@($(LHEAD) $(LINT.c) $< $(LTAIL))
-
-$(LINTS_DIR)/%.ln:		$(UTSBASE)/intel/io/intel_nhm/%.c
-	@($(LHEAD) $(LINT.c) $< $(LTAIL))
-
-$(LINTS_DIR)/%.ln:		$(UTSBASE)/intel/io/ipmi/%.c
-	@($(LHEAD) $(LINT.c) $< $(LTAIL))
-
-$(LINTS_DIR)/%.ln:		$(SRC)/common/mc/mc-amd/%.c
-	@($(LHEAD) $(LINT.c) $< $(LTAIL))
-
-$(LINTS_DIR)/%.ln:		$(UTSBASE)/intel/io/mc-amd/%.c
-	@($(LHEAD) $(LINT.c) $< $(LTAIL))
-
-$(LINTS_DIR)/%.ln:		$(UTSBASE)/intel/io/pci/%.c
-	@($(LHEAD) $(LINT.c) $< $(LTAIL))
-
-$(LINTS_DIR)/%.ln:		$(UTSBASE)/intel/io/pciex/%.c
-	@($(LHEAD) $(LINT.c) $< $(LTAIL))
-
-$(LINTS_DIR)/%.ln:		$(UTSBASE)/intel/io/dktp/controller/ata/%.c
-	@($(LHEAD) $(LINT.c) $< $(LTAIL))
-
-$(LINTS_DIR)/%.ln:		$(UTSBASE)/intel/io/dktp/dcdev/%.c
-	@($(LHEAD) $(LINT.c) $< $(LTAIL))
-
-$(LINTS_DIR)/%.ln:		$(UTSBASE)/intel/io/dktp/disk/%.c
-	@($(LHEAD) $(LINT.c) $< $(LTAIL))
-
-$(LINTS_DIR)/%.ln:		$(UTSBASE)/intel/io/dktp/drvobj/%.c
-	@($(LHEAD) $(LINT.c) $< $(LTAIL))
-
-$(LINTS_DIR)/%.ln:		$(UTSBASE)/intel/io/dktp/hba/ghd/%.c
-	@($(LHEAD) $(LINT.c) $< $(LTAIL))
-
-$(LINTS_DIR)/%.ln:		$(UTSBASE)/intel/io/dnet/%.c
-	@($(LHEAD) $(LINT.c) $< $(LTAIL))
-
-$(LINTS_DIR)/%.ln:		$(UTSBASE)/intel/io/scsi/targets/%.c
-	@($(LHEAD) $(LINT.c) $< $(LTAIL))
-
-$(LINTS_DIR)/%.ln:		$(UTSBASE)/intel/io/vgatext/%.c
-	@($(LHEAD) $(LINT.c) $< $(LTAIL))
-
-$(LINTS_DIR)/%.ln:		$(UTSBASE)/intel/io/vmxnet/%.c
-	@($(LHEAD) $(LINT.c) $< $(LTAIL))
-
-$(LINTS_DIR)/%.ln:		$(UTSBASE)/intel/io/vmxnet3s/%.c
-	@($(LHEAD) $(LINT.c) $< $(LTAIL))
-
-$(LINTS_DIR)/%.ln:		$(UTSBASE)/intel/io/scsi/adapters/pvscsi/%.c
-	@($(LHEAD) $(LINT.c) $< $(LTAIL))
-
-$(LINTS_DIR)/%.ln:		$(UTSBASE)/intel/os/%.c
-	@($(LHEAD) $(LINT.c) $< $(LTAIL))
-
-$(LINTS_DIR)/%.ln:		$(UTSBASE)/intel/pcbe/%.c
-	@($(LHEAD) $(LINT.c) $< $(LTAIL))
-
-$(LINTS_DIR)/%.ln:		$(UTSBASE)/intel/promif/%.c
-	@($(LHEAD) $(LINT.c) $< $(LTAIL))
-
-$(LINTS_DIR)/%.ln:		$(UTSBASE)/intel/syscall/%.c
-	@($(LHEAD) $(LINT.c) $< $(LTAIL))
-
-$(LINTS_DIR)/%.ln:		$(UTSBASE)/common/os/%.c
-	@($(LHEAD) $(LINT.c) $< $(LTAIL))
-
-$(LINTS_DIR)/%.ln:		$(UTSBASE)/intel/kdi/%.c
-	@($(LHEAD) $(LINT.c) $< $(LTAIL))
-
-$(LINTS_DIR)/%.ln:		$(UTSBASE)/intel/kdi/%.s
-	@($(LHEAD) $(LINT.s) $< $(LTAIL))
-
-$(LINTS_DIR)/%.ln:		$(UTSBASE)/intel/nskern/%.s
-	@($(LHEAD) $(LINT.s) $< $(LTAIL))
-
-#
-# krtld lints
-#
-$(LINTS_DIR)/%.ln:		$(UTSBASE)/common/krtld/%.c
-	@($(LHEAD) $(LINT.c) $(KRTLD_INC_PATH) $(KRTLD_CPPFLAGS) $< $(LTAIL))
-
-$(LINTS_DIR)/%.ln:	$(UTSBASE)/intel/$(SUBARCH_DIR)/krtld/%.c
-	@($(LHEAD) $(LINT.c) $(KRTLD_INC_PATH) $(KRTLD_CPPFLAGS) $< $(LTAIL))
-
-$(LINTS_DIR)/%.ln:	$(UTSBASE)/intel/$(SUBARCH_DIR)/krtld/%.s
-	@($(LHEAD) $(LINT.s) $(KRTLD_INC_PATH) $(KRTLD_CPPFLAGS) $< $(LTAIL))
-
-$(LINTS_DIR)/%.ln:	$(SRC)/common/util/$(SUBARCH_DIR)/%.c
-	@($(LHEAD) $(LINT.c) $(KRTLD_INC_PATH) $(KRTLD_CPPFLAGS) $< $(LTAIL))
-
-$(OBJS_DIR)/kobj.ln		:= CPPFLAGS += -D_DBOOT
-=======
-	$(CTFCONVERT_O)
->>>>>>> 5338faaa
+	$(CTFCONVERT_O)