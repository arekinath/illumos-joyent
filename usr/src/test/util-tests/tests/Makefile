#
# This file and its contents are supplied under the terms of the
# Common Development and Distribution License ("CDDL"), version 1.0.
# You may only use this file in accordance with the terms of version
# 1.0 of the CDDL.
#
# A full copy of the text of the CDDL should have accompanied this
# source.  A copy of the CDDL is also available via the Internet at
# http://www.illumos.org/license/CDDL.
#

#
# Copyright (c) 2012 by Delphix. All rights reserved.
# Copyright 2014 Garrett D'Amore <garrett@damore.org>
# Copyright 2014 Nexenta Systems, Inc. All rights reserved.
# Copyright 2017 Jason King
# Copyright 2020 Joyent, Inc.
# Copyright 2019 OmniOS Community Edition (OmniOSce) Association.
#

SUBDIRS = date dis dladm iconv libnvpair_json libsff printf xargs grep_xpg4
SUBDIRS += demangle mergeq workq chown ctf smbios libjedec awk make sleep
<<<<<<< HEAD
SUBDIRS += bunyan libcustr find
=======
SUBDIRS += libcustr find mdb
>>>>>>> 38848811

include $(SRC)/test/Makefile.com<|MERGE_RESOLUTION|>--- conflicted
+++ resolved
@@ -20,10 +20,6 @@
 
 SUBDIRS = date dis dladm iconv libnvpair_json libsff printf xargs grep_xpg4
 SUBDIRS += demangle mergeq workq chown ctf smbios libjedec awk make sleep
-<<<<<<< HEAD
-SUBDIRS += bunyan libcustr find
-=======
-SUBDIRS += libcustr find mdb
->>>>>>> 38848811
+SUBDIRS += bunyan libcustr find mdb
 
 include $(SRC)/test/Makefile.com