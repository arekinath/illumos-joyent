--- conflicted
+++ resolved
@@ -10,12 +10,8 @@
  */
 
 /*
-<<<<<<< HEAD
  * Copyright 2019 Joyent, Inc.
-=======
- * Copyright 2019, Joyent, Inc.
  * Copyright 2021 Oxide Computer Company
->>>>>>> ce8560ee
  */
 
 /*
