#
# CDDL HEADER START
#
# The contents of this file are subject to the terms of the
# Common Development and Distribution License (the "License").
# You may not use this file except in compliance with the License.
#
# You can obtain a copy of the license at usr/src/OPENSOLARIS.LICENSE
# or http://www.opensolaris.org/os/licensing.
# See the License for the specific language governing permissions
# and limitations under the License.
#
# When distributing Covered Code, include this CDDL HEADER in each
# file and include the License file at usr/src/OPENSOLARIS.LICENSE.
# If applicable, add the following below this CDDL HEADER, with the
# fields enclosed by brackets "[]" replaced with your own identifying
# information: Portions Copyright [yyyy] [name of copyright owner]
#
# CDDL HEADER END
#

#
# Copyright (c) 1999, 2010, Oracle and/or its affiliates. All rights reserved.
# Copyright 2014 Garrett D'Amore <garrett@damore.org>
# Copyright 2016 Toomas Soome <tsoome@me.com>
#

include ../Makefile.master

# Bootstrap problem --
# 'cw' must be built before anything else can be built.

BOOT_SUBDIRS= \
	cw

COMMON_SUBDIRS= \
	codereview \
	codesign \
	cscope-fast \
	ctf \
	depcheck \
	env \
	findunref \
	gk \
	install.bin \
	lintdump \
	make \
	ndrgen \
	onbld \
	pmodes \
	protocmp \
	protolist \
	scripts

#
#  special versions of commands for use only in build
#
UNSHIPPED_SUBDIRS = \
<<<<<<< HEAD
	man \
	mandoc
=======
	localedef \
	mandoc \
	tic \
	zic
>>>>>>> 503609a9

sparc_SUBDIRS= \
	chk4ubin \
	stabs \
	tokenize

i386_SUBDIRS=		\
	aw		\
	elfextract	\
	mbh_patch	\
	btxld

LINTSUBDIRS= \
	codereview \
	ctf \
	cw \
	findunref \
	lintdump \
	ndrgen \
	protocmp \
	protolist

SUBDIRS= \
	$($(MACH)_SUBDIRS) \
	$(COMMON_SUBDIRS) \
	$(UNSHIPPED_SUBDIRS)

include Makefile.tools

ROOTDIRS= \
	$(ROOTOPT) \
	$(ROOTONBLD) \
	$(ROOTONBLD)/bin \
	$(ROOTONBLD)/bin/$(MACH) \
	$(ROOTONBLD)/lib \
	$(ROOTONBLD)/lib/$(MACH) \
	$(ROOTONBLD)/lib/$(MACH)/64 \
	$(ROOTONBLD)/lib/perl \
	$(ROOTONBLD)/lib/python$(PYTHON_VERSION) \
	$(ROOTONBLD)/lib/python$(PYTHON_VERSION)/onbld \
	$(ROOTONBLD)/lib/python$(PYTHON_VERSION)/onbld/Checks \
	$(ROOTONBLD)/lib/python$(PYTHON_VERSION)/onbld/hgext \
	$(ROOTONBLD)/lib/python$(PYTHON_VERSION)/onbld/Scm \
	$(ROOTONBLD)/env \
	$(ROOTONBLD)/etc \
	$(ROOTONBLD)/etc/exception_lists \
	$(ROOTONBLD)/share \
	$(ROOTONBLD)/gk \
	$(ROOTONBLD)/man \
	$(ROOTONBLD)/man/man1onbld

all :=		TARGET= install
install :=	TARGET= install
clean :=	TARGET= clean
clobber :=	TARGET= clobber
lint :=		TARGET= lint
_msg :=		TARGET= _msg

.KEEP_STATE:

#
# Only create directories in the tools proto area when doing an actual
# build, not a clean or clobber.
#
DOROOTDIRS= $(ROOTDIRS)
clobber:= DOROOTDIRS=
clean:= DOROOTDIRS=

all install: $(SUBDIRS)

clean: $(SUBDIRS)

clobber: $(SUBDIRS)
	$(RM) -rf $(TOOLS_PROTO)

lint: $(LINTSUBDIRS)

_msg: $(MSGSUBDIRS)

.PARALLEL: $(SUBDIRS) $(CLOSED_SUBDIRS)

$(SUBDIRS) $(CLOSED_SUBDIRS): $(BOOT_SUBDIRS)

$(BOOT_SUBDIRS) $(SUBDIRS): $$(DOROOTDIRS) $(ROOTONBLDLIBPY) FRC
	@cd $@; pwd; $(MAKE) $(TARGET)

$(ROOTDIRS):
	$(INS.dir)

$(ROOTONBLDLIBPY): $(ROOTDIRS)
	$(RM) -r $@; $(SYMLINK) python$(PYTHON_VERSION) $@

make: ctf

FRC:<|MERGE_RESOLUTION|>--- conflicted
+++ resolved
@@ -56,15 +56,11 @@
 #  special versions of commands for use only in build
 #
 UNSHIPPED_SUBDIRS = \
-<<<<<<< HEAD
+	localedef \
 	man \
-	mandoc
-=======
-	localedef \
 	mandoc \
 	tic \
 	zic
->>>>>>> 503609a9
 
 sparc_SUBDIRS= \
 	chk4ubin \
